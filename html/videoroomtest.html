--- conflicted
+++ resolved
@@ -4,47 +4,39 @@
 <meta charset="utf-8">
 <meta name="viewport" content="width=device-width, initial-scale=1.0"/>
 <meta http-equiv="Content-Type" content="text/html; charset=UTF-8" />
-<title>Janus WebRTC Gateway: Video Room Demo</title>
+<title>Janus WebRTC Gateway: Voice Mail Demo</title>
 <script type="text/javascript" src="https://cdnjs.cloudflare.com/ajax/libs/webrtc-adapter/5.0.1/adapter.min.js" ></script>
 <script type="text/javascript" src="https://cdnjs.cloudflare.com/ajax/libs/jquery/1.7.2/jquery.min.js" ></script>
 <script type="text/javascript" src="https://cdnjs.cloudflare.com/ajax/libs/jquery.blockUI/2.70/jquery.blockUI.min.js" ></script>
 <script type="text/javascript" src="https://cdnjs.cloudflare.com/ajax/libs/twitter-bootstrap/3.0.2/js/bootstrap.min.js"></script>
 <script type="text/javascript" src="https://cdnjs.cloudflare.com/ajax/libs/bootbox.js/4.1.0/bootbox.min.js"></script>
 <script type="text/javascript" src="https://cdnjs.cloudflare.com/ajax/libs/spin.js/2.3.2/spin.min.js"></script>
-<script type="text/javascript" src="https://cdnjs.cloudflare.com/ajax/libs/toastr.js/2.1.3/toastr.min.js"></script>
 <script type="text/javascript" src="janus.js" ></script>
-<script type="text/javascript" src="videoroomtest.js?version=1"></script>
+<script type="text/javascript" src="voicemailtest.js"></script>
 <script>
 	$(function() {
 		$(".navbar-static-top").load("navbar.html", function() {
 			$(".navbar-static-top li.dropdown").addClass("active");
-			$(".navbar-static-top a[href='videoroomtest.html']").parent().addClass("active");
+			$(".navbar-static-top a[href='voicemailtest.html']").parent().addClass("active");
 		});
 		$(".footer").load("footer.html");
 	});
 </script>
 <link rel="stylesheet" href="https://cdnjs.cloudflare.com/ajax/libs/bootswatch/3.3.7/cerulean/bootstrap.min.css" type="text/css"/>
 <link rel="stylesheet" href="css/demo.css" type="text/css"/>
-<link rel="stylesheet" href="https://cdnjs.cloudflare.com/ajax/libs/font-awesome/4.6.2/css/font-awesome.min.css"/>
-<link rel="stylesheet" href="https://cdnjs.cloudflare.com/ajax/libs/toastr.js/2.1.3/toastr.css"/>
 </head>
 <body>
+
+<a href="https://github.com/meetecho/janus-gateway"><img style="position: absolute; top: 0; left: 0; border: 0; z-index: 1001;" src="https://s3.amazonaws.com/github/ribbons/forkme_left_darkblue_121621.png" alt="Fork me on GitHub"></a>
+
+<nav class="navbar navbar-default navbar-static-top">
+</nav>
 
 <div class="container">
 	<div class="row">
 		<div class="col-md-12">
 			<div class="page-header">
-<<<<<<< HEAD
-				<h1>
-					<div class="row">
-						<div class="col-md-6">Ether Video Room
-						<button class="btn btn-default hide" autocomplete="off" id="hangup">Hangup</button></div>
-						<div class="marker col-md-6 hide">
-							<textarea id="markerText" class="text" maxlength="1000" style="height: 60px;width: 310px;margin-left: 7%;font-size: small;"></textarea>
-							<button class="btn" id="markNow" style="margin-top: -8%; background: lightblue;padding: 5px;">Mark</button>
-						</div>
-=======
-				<h1>Plugin Demo: Video Room
+				<h1>Plugin Demo: Voice Mail
 					<button class="btn btn-default" autocomplete="off" id="start">Start</button>
 				</h1>
 			</div>
@@ -52,116 +44,29 @@
 				<div class="row">
 					<div class="col-md-12">
 						<h3>Demo details</h3>
-						<p>This demo is an example of how you can use the Video Room plugin to
-						implement a simple videoconferencing application. In particular, this
-						demo page allows you to have up to 6 active participants at the same time:
-						more participants joining the room will be instead just passive users.
-						No mixing is involved: all media are just relayed in a publisher/subscriber
-						approach. This means that the plugin acts as a SFU (Selective Forwarding Unit)
-						rather than an MCU (Multipoint Control Unit).</p>
-						<p>If you're interested in testing how simulcasting can be used within
-						the context of a videoconferencing application, just pass the
-						<code>?simulcast=true</code> query string to the url of this page and
-						reload it. If you're using a browser that does support simulcasting
-						(Chrome or Firefox) and the room is configured to force VP8, you'll
-						send multiple qualities of the video you're capturing. Notice that
-						simulcasting will only occur if the browser thinks there is enough
-						bandwidth, so you'll have to play with the Bandwidth selector to
-						increase it. New buttons to play with the feature will automatically
-						appear for viewers when receiving any simulcasted stream. Notice that
-						no simulcast support is needed for watching, only for publishing.</p>
-						<p>To use the demo, just insert a username to join the default room that
-						is configured. This will add you to the list of participants, and allow
-						you to automatically send your audio/video frames and receive the other
-						participants' feeds. The other participants will appear in separate
-						panels, whose title will be the names they chose when registering at
-						the demo.</p>
+						<p>This demo showcases the functionality provided by the VoiceMail plugin. It
+						simply records your voice for ten seconds, and then returns both a downloadable
+						link to the recording (in .opus format) and a new <code>&lt;audio&gt;</code> element that
+						tries to reproduce the recording on the fly.</p>
 						<p>Press the <code>Start</code> button above to launch the demo.</p>
->>>>>>> 234f9359
-					</div>
-				</h1>
-			</div>
-			<div class="container" id="videojoin">
-				<div class="row">
-					<span class="label label-info" id="you"></span>
-					<div class="col-md-12" id="controls">
-						<div class="input-group margin-bottom-md hide" id="registernow">
-							<span class="input-group-addon">@</span>
-							<input autocomplete="off" class="form-control" autocomplete="off" type="text" placeholder="Choose a display name" id="username" onkeypress="return checkEnter(this, event);"></input>
-							<span class="input-group-btn">
-								<button class="btn btn-success" autocomplete="off" id="register">Join the room</button>
-							</span>
-						</div>
 					</div>
 				</div>
 			</div>
-			<div class="container hide" id="videos">
+			<div class="container hide" id="voicemail">
 				<div class="row">
-					<div class="col-md-4">
-						<div class="panel panel-default">
-							<div class="panel-heading">
-								<h3 class="panel-title">Local Video <span class="label label-primary hide" id="publisher"></span>
-									<div class="btn-group btn-group-xs pull-right hide">
-										<div class="btn-group btn-group-xs">
-											<button id="bitrateset" autocomplete="off" class="btn btn-primary dropdown-toggle" data-toggle="dropdown">
-												Bandwidth<span class="caret"></span>
-											</button>
-											<ul id="bitrate" class="dropdown-menu" role="menu">
-												<li><a href="#" id="0">No limit</a></li>
-												<li><a href="#" id="128">Cap to 128kbit</a></li>
-												<li><a href="#" id="256">Cap to 256kbit</a></li>
-												<li><a href="#" id="512">Cap to 512kbit</a></li>
-												<li><a href="#" id="1024">Cap to 1mbit</a></li>
-												<li><a href="#" id="1500">Cap to 1.5mbit</a></li>
-												<li><a href="#" id="2000">Cap to 2mbit</a></li>
-											</ul>
-										</div>
-									</div>
-								</h3>
+					<div class="panel panel-default">
+						<div class="panel-heading">
+							<h3 class="panel-title">Click on the button to start recording your message.</h3>
+						</div>
+						<div class="container">
+							<div class="container">
+								<button class="btn btn-xs btn-danger margin-sm" autocomplete="off" id="record">Record</button>
+								After about 10 seconds you'll receive an .opus file with the recorded frames</p>
 							</div>
-							<div class="panel-body" id="videolocal"></div>
-						</div>
-					</div>
-					<div class="col-md-4">
-						<div class="panel panel-default">
-							<div class="panel-heading">
-								<h3 class="panel-title">Remote Video #1 <span class="label label-info hide" id="remote1"></span></h3>
+							<div id="done" class="alert alert-success hide">Recording concluded! Click
+								<a id="listen" href="#" class="alert-link">here</a> to listen to it, or
+								<a id="download" href="#" target="_blank" class="alert-link">here</a> to download to it.
 							</div>
-							<div class="panel-body relative" id="videoremote1"></div>
-						</div>
-					</div>
-					<div class="col-md-4">
-						<div class="panel panel-default">
-							<div class="panel-heading">
-								<h3 class="panel-title">Remote Video #2 <span class="label label-info hide" id="remote2"></span></h3>
-							</div>
-							<div class="panel-body relative" id="videoremote2"></div>
-						</div>
-					</div>
-				</div>
-				<div class="row">
-					<div class="col-md-4">
-						<div class="panel panel-default">
-							<div class="panel-heading">
-								<h3 class="panel-title">Remote Video #3 <span class="label label-info hide" id="remote3"></span></h3>
-							</div>
-							<div class="panel-body relative" id="videoremote3"></div>
-						</div>
-					</div>
-					<div class="col-md-4">
-						<div class="panel panel-default">
-							<div class="panel-heading">
-								<h3 class="panel-title">Remote Video #4 <span class="label label-info hide" id="remote4"></span></h3>
-							</div>
-							<div class="panel-body relative" id="videoremote4"></div>
-						</div>
-					</div>
-					<div class="col-md-4">
-						<div class="panel panel-default">
-							<div class="panel-heading">
-								<h3 class="panel-title">Remote Video #5 <span class="label label-info hide" id="remote5"></span></h3>
-							</div>
-							<div class="panel-body relative" id="videoremote5"></div>
 						</div>
 					</div>
 				</div>
@@ -170,7 +75,8 @@
 	</div>
 
 	<hr>
-
+	<div class="footer">
+	</div>
 </div>
 
 </body>
