// We make use of this 'server' variable to provide the address of the
// REST Janus API. By default, in this example we assume that Janus is
// co-located with the web server hosting the HTML pages but listening
// on a different port (8088, the default for HTTP in Janus), which is
// why we make use of the 'window.location.hostname' base address. Since
// Janus can also do HTTPS, and considering we don't really want to make
// use of HTTP for Janus if your demos are served on HTTPS, we also rely
// on the 'window.location.protocol' prefix to build the variable, in
// particular to also change the port used to contact Janus (8088 for
// HTTP and 8089 for HTTPS, if enabled).
// In case you place Janus behind an Apache frontend (as we did on the
// online demos at http://janus.conf.meetecho.com) you can just use a
// relative path for the variable, e.g.:
//
// 		var server = "/janus";
//
// which will take care of this on its own.
//
//
// If you want to use the WebSockets frontend to Janus, instead, you'll
// have to pass a different kind of address, e.g.:
//
// 		var server = "ws://" + window.location.hostname + ":8188";
//
// Of course this assumes that support for WebSockets has been built in
// when compiling the gateway. WebSockets support has not been tested
// as much as the REST API, so handle with care!
//
//
// If you have multiple options available, and want to let the library
// autodetect the best way to contact your gateway (or pool of gateways),
// you can also pass an array of servers, e.g., to provide alternative
// means of access (e.g., try WebSockets first and, if that fails, fall
// back to plain HTTP) or just have failover servers:
//
//		var server = [
//			"ws://" + window.location.hostname + ":8188",
//			"/janus"
//		];
//
// This will tell the library to try connecting to each of the servers
// in the presented order. The first working server will be used for
// the whole session.
//
var server = null;
if(window.location.protocol === 'http:')
	server = "http://" + window.location.host + "/janus-meet/janus";
else
	server = "https://" + window.location.host + "/janus-meet/janus";

var janus = null;
var sfutest = null;
var opaqueId = "videoroomtest-"+Janus.randomString(12);

var started = false;

var myroom = 1234;	// Demo room
var myusername = null;
var myroom = null;
var myid = null;
var mystream = null;
// We use this other ID just to map our subscriptions to us
var mypvtid = null;

var feeds = [];
var bitrateTimer = [];
<<<<<<< HEAD
var meetingId = null;
var userId	= null;
=======

var doSimulcast = (getQueryStringValue("simulcast") === "yes" || getQueryStringValue("simulcast") === "true");
>>>>>>> 234f9359

$(document).ready(function() {
	// Initialize the library (all console debuggers enabled)
	Janus.init({debug: "all", callback: function() {
		// Use a button to start the demo
		parseQueryParams()
		window.onload = handleJanusCall;
		$("#registernow").click(handleJanusCall);
		$(".bootbox .btn-primary").click(function(){window.location.replace(window.location.origin)})
	}});
});

function handleJanusCall() {
	if(started)
		return;
	started = true;
	// $(this).attr('disabled', true).unbind('click');
	// Make sure the browser supports WebRTC
	if(!Janus.isWebrtcSupported()) {
		bootbox.alert("No WebRTC support... ");
		return;
	}
	// Create session
	janus = new Janus(
		{
			server: server,
			success: function() {
				// Attach to video room test plugin
				janus.attach(
					{
						plugin: "janus.plugin.videoroom",
						opaqueId: opaqueId,
						success: function(pluginHandle) {
							$('#details').remove();
							sfutest = pluginHandle;
							Janus.log("Plugin attached! (" + sfutest.getPlugin() + ", id=" + sfutest.getId() + ")");
							Janus.log("  -- This is a publisher/manager");
							joinMeeting()

						},
						error: function(error) {
							$('#registernow').removeClass('hide').show();
							Janus.error("  -- Error attaching plugin...", error);
							bootbox.alert("Error attaching plugin... " + error);
						},
						consentDialog: function(on) {
							Janus.debug("Consent dialog should be " + (on ? "on" : "off") + " now");
							if(on) {
								// Darken screen and show hint
								$.blockUI({
									message: '<div><img src="up_arrow.png"/></div>',
									css: {
										border: 'none',
										padding: '15px',
										backgroundColor: 'transparent',
										color: '#aaa',
										top: '10px',
										left: (navigator.mozGetUserMedia ? '-100px' : '300px')
									} });
							} else {
								// Restore screen
								$.unblockUI();
							}
						},
						mediaState: function(medium, on) {
							Janus.log("Janus " + (on ? "started" : "stopped") + " receiving our " + medium);
						},
						webrtcState: function(on) {
							Janus.log("Janus says our WebRTC PeerConnection is " + (on ? "up" : "down") + " now");
							$("#videolocal").parent().parent().unblock();
						},
						onmessage: function(msg, jsep) {
							Janus.debug(" ::: Got a message (publisher) :::");
							Janus.debug(JSON.stringify(msg));
							var event = msg["videoroom"];
							Janus.debug("Event: " + event);
							if(event != undefined && event != null) {
								if(event === "joined") {
									// Publisher/manager created, negotiate WebRTC and attach to existing feeds, if any
									$('#registernow').addClass('hide');
									$('#videojoin').removeClass('hide').show();
									myid = msg["id"];
									mypvtid = msg["private_id"];
									Janus.log("Successfully joined room " + msg["room"] + " with ID " + myid);
									publishOwnFeed(true);
									// Any new feed to attach to?
									if(msg["publishers"] !== undefined && msg["publishers"] !== null) {
										var list = msg["publishers"];
										Janus.debug("Got a list of available publishers/feeds:");
										Janus.debug(list);
										for(var f in list) {
											var id = list[f]["id"];
											var display = list[f]["display"];
											Janus.debug("  >> [" + id + "] " + display);
											newRemoteFeed(id, display)
										}
									}
<<<<<<< HEAD
								} else if(event === "destroyed") {
									// The room has been destroyed
									Janus.warn("The room has been destroyed!");
									bootbox.alert("The room has been destroyed", function() {
										window.location.reload();
									});
								} else if(event === "event") {
									// Any new feed to attach to?
									if(msg["publishers"] !== undefined && msg["publishers"] !== null) {
										var list = msg["publishers"];
										Janus.debug("Got a list of available publishers/feeds:");
										Janus.debug(list);
										for(var f in list) {
											var id = list[f]["id"];
											var display = list[f]["display"];
											Janus.debug("  >> [" + id + "] " + display);
											newRemoteFeed(id, display)
										}
									} else if(msg["leaving"] !== undefined && msg["leaving"] !== null) {
										// One of the publishers has gone away?
										var leaving = msg["leaving"];
										Janus.log("Publisher left: " + leaving);
										var remoteFeed = null;
										for(var i=1; i<6; i++) {
											if(feeds[i] != null && feeds[i] != undefined && feeds[i].rfid == leaving) {
												remoteFeed = feeds[i];
												break;
											}
										}
										if(remoteFeed != null) {
											Janus.debug("Feed " + remoteFeed.rfid + " (" + remoteFeed.rfdisplay + ") has left the room, detaching");
											$('#remote'+remoteFeed.rfindex).empty().hide();
											$('#videoremote'+remoteFeed.rfindex).empty();
											feeds[remoteFeed.rfindex] = null;
											remoteFeed.detach();
										}
									} else if(msg["unpublished"] !== undefined && msg["unpublished"] !== null) {
										// One of the publishers has unpublished?
										var unpublished = msg["unpublished"];
										Janus.log("Publisher left: " + unpublished);
										if(unpublished === 'ok') {
											// That's us
											sfutest.hangup();
											return;
										}
										var remoteFeed = null;
										for(var i=1; i<6; i++) {
											if(feeds[i] != null && feeds[i] != undefined && feeds[i].rfid == unpublished) {
												remoteFeed = feeds[i];
												break;
											}
										}
										if(remoteFeed != null) {
											Janus.debug("Feed " + remoteFeed.rfid + " (" + remoteFeed.rfdisplay + ") has left the room, detaching");
											$('#remote'+remoteFeed.rfindex).empty().hide();
											$('#videoremote'+remoteFeed.rfindex).empty();
											feeds[remoteFeed.rfindex] = null;
											remoteFeed.detach();
=======
								},
								mediaState: function(medium, on) {
									Janus.log("Janus " + (on ? "started" : "stopped") + " receiving our " + medium);
								},
								webrtcState: function(on) {
									Janus.log("Janus says our WebRTC PeerConnection is " + (on ? "up" : "down") + " now");
									$("#videolocal").parent().parent().unblock();
									// This controls allows us to override the global room bitrate cap
									$('#bitrate').parent().parent().removeClass('hide').show();
									$('#bitrate a').click(function() {
										var id = $(this).attr("id");
										var bitrate = parseInt(id)*1000;
										if(bitrate === 0) {
											Janus.log("Not limiting bandwidth via REMB");
										} else {
											Janus.log("Capping bandwidth to " + bitrate + " via REMB");
										}
										$('#bitrateset').html($(this).html() + '<span class="caret"></span>').parent().removeClass('open');
										sfutest.send({"message": { "request": "configure", "bitrate": bitrate }});
										return false;
									});
								},
								onmessage: function(msg, jsep) {
									Janus.debug(" ::: Got a message (publisher) :::");
									Janus.debug(msg);
									var event = msg["videoroom"];
									Janus.debug("Event: " + event);
									if(event != undefined && event != null) {
										if(event === "joined") {
											// Publisher/manager created, negotiate WebRTC and attach to existing feeds, if any
											myid = msg["id"];
											mypvtid = msg["private_id"];
											Janus.log("Successfully joined room " + msg["room"] + " with ID " + myid);
											publishOwnFeed(true);
											// Any new feed to attach to?
											if(msg["publishers"] !== undefined && msg["publishers"] !== null) {
												var list = msg["publishers"];
												Janus.debug("Got a list of available publishers/feeds:");
												Janus.debug(list);
												for(var f in list) {
													var id = list[f]["id"];
													var display = list[f]["display"];
													var audio = list[f]["audio_codec"];
													var video = list[f]["video_codec"];
													Janus.debug("  >> [" + id + "] " + display + " (audio: " + audio + ", video: " + video + ")");
													newRemoteFeed(id, display, audio, video);
												}
											}
										} else if(event === "destroyed") {
											// The room has been destroyed
											Janus.warn("The room has been destroyed!");
											bootbox.alert("The room has been destroyed", function() {
												window.location.reload();
											});
										} else if(event === "event") {
											// Any new feed to attach to?
											if(msg["publishers"] !== undefined && msg["publishers"] !== null) {
												var list = msg["publishers"];
												Janus.debug("Got a list of available publishers/feeds:");
												Janus.debug(list);
												for(var f in list) {
													var id = list[f]["id"];
													var display = list[f]["display"];
													var audio = list[f]["audio_codec"];
													var video = list[f]["video_codec"];
													Janus.debug("  >> [" + id + "] " + display + " (audio: " + audio + ", video: " + video + ")");
													newRemoteFeed(id, display, audio, video);
												}
											} else if(msg["leaving"] !== undefined && msg["leaving"] !== null) {
												// One of the publishers has gone away?
												var leaving = msg["leaving"];
												Janus.log("Publisher left: " + leaving);
												var remoteFeed = null;
												for(var i=1; i<6; i++) {
													if(feeds[i] != null && feeds[i] != undefined && feeds[i].rfid == leaving) {
														remoteFeed = feeds[i];
														break;
													}
												}
												if(remoteFeed != null) {
													Janus.debug("Feed " + remoteFeed.rfid + " (" + remoteFeed.rfdisplay + ") has left the room, detaching");
													$('#remote'+remoteFeed.rfindex).empty().hide();
													$('#videoremote'+remoteFeed.rfindex).empty();
													feeds[remoteFeed.rfindex] = null;
													remoteFeed.detach();
												}
											} else if(msg["unpublished"] !== undefined && msg["unpublished"] !== null) {
												// One of the publishers has unpublished?
												var unpublished = msg["unpublished"];
												Janus.log("Publisher left: " + unpublished);
												if(unpublished === 'ok') {
													// That's us
													sfutest.hangup();
													return;
												}
												var remoteFeed = null;
												for(var i=1; i<6; i++) {
													if(feeds[i] != null && feeds[i] != undefined && feeds[i].rfid == unpublished) {
														remoteFeed = feeds[i];
														break;
													}
												}
												if(remoteFeed != null) {
													Janus.debug("Feed " + remoteFeed.rfid + " (" + remoteFeed.rfdisplay + ") has left the room, detaching");
													$('#remote'+remoteFeed.rfindex).empty().hide();
													$('#videoremote'+remoteFeed.rfindex).empty();
													feeds[remoteFeed.rfindex] = null;
													remoteFeed.detach();
												}
											} else if(msg["error"] !== undefined && msg["error"] !== null) {
												if(msg["error_code"] === 426) {
													// This is a "no such room" error: give a more meaningful description
													bootbox.alert(
														"<p>Apparently room <code>" + myroom + "</code> (the one this demo uses as a test room) " +
														"does not exist...</p><p>Do you have an updated <code>janus.plugin.videoroom.cfg</code> " +
														"configuration file? If not, make sure you copy the details of room <code>" + myroom + "</code> " +
														"from that sample in your current configuration file, then restart Janus and try again."
													);
												} else {
													bootbox.alert(msg["error"]);
												}
											}
										}
									}
									if(jsep !== undefined && jsep !== null) {
										Janus.debug("Handling SDP as well...");
										Janus.debug(jsep);
										sfutest.handleRemoteJsep({jsep: jsep});
										// Check if any of the media we wanted to publish has
										// been rejected (e.g., wrong or unsupported codec)
										var audio = msg["audio_codec"];
										if(mystream && mystream.getAudioTracks() && mystream.getAudioTracks().length > 0 && !audio) {
											// Audio has been rejected
											toastr.warning("Our audio stream has been rejected, viewers won't hear us");
										}
										var video = msg["video_codec"];
										if(mystream && mystream.getVideoTracks() && mystream.getVideoTracks().length > 0 && !video) {
											// Video has been rejected
											toastr.warning("Our video stream has been rejected, viewers won't hear us");
											// Hide the webcam video
											$('#myvideo').hide();
											$('#videolocal').append(
												'<div class="no-video-container">' +
													'<i class="fa fa-video-camera fa-5 no-video-icon" style="height: 100%;"></i>' +
													'<span class="no-video-text" style="font-size: 16px;">Video rejected, no webcam</span>' +
												'</div>');
										}
									}
								},
								onlocalstream: function(stream) {
									Janus.debug(" ::: Got a local stream :::");
									mystream = stream;
									Janus.debug(stream);
									$('#videolocal').empty();
									$('#videojoin').hide();
									$('#videos').removeClass('hide').show();
									if($('#myvideo').length === 0) {
										$('#videolocal').append('<video class="rounded centered" id="myvideo" width="100%" height="100%" autoplay muted="muted"/>');
										// Add a 'mute' button
										$('#videolocal').append('<button class="btn btn-warning btn-xs" id="mute" style="position: absolute; bottom: 0px; left: 0px; margin: 15px;">Mute</button>');
										$('#mute').click(toggleMute);
										// Add an 'unpublish' button
										$('#videolocal').append('<button class="btn btn-warning btn-xs" id="unpublish" style="position: absolute; bottom: 0px; right: 0px; margin: 15px;">Unpublish</button>');
										$('#unpublish').click(unpublishOwnFeed);
									}
									$('#publisher').removeClass('hide').html(myusername).show();
									Janus.attachMediaStream($('#myvideo').get(0), stream);
									$("#myvideo").get(0).muted = "muted";
									$("#videolocal").parent().parent().block({
										message: '<b>Publishing...</b>',
										css: {
											border: 'none',
											backgroundColor: 'transparent',
											color: 'white'
>>>>>>> 234f9359
										}
									} else if(msg["error"] !== undefined && msg["error"] !== null) {
										bootbox.alert(msg["error"]);
									}
<<<<<<< HEAD
								}
							}
							if(jsep !== undefined && jsep !== null) {
								Janus.debug("Handling SDP as well...");
								Janus.debug(jsep);
								sfutest.handleRemoteJsep({jsep: jsep});
							}
						},
						onlocalstream: function(stream) {
							Janus.debug(" ::: Got a local stream :::");
							mystream = stream;
							Janus.debug(JSON.stringify(stream));
							$('#videolocal').empty();
							$('#videojoin').hide();
							$('#videos').removeClass('hide').show();
							if($('#myvideo').length === 0) {
								$('#videolocal').append('<video class="rounded centered" id="myvideo" width="100%" height="100%" autoplay muted="muted" style="transform: rotateY(180Deg);"/>');
								// Add a 'mute' button
								$('#videolocal').append('<button class="btn btn-warning btn-xs" id="mute" style="position: absolute;bottom: 0px;left: 0px;margin: 41px;background: transparent;"><img class="audio" src="microphone-128.png" style="width: 23px;"/></button>')
								$('#videolocal').append('<button class="btn btn-warning btn-xs" id="videomute" style="position: absolute;bottom: 0px;left: 60px;margin: 41px;background: transparent;"><img class="video" src="video-128.png" style="width: 23px;"/></button>');

								$('#mute').click(toggleMute);
								$('#videomute').click(toggleVideo);
								// Add an 'unpublish' button
								$('#videolocal').append('<button class="btn btn-warning btn-xs" id="unpublish" style="position: absolute; bottom: 0px; right: 0px; margin: 15px;">Unpublish</button>');
								$('#unpublish').click(unpublishOwnFeed);
							}
							$('#publisher').removeClass('hide').html(myusername).show();
							Janus.attachMediaStream($('#myvideo').get(0), stream);
							$("#myvideo").get(0).muted = "muted";
							$("#videolocal").parent().parent().block({
								message: '<b>Publishing...</b>',
								css: {
									border: 'none',
									backgroundColor: 'transparent',
									color: 'white'
=======
								},
								onremotestream: function(stream) {
									// The publisher stream is sendonly, we don't expect anything here
								},
								oncleanup: function() {
									Janus.log(" ::: Got a cleanup notification: we are unpublished now :::");
									mystream = null;
									$('#videolocal').html('<button id="publish" class="btn btn-primary">Publish</button>');
									$('#publish').click(function() { publishOwnFeed(true); });
									$("#videolocal").parent().parent().unblock();
									$('#bitrate').parent().parent().addClass('hide');
									$('#bitrate a').unbind('click');
>>>>>>> 234f9359
								}
							});
							var videoTracks = stream.getVideoTracks();
							if(videoTracks === null || videoTracks === undefined || videoTracks.length === 0) {
								// No webcam
								$('#myvideo').hide();
								$('#videolocal').append(
									'<div class="no-video-container">' +
										'<i class="fa fa-video-camera fa-5 no-video-icon" style="height: 100%;"></i>' +
										'<span class="no-video-text" style="font-size: 16px;">No webcam available</span>' +
									'</div>');
							}
						},
						onremotestream: function(stream) {
							// The publisher stream is sendonly, we don't expect anything here
						},
						oncleanup: function() {
							Janus.log(" ::: Got a cleanup notification: we are unpublished now :::");
							mystream = null;
							$('#videolocal').html('<button id="publish" class="btn btn-primary">Publish</button>');
							$('#publish').click(function() { publishOwnFeed(true); });
							$("#videolocal").parent().parent().unblock();
						}
					});
			},
			error: function(error) {
				Janus.error(error);
				bootbox.alert(error, function() {
					window.location.reload();
				});
			},
			destroyed: function() {
				window.location.reload();
			}
		});
}

function joinMeeting(){
	if (myusername === null ){
		$('#registernow').removeClass('hide').show();
		registerUsername();
	}else{
		$('#registernow').addClass('hide');
		$('#videojoin').removeClass('hide').show();
		sendJoinMessage()
	}
}

function enableMarking(){
	if (meetingId != null && userId !=null){
		$('.marker').removeClass('hide')
		$('#markNow').click(createMarker)
	}
}

function enableHangup(){
	$('#hangup').removeClass('hide').html("Hangup").click(function() {
		$(this).attr('disabled', true);
		// janus.destroy();
		setTimeout(function(){janus.destroy();}, 2000)
		window.location.replace(window.location.origin)
	});
}

function createMarker(){
	data = {
		"meetingId": meetingId,
		"description": $('#markerText').val(),
		"createdBy": userId,
		"timestamp": (new Date(Date.now() - 30*1000).toISOString())
	}

	$.ajax({
	  type: "POST",
	  // url: "/v1/meetings/"+meetingId+"/markers",
	  url: "http://ether-staging-1553540497.us-east-1.elb.amazonaws.com/v1/meetings/"+meetingId+"/markers",
	  data: JSON.stringify(data),
	  crossDomain: true
	});
}

function sendJoinMessage(){
	var register = { "request": "join", "room": myroom, "ptype": "publisher", "display": myusername };
	sfutest.send({"message": register});
	enableHangup()
	enableMarking()
}

function checkEnter(field, event) {
	var theCode = event.keyCode ? event.keyCode : event.which ? event.which : event.charCode;
	if(theCode == 13) {
		// registerUsername();
		return false;
	} else {
		return true;
	}
}

function getFromQueryParams(searchKey) {
	var params = (new URL(document.location)).searchParams;
	return params.get(searchKey)
}

function parseQueryParams(){
	meetingId = getFromQueryParams("meetingId")
	userId = getFromQueryParams("userId")
	myusername = getFromQueryParams("userName")
	myroom = parseInt(getFromQueryParams('room'))
	history.pushState("changing url after param extraction", "url", window.location.origin)
}

function registerUsername() {
	if($('#username').length === 0) {
		// Create fields to register
		$('#register').click(registerUsername);
		$('#username').focus();
	} else {
		// Try a registration
		$('#username').attr('disabled', true);
		$('#register').attr('disabled', true).unbind('click');
		var username = $('#username').val();
		if(username === "") {
			$('#you')
				.removeClass().addClass('label label-warning')
				.html("Insert your display name (e.g., pippo)");
			$('#username').removeAttr('disabled');
			$('#register').removeAttr('disabled').click(registerUsername);
			return;
		}
		if(/[^a-zA-Z0-9]/.test(username)) {
			$('#you')
				.removeClass().addClass('label label-warning')
				.html('Input is not alphanumeric');
			$('#username').removeAttr('disabled').val("");
			$('#register').removeAttr('disabled').click(registerUsername);
			return;
		}
<<<<<<< HEAD
=======
		var register = { "request": "join", "room": myroom, "ptype": "publisher", "display": username };
>>>>>>> 234f9359
		myusername = username;
		sendJoinMessage()
	}
}

function publishOwnFeed(useAudio) {
	// Publish our stream
	$('#publish').attr('disabled', true).unbind('click');
	sfutest.createOffer(
		{
			// Add data:true here if you want to publish datachannels as well
			media: { audioRecv: false, videoRecv: false, audioSend: useAudio, videoSend: true },	// Publishers are sendonly
			// If you want to test simulcasting (Chrome and Firefox only), then
			// pass a ?simulcast=true when opening this demo page: it will turn
			// the following 'simulcast' property to pass to janus.js to true
			simulcast: doSimulcast,
			success: function(jsep) {
				Janus.debug("Got publisher SDP!");
				Janus.debug(jsep);
				var publish = { "request": "configure", "audio": useAudio, "video": true };
				sfutest.send({"message": publish, "jsep": jsep});
			},
			error: function(error) {
				Janus.error("WebRTC error:", error);
				if (useAudio) {
					 publishOwnFeed(false);
				} else {
					bootbox.alert("WebRTC error... " + JSON.stringify(error));
					$('#publish').removeAttr('disabled').click(function() { publishOwnFeed(true); });
				}
			}
		});
}

function toggleMute() {
	var muted = sfutest.isAudioMuted();
	Janus.log((muted ? "Unmuting" : "Muting") + " local stream...");
	if(muted)
		sfutest.unmuteAudio();
	else
		sfutest.muteAudio();
	muted = sfutest.isAudioMuted();
	if (muted) {
		$('#mute').html('<img class="audio" src="microphone-off-128.png" style="width: 23px;"/>');
		$("#mute").css("background","orange")
	}else{
		$('#mute').html('<img class="audio" src="microphone-128.png" style="width: 23px;"/>');
		if (!sfutest.isVideoMuted())
			$('#mute').css('background','transparent')
	}
}

function toggleVideo() {
	var muted = sfutest.isVideoMuted()
	Janus.log((muted ? "Unmuting" : "Muting") + " local stream...");
	if(muted)
		sfutest.unmuteVideo();
	else
		sfutest.muteVideo();
	muted = sfutest.isVideoMuted()
	if (muted) {
		$('#videomute').html('<img class="video" src="video-off-128.png" style="width: 23px;"/>');
		$('#videomute').css("background","orange")
	}else {
		$('#videomute').html('<img class="video" src="video-128.png" style="width: 23px;"/>');
		$('#videomute').css('background','transparent')
		if (!sfutest.isAudioMuted())
			$('#mute').css('background','transparent')
	}
}

function unpublishOwnFeed() {
	// Unpublish our stream
	$('#unpublish').attr('disabled', true).unbind('click');
	var unpublish = { "request": "unpublish" };
	sfutest.send({"message": unpublish});
}

function newRemoteFeed(id, display, audio, video) {
	// A new feed has been published, create a new plugin handle and attach to it as a listener
	var remoteFeed = null;
	janus.attach(
		{
			plugin: "janus.plugin.videoroom",
			opaqueId: opaqueId,
			success: function(pluginHandle) {
				remoteFeed = pluginHandle;
				remoteFeed.simulcastStarted = false;
				Janus.log("Plugin attached! (" + remoteFeed.getPlugin() + ", id=" + remoteFeed.getId() + ")");
				Janus.log("  -- This is a subscriber");
				// We wait for the plugin to send us an offer
				var listen = { "request": "join", "room": myroom, "ptype": "listener", "feed": id, "private_id": mypvtid };
<<<<<<< HEAD
=======
				// In case you don't want to receive audio, video or data, even if the
				// publisher is sending them, set the 'offer_audio', 'offer_video' or
				// 'offer_data' properties to false (they're true by default), e.g.:
				// 		listen["offer_video"] = false;
				// For example, if the publisher is VP8 and this is Safari, let's avoid video
				if(video === "vp8" && adapter.browserDetails.browser === "safari") {
					toastr.warning("Publisher is using VP8, but Safari doesn't support it: disabling video");
					listen["offer_video"] = false;
				}
>>>>>>> 234f9359
				remoteFeed.send({"message": listen});
			},
			error: function(error) {
				Janus.error("  -- Error attaching plugin...", error);
				bootbox.alert("Error attaching plugin... " + error);
			},
			onmessage: function(msg, jsep) {
				Janus.debug(" ::: Got a message (listener) :::");
				Janus.debug(msg);
				var event = msg["videoroom"];
				Janus.debug("Event: " + event);
				if(msg["error"] !== undefined && msg["error"] !== null) {
					bootbox.alert(msg["error"]);
				} else if(event != undefined && event != null) {
					if(event === "attached") {
						// Subscriber created and attached
						for(var i=1;i<6;i++) {
							if(feeds[i] === undefined || feeds[i] === null) {
								feeds[i] = remoteFeed;
								remoteFeed.rfindex = i;
								break;
							}
						}
						remoteFeed.rfid = msg["id"];
						remoteFeed.rfdisplay = msg["display"];
						if(remoteFeed.spinner === undefined || remoteFeed.spinner === null) {
							var target = document.getElementById('videoremote'+remoteFeed.rfindex);
							remoteFeed.spinner = new Spinner({top:100}).spin(target);
						} else {
							remoteFeed.spinner.spin();
						}
						Janus.log("Successfully attached to feed " + remoteFeed.rfid + " (" + remoteFeed.rfdisplay + ") in room " + msg["room"]);
						$('#remote'+remoteFeed.rfindex).removeClass('hide').html(remoteFeed.rfdisplay).show();
					} else if(event === "event") {
						// Check if we got an event on a simulcast-related event from this publisher
						var substream = msg["substream"];
						var temporal = msg["temporal"];
						if((substream !== null && substream !== undefined) || (temporal !== null && temporal !== undefined)) {
							if(!remoteFeed.simulcastStarted) {
								remoteFeed.simulcastStarted = true;
								// Add some new buttons
								addSimulcastButtons(remoteFeed.rfindex);
							}
							// We just received notice that there's been a switch, update the buttons
							updateSimulcastButtons(remoteFeed.rfindex, substream, temporal);
						}
					} else {
						// What has just happened?
					}
				}
				if(jsep !== undefined && jsep !== null) {
					Janus.debug("Handling SDP as well...");
					Janus.debug(jsep);
					// Answer and attach
					remoteFeed.createAnswer(
						{
							jsep: jsep,
							// Add data:true here if you want to subscribe to datachannels as well
							// (obviously only works if the publisher offered them in the first place)
							media: { audioSend: false, videoSend: false },	// We want recvonly audio/video
							success: function(jsep) {
								Janus.debug("Got SDP!");
								Janus.debug(jsep);
								var body = { "request": "start", "room": myroom };
								remoteFeed.send({"message": body, "jsep": jsep});
							},
							error: function(error) {
								Janus.error("WebRTC error:", error);
								bootbox.alert("WebRTC error... " + JSON.stringify(error));
							}
						});
				}
			},
			webrtcState: function(on) {
				Janus.log("Janus says this WebRTC PeerConnection (feed #" + remoteFeed.rfindex + ") is " + (on ? "up" : "down") + " now");
			},
			onlocalstream: function(stream) {
				// The subscriber stream is recvonly, we don't expect anything here
			},
			onremotestream: function(stream) {
				Janus.debug("Remote feed #" + remoteFeed.rfindex);
				if($('#remotevideo'+remoteFeed.rfindex).length > 0) {
					// Been here already: let's see if anything changed
					var videoTracks = stream.getVideoTracks();
					if(videoTracks && videoTracks.length > 0 && !videoTracks[0].muted) {
						$('#novideo'+remoteFeed.rfindex).remove();
						if($("#remotevideo"+remoteFeed.rfindex).get(0).videoWidth)
							$('#remotevideo'+remoteFeed.rfindex).show();
					}
					return;
				}
				// No remote video yet
				$('#videoremote'+remoteFeed.rfindex).append('<video class="rounded centered" id="waitingvideo' + remoteFeed.rfindex + '" width=320 height=240 />');
				$('#videoremote'+remoteFeed.rfindex).append('<video class="rounded centered relative hide" id="remotevideo' + remoteFeed.rfindex + '" width="100%" height="100%" autoplay/>');
				$('#videoremote'+remoteFeed.rfindex).append(
					'<span class="label label-primary hide" id="curres'+remoteFeed.rfindex+'" style="position: absolute; bottom: 0px; left: 0px; margin: 15px;"></span>' +
					'<span class="label label-info hide" id="curbitrate'+remoteFeed.rfindex+'" style="position: absolute; bottom: 0px; right: 0px; margin: 15px;"></span>');
				// Show the video, hide the spinner and show the resolution when we get a playing event
				$("#remotevideo"+remoteFeed.rfindex).bind("playing", function () {
					if(remoteFeed.spinner !== undefined && remoteFeed.spinner !== null)
						remoteFeed.spinner.stop();
					remoteFeed.spinner = null;
					$('#waitingvideo'+remoteFeed.rfindex).remove();
					if(this.videoWidth)
						$('#remotevideo'+remoteFeed.rfindex).removeClass('hide').show();
					var width = this.videoWidth;
					var height = this.videoHeight;
					$('#curres'+remoteFeed.rfindex).removeClass('hide').text(width+'x'+height).show();
					if(adapter.browserDetails.browser === "firefox") {
						// Firefox Stable has a bug: width and height are not immediately available after a playing
						setTimeout(function() {
							var width = $("#remotevideo"+remoteFeed.rfindex).get(0).videoWidth;
							var height = $("#remotevideo"+remoteFeed.rfindex).get(0).videoHeight;
							$('#curres'+remoteFeed.rfindex).removeClass('hide').text(width+'x'+height).show();
						}, 2000);
					}
				});
				Janus.attachMediaStream($('#remotevideo'+remoteFeed.rfindex).get(0), stream);
				var videoTracks = stream.getVideoTracks();
				if(videoTracks === null || videoTracks === undefined || videoTracks.length === 0 || videoTracks[0].muted) {
					// No remote video
					$('#remotevideo'+remoteFeed.rfindex).hide();
					$('#videoremote'+remoteFeed.rfindex).append(
						'<div id="novideo'+remoteFeed.rfindex+'" class="no-video-container">' +
							'<i class="fa fa-video-camera fa-5 no-video-icon" style="height: 100%;"></i>' +
							'<span class="no-video-text" style="font-size: 16px;">No remote video available</span>' +
						'</div>');
				}
				if(adapter.browserDetails.browser === "chrome" || adapter.browserDetails.browser === "firefox" ||
						adapter.browserDetails.browser === "safari") {
					$('#curbitrate'+remoteFeed.rfindex).removeClass('hide').show();
					bitrateTimer[remoteFeed.rfindex] = setInterval(function() {
						// Display updated bitrate, if supported
						var bitrate = remoteFeed.getBitrate();
						$('#curbitrate'+remoteFeed.rfindex).text(bitrate);
						// Check if the resolution changed too
						var width = $("#remotevideo"+remoteFeed.rfindex).get(0).videoWidth;
						var height = $("#remotevideo"+remoteFeed.rfindex).get(0).videoHeight;
						if(width > 0 && height > 0)
							$('#curres'+remoteFeed.rfindex).removeClass('hide').text(width+'x'+height).show();
					}, 1000);
				}
			},
			oncleanup: function() {
				Janus.log(" ::: Got a cleanup notification (remote feed " + id + ") :::");
				if(remoteFeed.spinner !== undefined && remoteFeed.spinner !== null)
					remoteFeed.spinner.stop();
				remoteFeed.spinner = null;
				$('#remotevideo'+remoteFeed.rfindex).remove();
				$('#waitingvideo'+remoteFeed.rfindex).remove();
				$('#novideo'+remoteFeed.rfindex).remove();
				$('#curbitrate'+remoteFeed.rfindex).remove();
				$('#curres'+remoteFeed.rfindex).remove();
				if(bitrateTimer[remoteFeed.rfindex] !== null && bitrateTimer[remoteFeed.rfindex] !== null) 
					clearInterval(bitrateTimer[remoteFeed.rfindex]);
				bitrateTimer[remoteFeed.rfindex] = null;
				remoteFeed.simulcastStarted = false;
				$('#simulcast'+remoteFeed.rfindex).remove();
			}
		});
}

// Helper to parse query string
function getQueryStringValue(name) {
	name = name.replace(/[\[]/, "\\[").replace(/[\]]/, "\\]");
	var regex = new RegExp("[\\?&]" + name + "=([^&#]*)"),
		results = regex.exec(location.search);
	return results === null ? "" : decodeURIComponent(results[1].replace(/\+/g, " "));
}

// Helpers to create Simulcast-related UI, if enabled
function addSimulcastButtons(feed) {
	var index = feed;
	$('#remote'+index).parent().append(
		'<div id="simulcast'+index+'" class="btn-group-vertical btn-group-vertical-xs pull-right">' +
		'	<div class"row">' +
		'		<div class="btn-group btn-group-xs" style="width: 100%">' +
		'			<button id="sl'+index+'-2" type="button" class="btn btn-primary" data-toggle="tooltip" title="Switch to higher quality" style="width: 33%">SL 2</button>' +
		'			<button id="sl'+index+'-1" type="button" class="btn btn-primary" data-toggle="tooltip" title="Switch to normal quality" style="width: 33%">SL 1</button>' +
		'			<button id="sl'+index+'-0" type="button" class="btn btn-primary" data-toggle="tooltip" title="Switch to lower quality" style="width: 34%">SL 0</button>' +
		'		</div>' +
		'	</div>' +
		'	<div class"row">' +
		'		<div class="btn-group btn-group-xs" style="width: 100%">' +
		'			<button id="tl'+index+'-2" type="button" class="btn btn-primary" data-toggle="tooltip" title="Cap to temporal layer 2" style="width: 34%">TL 2</button>' +
		'			<button id="tl'+index+'-1" type="button" class="btn btn-primary" data-toggle="tooltip" title="Cap to temporal layer 1" style="width: 33%">TL 1</button>' +
		'			<button id="tl'+index+'-0" type="button" class="btn btn-primary" data-toggle="tooltip" title="Cap to temporal layer 0" style="width: 33%">TL 0</button>' +
		'		</div>' +
		'	</div>' +
		'</div>'
	);
	// Enable the VP8 simulcast selection buttons
	$('#sl' + index + '-0').removeClass('btn-primary btn-success').addClass('btn-primary')
		.unbind('click').click(function() {
			toastr.info("Switching simulcast substream, wait for it... (lower quality)", null, {timeOut: 2000});
			if(!$('#sl' + index + '-2').hasClass('btn-success'))
				$('#sl' + index + '-2').removeClass('btn-primary btn-info').addClass('btn-primary');
			if(!$('#sl' + index + '-1').hasClass('btn-success'))
				$('#sl' + index + '-1').removeClass('btn-primary btn-info').addClass('btn-primary');
			$('#sl' + index + '-0').removeClass('btn-primary btn-info btn-success').addClass('btn-info');
			feeds[index].send({message: { request: "configure", substream: 0 }});
		});
	$('#sl' + index + '-1').removeClass('btn-primary btn-success').addClass('btn-primary')
		.unbind('click').click(function() {
			toastr.info("Switching simulcast substream, wait for it... (normal quality)", null, {timeOut: 2000});
			if(!$('#sl' + index + '-2').hasClass('btn-success'))
				$('#sl' + index + '-2').removeClass('btn-primary btn-info').addClass('btn-primary');
			$('#sl' + index + '-1').removeClass('btn-primary btn-info btn-success').addClass('btn-info');
			if(!$('#sl' + index + '-0').hasClass('btn-success'))
				$('#sl' + index + '-0').removeClass('btn-primary btn-info').addClass('btn-primary');
			feeds[index].send({message: { request: "configure", substream: 1 }});
		});
	$('#sl' + index + '-2').removeClass('btn-primary btn-success').addClass('btn-primary')
		.unbind('click').click(function() {
			toastr.info("Switching simulcast substream, wait for it... (higher quality)", null, {timeOut: 2000});
			$('#sl' + index + '-2').removeClass('btn-primary btn-info btn-success').addClass('btn-info');
			if(!$('#sl' + index + '-1').hasClass('btn-success'))
				$('#sl' + index + '-1').removeClass('btn-primary btn-info').addClass('btn-primary');
			if(!$('#sl' + index + '-0').hasClass('btn-success'))
				$('#sl' + index + '-0').removeClass('btn-primary btn-info').addClass('btn-primary');
			feeds[index].send({message: { request: "configure", substream: 2 }});
		});
	$('#tl' + index + '-0').removeClass('btn-primary btn-success').addClass('btn-primary')
		.unbind('click').click(function() {
			toastr.info("Capping simulcast temporal layer, wait for it... (lowest FPS)", null, {timeOut: 2000});
			if(!$('#tl' + index + '-2').hasClass('btn-success'))
				$('#tl' + index + '-2').removeClass('btn-primary btn-info').addClass('btn-primary');
			if(!$('#tl' + index + '-1').hasClass('btn-success'))
				$('#tl' + index + '-1').removeClass('btn-primary btn-info').addClass('btn-primary');
			$('#tl' + index + '-0').removeClass('btn-primary btn-info btn-success').addClass('btn-info');
			feeds[index].send({message: { request: "configure", temporal: 0 }});
		});
	$('#tl' + index + '-1').removeClass('btn-primary btn-success').addClass('btn-primary')
		.unbind('click').click(function() {
			toastr.info("Capping simulcast temporal layer, wait for it... (medium FPS)", null, {timeOut: 2000});
			if(!$('#tl' + index + '-2').hasClass('btn-success'))
				$('#tl' + index + '-2').removeClass('btn-primary btn-info').addClass('btn-primary');
			$('#tl' + index + '-1').removeClass('btn-primary btn-info').addClass('btn-info');
			if(!$('#tl' + index + '-0').hasClass('btn-success'))
				$('#tl' + index + '-0').removeClass('btn-primary btn-info').addClass('btn-primary');
			feeds[index].send({message: { request: "configure", temporal: 1 }});
		});
	$('#tl' + index + '-2').removeClass('btn-primary btn-success').addClass('btn-primary')
		.unbind('click').click(function() {
			toastr.info("Capping simulcast temporal layer, wait for it... (highest FPS)", null, {timeOut: 2000});
			$('#tl' + index + '-2').removeClass('btn-primary btn-info btn-success').addClass('btn-info');
			if(!$('#tl' + index + '-1').hasClass('btn-success'))
				$('#tl' + index + '-1').removeClass('btn-primary btn-info').addClass('btn-primary');
			if(!$('#tl' + index + '-0').hasClass('btn-success'))
				$('#tl' + index + '-0').removeClass('btn-primary btn-info').addClass('btn-primary');
			feeds[index].send({message: { request: "configure", temporal: 2 }});
		});
}

function updateSimulcastButtons(feed, substream, temporal) {
	// Check the substream
	var index = feed;
	if(substream === 0) {
		toastr.success("Switched simulcast substream! (lower quality)", null, {timeOut: 2000});
		$('#sl' + index + '-2').removeClass('btn-primary btn-success').addClass('btn-primary');
		$('#sl' + index + '-1').removeClass('btn-primary btn-success').addClass('btn-primary');
		$('#sl' + index + '-0').removeClass('btn-primary btn-info btn-success').addClass('btn-success');
	} else if(substream === 1) {
		toastr.success("Switched simulcast substream! (normal quality)", null, {timeOut: 2000});
		$('#sl' + index + '-2').removeClass('btn-primary btn-success').addClass('btn-primary');
		$('#sl' + index + '-1').removeClass('btn-primary btn-info btn-success').addClass('btn-success');
		$('#sl' + index + '-0').removeClass('btn-primary btn-success').addClass('btn-primary');
	} else if(substream === 2) {
		toastr.success("Switched simulcast substream! (higher quality)", null, {timeOut: 2000});
		$('#sl' + index + '-2').removeClass('btn-primary btn-info btn-success').addClass('btn-success');
		$('#sl' + index + '-1').removeClass('btn-primary btn-success').addClass('btn-primary');
		$('#sl' + index + '-0').removeClass('btn-primary btn-success').addClass('btn-primary');
	}
	// Check the temporal layer
	if(temporal === 0) {
		toastr.success("Capped simulcast temporal layer! (lowest FPS)", null, {timeOut: 2000});
		$('#tl' + index + '-2').removeClass('btn-primary btn-success').addClass('btn-primary');
		$('#tl' + index + '-1').removeClass('btn-primary btn-success').addClass('btn-primary');
		$('#tl' + index + '-0').removeClass('btn-primary btn-info btn-success').addClass('btn-success');
	} else if(temporal === 1) {
		toastr.success("Capped simulcast temporal layer! (medium FPS)", null, {timeOut: 2000});
		$('#tl' + index + '-2').removeClass('btn-primary btn-success').addClass('btn-primary');
		$('#tl' + index + '-1').removeClass('btn-primary btn-info btn-success').addClass('btn-success');
		$('#tl' + index + '-0').removeClass('btn-primary btn-success').addClass('btn-primary');
	} else if(temporal === 2) {
		toastr.success("Capped simulcast temporal layer! (highest FPS)", null, {timeOut: 2000});
		$('#tl' + index + '-2').removeClass('btn-primary btn-info btn-success').addClass('btn-success');
		$('#tl' + index + '-1').removeClass('btn-primary btn-success').addClass('btn-primary');
		$('#tl' + index + '-0').removeClass('btn-primary btn-success').addClass('btn-primary');
	}
}<|MERGE_RESOLUTION|>--- conflicted
+++ resolved
@@ -44,9 +44,9 @@
 //
 var server = null;
 if(window.location.protocol === 'http:')
-	server = "http://" + window.location.host + "/janus-meet/janus";
+	server = "http://" + window.location.hostname + ":8088/janus";
 else
-	server = "https://" + window.location.host + "/janus-meet/janus";
+	server = "https://" + window.location.hostname + ":8089/janus";
 
 var janus = null;
 var sfutest = null;
@@ -56,7 +56,6 @@
 
 var myroom = 1234;	// Demo room
 var myusername = null;
-var myroom = null;
 var myid = null;
 var mystream = null;
 // We use this other ID just to map our subscriptions to us
@@ -64,170 +63,71 @@
 
 var feeds = [];
 var bitrateTimer = [];
-<<<<<<< HEAD
-var meetingId = null;
-var userId	= null;
-=======
 
 var doSimulcast = (getQueryStringValue("simulcast") === "yes" || getQueryStringValue("simulcast") === "true");
->>>>>>> 234f9359
 
 $(document).ready(function() {
 	// Initialize the library (all console debuggers enabled)
 	Janus.init({debug: "all", callback: function() {
 		// Use a button to start the demo
-		parseQueryParams()
-		window.onload = handleJanusCall;
-		$("#registernow").click(handleJanusCall);
-		$(".bootbox .btn-primary").click(function(){window.location.replace(window.location.origin)})
-	}});
-});
-
-function handleJanusCall() {
-	if(started)
-		return;
-	started = true;
-	// $(this).attr('disabled', true).unbind('click');
-	// Make sure the browser supports WebRTC
-	if(!Janus.isWebrtcSupported()) {
-		bootbox.alert("No WebRTC support... ");
-		return;
-	}
-	// Create session
-	janus = new Janus(
-		{
-			server: server,
-			success: function() {
-				// Attach to video room test plugin
-				janus.attach(
-					{
-						plugin: "janus.plugin.videoroom",
-						opaqueId: opaqueId,
-						success: function(pluginHandle) {
-							$('#details').remove();
-							sfutest = pluginHandle;
-							Janus.log("Plugin attached! (" + sfutest.getPlugin() + ", id=" + sfutest.getId() + ")");
-							Janus.log("  -- This is a publisher/manager");
-							joinMeeting()
-
-						},
-						error: function(error) {
-							$('#registernow').removeClass('hide').show();
-							Janus.error("  -- Error attaching plugin...", error);
-							bootbox.alert("Error attaching plugin... " + error);
-						},
-						consentDialog: function(on) {
-							Janus.debug("Consent dialog should be " + (on ? "on" : "off") + " now");
-							if(on) {
-								// Darken screen and show hint
-								$.blockUI({
-									message: '<div><img src="up_arrow.png"/></div>',
-									css: {
-										border: 'none',
-										padding: '15px',
-										backgroundColor: 'transparent',
-										color: '#aaa',
-										top: '10px',
-										left: (navigator.mozGetUserMedia ? '-100px' : '300px')
-									} });
-							} else {
-								// Restore screen
-								$.unblockUI();
-							}
-						},
-						mediaState: function(medium, on) {
-							Janus.log("Janus " + (on ? "started" : "stopped") + " receiving our " + medium);
-						},
-						webrtcState: function(on) {
-							Janus.log("Janus says our WebRTC PeerConnection is " + (on ? "up" : "down") + " now");
-							$("#videolocal").parent().parent().unblock();
-						},
-						onmessage: function(msg, jsep) {
-							Janus.debug(" ::: Got a message (publisher) :::");
-							Janus.debug(JSON.stringify(msg));
-							var event = msg["videoroom"];
-							Janus.debug("Event: " + event);
-							if(event != undefined && event != null) {
-								if(event === "joined") {
-									// Publisher/manager created, negotiate WebRTC and attach to existing feeds, if any
-									$('#registernow').addClass('hide');
+		$('#start').click(function() {
+			if(started)
+				return;
+			started = true;
+			$(this).attr('disabled', true).unbind('click');
+			// Make sure the browser supports WebRTC
+			if(!Janus.isWebrtcSupported()) {
+				bootbox.alert("No WebRTC support... ");
+				return;
+			}
+			// Create session
+			janus = new Janus(
+				{
+					server: server,
+					success: function() {
+						// Attach to video room test plugin
+						janus.attach(
+							{
+								plugin: "janus.plugin.videoroom",
+								opaqueId: opaqueId,
+								success: function(pluginHandle) {
+									$('#details').remove();
+									sfutest = pluginHandle;
+									Janus.log("Plugin attached! (" + sfutest.getPlugin() + ", id=" + sfutest.getId() + ")");
+									Janus.log("  -- This is a publisher/manager");
+									// Prepare the username registration
 									$('#videojoin').removeClass('hide').show();
-									myid = msg["id"];
-									mypvtid = msg["private_id"];
-									Janus.log("Successfully joined room " + msg["room"] + " with ID " + myid);
-									publishOwnFeed(true);
-									// Any new feed to attach to?
-									if(msg["publishers"] !== undefined && msg["publishers"] !== null) {
-										var list = msg["publishers"];
-										Janus.debug("Got a list of available publishers/feeds:");
-										Janus.debug(list);
-										for(var f in list) {
-											var id = list[f]["id"];
-											var display = list[f]["display"];
-											Janus.debug("  >> [" + id + "] " + display);
-											newRemoteFeed(id, display)
-										}
+									$('#registernow').removeClass('hide').show();
+									$('#register').click(registerUsername);
+									$('#username').focus();
+									$('#start').removeAttr('disabled').html("Stop")
+										.click(function() {
+											$(this).attr('disabled', true);
+											janus.destroy();
+										});
+								},
+								error: function(error) {
+									Janus.error("  -- Error attaching plugin...", error);
+									bootbox.alert("Error attaching plugin... " + error);
+								},
+								consentDialog: function(on) {
+									Janus.debug("Consent dialog should be " + (on ? "on" : "off") + " now");
+									if(on) {
+										// Darken screen and show hint
+										$.blockUI({ 
+											message: '<div><img src="up_arrow.png"/></div>',
+											css: {
+												border: 'none',
+												padding: '15px',
+												backgroundColor: 'transparent',
+												color: '#aaa',
+												top: '10px',
+												left: (navigator.mozGetUserMedia ? '-100px' : '300px')
+											} });
+									} else {
+										// Restore screen
+										$.unblockUI();
 									}
-<<<<<<< HEAD
-								} else if(event === "destroyed") {
-									// The room has been destroyed
-									Janus.warn("The room has been destroyed!");
-									bootbox.alert("The room has been destroyed", function() {
-										window.location.reload();
-									});
-								} else if(event === "event") {
-									// Any new feed to attach to?
-									if(msg["publishers"] !== undefined && msg["publishers"] !== null) {
-										var list = msg["publishers"];
-										Janus.debug("Got a list of available publishers/feeds:");
-										Janus.debug(list);
-										for(var f in list) {
-											var id = list[f]["id"];
-											var display = list[f]["display"];
-											Janus.debug("  >> [" + id + "] " + display);
-											newRemoteFeed(id, display)
-										}
-									} else if(msg["leaving"] !== undefined && msg["leaving"] !== null) {
-										// One of the publishers has gone away?
-										var leaving = msg["leaving"];
-										Janus.log("Publisher left: " + leaving);
-										var remoteFeed = null;
-										for(var i=1; i<6; i++) {
-											if(feeds[i] != null && feeds[i] != undefined && feeds[i].rfid == leaving) {
-												remoteFeed = feeds[i];
-												break;
-											}
-										}
-										if(remoteFeed != null) {
-											Janus.debug("Feed " + remoteFeed.rfid + " (" + remoteFeed.rfdisplay + ") has left the room, detaching");
-											$('#remote'+remoteFeed.rfindex).empty().hide();
-											$('#videoremote'+remoteFeed.rfindex).empty();
-											feeds[remoteFeed.rfindex] = null;
-											remoteFeed.detach();
-										}
-									} else if(msg["unpublished"] !== undefined && msg["unpublished"] !== null) {
-										// One of the publishers has unpublished?
-										var unpublished = msg["unpublished"];
-										Janus.log("Publisher left: " + unpublished);
-										if(unpublished === 'ok') {
-											// That's us
-											sfutest.hangup();
-											return;
-										}
-										var remoteFeed = null;
-										for(var i=1; i<6; i++) {
-											if(feeds[i] != null && feeds[i] != undefined && feeds[i].rfid == unpublished) {
-												remoteFeed = feeds[i];
-												break;
-											}
-										}
-										if(remoteFeed != null) {
-											Janus.debug("Feed " + remoteFeed.rfid + " (" + remoteFeed.rfdisplay + ") has left the room, detaching");
-											$('#remote'+remoteFeed.rfindex).empty().hide();
-											$('#videoremote'+remoteFeed.rfindex).empty();
-											feeds[remoteFeed.rfindex] = null;
-											remoteFeed.detach();
-=======
 								},
 								mediaState: function(medium, on) {
 									Janus.log("Janus " + (on ? "started" : "stopped") + " receiving our " + medium);
@@ -402,49 +302,18 @@
 											border: 'none',
 											backgroundColor: 'transparent',
 											color: 'white'
->>>>>>> 234f9359
 										}
-									} else if(msg["error"] !== undefined && msg["error"] !== null) {
-										bootbox.alert(msg["error"]);
+									});
+									var videoTracks = stream.getVideoTracks();
+									if(videoTracks === null || videoTracks === undefined || videoTracks.length === 0) {
+										// No webcam
+										$('#myvideo').hide();
+										$('#videolocal').append(
+											'<div class="no-video-container">' +
+												'<i class="fa fa-video-camera fa-5 no-video-icon" style="height: 100%;"></i>' +
+												'<span class="no-video-text" style="font-size: 16px;">No webcam available</span>' +
+											'</div>');
 									}
-<<<<<<< HEAD
-								}
-							}
-							if(jsep !== undefined && jsep !== null) {
-								Janus.debug("Handling SDP as well...");
-								Janus.debug(jsep);
-								sfutest.handleRemoteJsep({jsep: jsep});
-							}
-						},
-						onlocalstream: function(stream) {
-							Janus.debug(" ::: Got a local stream :::");
-							mystream = stream;
-							Janus.debug(JSON.stringify(stream));
-							$('#videolocal').empty();
-							$('#videojoin').hide();
-							$('#videos').removeClass('hide').show();
-							if($('#myvideo').length === 0) {
-								$('#videolocal').append('<video class="rounded centered" id="myvideo" width="100%" height="100%" autoplay muted="muted" style="transform: rotateY(180Deg);"/>');
-								// Add a 'mute' button
-								$('#videolocal').append('<button class="btn btn-warning btn-xs" id="mute" style="position: absolute;bottom: 0px;left: 0px;margin: 41px;background: transparent;"><img class="audio" src="microphone-128.png" style="width: 23px;"/></button>')
-								$('#videolocal').append('<button class="btn btn-warning btn-xs" id="videomute" style="position: absolute;bottom: 0px;left: 60px;margin: 41px;background: transparent;"><img class="video" src="video-128.png" style="width: 23px;"/></button>');
-
-								$('#mute').click(toggleMute);
-								$('#videomute').click(toggleVideo);
-								// Add an 'unpublish' button
-								$('#videolocal').append('<button class="btn btn-warning btn-xs" id="unpublish" style="position: absolute; bottom: 0px; right: 0px; margin: 15px;">Unpublish</button>');
-								$('#unpublish').click(unpublishOwnFeed);
-							}
-							$('#publisher').removeClass('hide').html(myusername).show();
-							Janus.attachMediaStream($('#myvideo').get(0), stream);
-							$("#myvideo").get(0).muted = "muted";
-							$("#videolocal").parent().parent().block({
-								message: '<b>Publishing...</b>',
-								css: {
-									border: 'none',
-									backgroundColor: 'transparent',
-									color: 'white'
-=======
 								},
 								onremotestream: function(stream) {
 									// The publisher stream is sendonly, we don't expect anything here
@@ -457,116 +326,31 @@
 									$("#videolocal").parent().parent().unblock();
 									$('#bitrate').parent().parent().addClass('hide');
 									$('#bitrate a').unbind('click');
->>>>>>> 234f9359
 								}
 							});
-							var videoTracks = stream.getVideoTracks();
-							if(videoTracks === null || videoTracks === undefined || videoTracks.length === 0) {
-								// No webcam
-								$('#myvideo').hide();
-								$('#videolocal').append(
-									'<div class="no-video-container">' +
-										'<i class="fa fa-video-camera fa-5 no-video-icon" style="height: 100%;"></i>' +
-										'<span class="no-video-text" style="font-size: 16px;">No webcam available</span>' +
-									'</div>');
-							}
-						},
-						onremotestream: function(stream) {
-							// The publisher stream is sendonly, we don't expect anything here
-						},
-						oncleanup: function() {
-							Janus.log(" ::: Got a cleanup notification: we are unpublished now :::");
-							mystream = null;
-							$('#videolocal').html('<button id="publish" class="btn btn-primary">Publish</button>');
-							$('#publish').click(function() { publishOwnFeed(true); });
-							$("#videolocal").parent().parent().unblock();
-						}
-					});
-			},
-			error: function(error) {
-				Janus.error(error);
-				bootbox.alert(error, function() {
-					window.location.reload();
+					},
+					error: function(error) {
+						Janus.error(error);
+						bootbox.alert(error, function() {
+							window.location.reload();
+						});
+					},
+					destroyed: function() {
+						window.location.reload();
+					}
 				});
-			},
-			destroyed: function() {
-				window.location.reload();
-			}
-		});
-}
-
-function joinMeeting(){
-	if (myusername === null ){
-		$('#registernow').removeClass('hide').show();
-		registerUsername();
-	}else{
-		$('#registernow').addClass('hide');
-		$('#videojoin').removeClass('hide').show();
-		sendJoinMessage()
-	}
-}
-
-function enableMarking(){
-	if (meetingId != null && userId !=null){
-		$('.marker').removeClass('hide')
-		$('#markNow').click(createMarker)
-	}
-}
-
-function enableHangup(){
-	$('#hangup').removeClass('hide').html("Hangup").click(function() {
-		$(this).attr('disabled', true);
-		// janus.destroy();
-		setTimeout(function(){janus.destroy();}, 2000)
-		window.location.replace(window.location.origin)
-	});
-}
-
-function createMarker(){
-	data = {
-		"meetingId": meetingId,
-		"description": $('#markerText').val(),
-		"createdBy": userId,
-		"timestamp": (new Date(Date.now() - 30*1000).toISOString())
-	}
-
-	$.ajax({
-	  type: "POST",
-	  // url: "/v1/meetings/"+meetingId+"/markers",
-	  url: "http://ether-staging-1553540497.us-east-1.elb.amazonaws.com/v1/meetings/"+meetingId+"/markers",
-	  data: JSON.stringify(data),
-	  crossDomain: true
-	});
-}
-
-function sendJoinMessage(){
-	var register = { "request": "join", "room": myroom, "ptype": "publisher", "display": myusername };
-	sfutest.send({"message": register});
-	enableHangup()
-	enableMarking()
-}
+		});
+	}});
+});
 
 function checkEnter(field, event) {
 	var theCode = event.keyCode ? event.keyCode : event.which ? event.which : event.charCode;
 	if(theCode == 13) {
-		// registerUsername();
+		registerUsername();
 		return false;
 	} else {
 		return true;
 	}
-}
-
-function getFromQueryParams(searchKey) {
-	var params = (new URL(document.location)).searchParams;
-	return params.get(searchKey)
-}
-
-function parseQueryParams(){
-	meetingId = getFromQueryParams("meetingId")
-	userId = getFromQueryParams("userId")
-	myusername = getFromQueryParams("userName")
-	myroom = parseInt(getFromQueryParams('room'))
-	history.pushState("changing url after param extraction", "url", window.location.origin)
 }
 
 function registerUsername() {
@@ -595,12 +379,9 @@
 			$('#register').removeAttr('disabled').click(registerUsername);
 			return;
 		}
-<<<<<<< HEAD
-=======
 		var register = { "request": "join", "room": myroom, "ptype": "publisher", "display": username };
->>>>>>> 234f9359
 		myusername = username;
-		sendJoinMessage()
+		sfutest.send({"message": register});
 	}
 }
 
@@ -641,33 +422,7 @@
 	else
 		sfutest.muteAudio();
 	muted = sfutest.isAudioMuted();
-	if (muted) {
-		$('#mute').html('<img class="audio" src="microphone-off-128.png" style="width: 23px;"/>');
-		$("#mute").css("background","orange")
-	}else{
-		$('#mute').html('<img class="audio" src="microphone-128.png" style="width: 23px;"/>');
-		if (!sfutest.isVideoMuted())
-			$('#mute').css('background','transparent')
-	}
-}
-
-function toggleVideo() {
-	var muted = sfutest.isVideoMuted()
-	Janus.log((muted ? "Unmuting" : "Muting") + " local stream...");
-	if(muted)
-		sfutest.unmuteVideo();
-	else
-		sfutest.muteVideo();
-	muted = sfutest.isVideoMuted()
-	if (muted) {
-		$('#videomute').html('<img class="video" src="video-off-128.png" style="width: 23px;"/>');
-		$('#videomute').css("background","orange")
-	}else {
-		$('#videomute').html('<img class="video" src="video-128.png" style="width: 23px;"/>');
-		$('#videomute').css('background','transparent')
-		if (!sfutest.isAudioMuted())
-			$('#mute').css('background','transparent')
-	}
+	$('#mute').html(muted ? "Unmute" : "Mute");
 }
 
 function unpublishOwnFeed() {
@@ -691,8 +446,6 @@
 				Janus.log("  -- This is a subscriber");
 				// We wait for the plugin to send us an offer
 				var listen = { "request": "join", "room": myroom, "ptype": "listener", "feed": id, "private_id": mypvtid };
-<<<<<<< HEAD
-=======
 				// In case you don't want to receive audio, video or data, even if the
 				// publisher is sending them, set the 'offer_audio', 'offer_video' or
 				// 'offer_data' properties to false (they're true by default), e.g.:
@@ -702,7 +455,6 @@
 					toastr.warning("Publisher is using VP8, but Safari doesn't support it: disabling video");
 					listen["offer_video"] = false;
 				}
->>>>>>> 234f9359
 				remoteFeed.send({"message": listen});
 			},
 			error: function(error) {
