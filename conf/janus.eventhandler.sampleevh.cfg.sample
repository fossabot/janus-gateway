--- conflicted
+++ resolved
@@ -12,12 +12,7 @@
 grouping = yes	; Whether events should be sent individually (one per
 				; HTTP POST, JSON object), or if it's ok to group them
 				; (one or more per HTTP POST, JSON array with objects)
-<<<<<<< HEAD
 backend = http://localhost:3050/events
-=======
-				; The default is 'yes' to limit the number of connections.
-backend = http://your.webserver.here/and/a/path
->>>>>>> 234f9359
 				; Address the plugin will send all events to as HTTP POST
 				; requests with an application/json payload. In case
 				; authentication is required to contact the backend, set
