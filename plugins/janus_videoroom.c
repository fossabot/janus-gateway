--- conflicted
+++ resolved
@@ -247,10 +247,6 @@
 	{"playoutdelay_ext", JANUS_JSON_BOOL, 0},
 	{"record", JANUS_JSON_BOOL, 0},
 	{"rec_dir", JSON_STRING, 0},
-<<<<<<< HEAD
-	{"recordmix", JANUS_JSON_BOOL, 0},
-	{"recordmix_file", JSON_STRING, 0},
-=======
 	{"permanent", JANUS_JSON_BOOL, 0},
 	{"notify_joining", JANUS_JSON_BOOL, 0},
 };
@@ -265,7 +261,6 @@
 	{"new_bitrate", JSON_INTEGER, JANUS_JSON_PARAM_POSITIVE},
 	{"new_fir_freq", JSON_INTEGER, JANUS_JSON_PARAM_POSITIVE},
 	{"new_publishers", JSON_INTEGER, JANUS_JSON_PARAM_POSITIVE},
->>>>>>> 234f9359
 	{"permanent", JANUS_JSON_BOOL, 0}
 };
 static struct janus_json_parameter room_parameters[] = {
@@ -521,25 +516,12 @@
 	gboolean check_tokens;		/* Whether to check tokens when participants join (see below) */
 	GHashTable *allowed;		/* Map of participants (as tokens) allowed to join */
 	janus_mutex participants_mutex;/* Mutex to protect room properties */
-<<<<<<< HEAD
-
-	// Added for audio mixing
-	uint32_t sampling_rate;		/* Sampling rate of the mix (e.g., 16000 for wideband; can be 8, 12, 16, 24 or 48kHz) */
-	gint64 record_starttime;    /* Time when recording started in mili second */
-	uint32_t record_duration;   /* Recording duration in mili second */ 
-	gint64 record_lastupdate;	/* Time when we last updated the wav header */
-	gboolean recordmix;			/* Whether this room has to be mixed and recorded or not */
-	gchar *recordmix_file;      /* Path of the recording mix file */
-	FILE *recordingmix;			/* File to record the mix room into */
-	GThread *thread;			/* Mixer thread for this room */
+	gboolean notify_joining;	/* Whether an event is sent to notify all participants if a new participant joins the room */
 
 	// Added for tracking meeting start and endtime
 	gboolean first_joined;
 	gboolean last_left;
 	gboolean is_recep_present;
-=======
-	gboolean notify_joining;	/* Whether an event is sent to notify all participants if a new participant joins the room */
->>>>>>> 234f9359
 } janus_videoroom;
 
 static GHashTable *rooms;
@@ -661,15 +643,11 @@
 	uint32_t ssrc[3];
 	uint32_t timestamp;
 	uint16_t seq_number;
-<<<<<<< HEAD
-	gboolean silence;	
-=======
 	/* The following are only relevant if we're doing VP9 SVC*/
 	gboolean svc;
 	int spatial_layer;
 	int temporal_layer;
 	uint8_t pbit, dbit, ubit, bbit, ebit;
->>>>>>> 234f9359
 } janus_videoroom_rtp_relay_packet;
 
 /* Helper to sort incoming RTP packets by sequence numbers */
@@ -1052,44 +1030,11 @@
 			if(rec_dir && rec_dir->value) {
 				videoroom->rec_dir = g_strdup(rec_dir->value);
 			}
-<<<<<<< HEAD
-
-			videoroom->recordmix = FALSE;
-			if(recordmix && recordmix->value && janus_is_true(recordmix->value))
-				videoroom->recordmix = TRUE;
-			if(recmixfile && recmixfile->value)
-				videoroom->recordmix_file = g_strdup(recmixfile->value);
-			videoroom->recordingmix = NULL;
-
-			if(videoroom->recordmix) {
-				if(sampling == NULL || sampling->value == NULL) {
-					JANUS_LOG(LOG_ERR, "Can't add the video room, missing mandatory information...\n");
-					cl = cl->next;
-					continue;
-				}
-				videoroom->sampling_rate = atol(sampling->value);
-				switch(videoroom->sampling_rate) {
-					case 8000:
-					case 12000:
-					case 16000:
-					case 24000:
-					case 48000:
-						JANUS_LOG(LOG_VERB, "Sampling rate for mixing: %"SCNu32"\n", videoroom->sampling_rate);
-						break;
-					default:
-						JANUS_LOG(LOG_ERR, "Unsupported sampling rate %"SCNu32"...\n", videoroom->sampling_rate);
-						cl = cl->next;
-						continue;
-				}
-			}
-
-=======
 			/* By default, the videoroom plugin does not notify about participants simply joining the room.
 			   It only notifies when the participant actually starts publishing media. */
 			videoroom->notify_joining = FALSE;
 			if(notify_joining != NULL && notify_joining->value != NULL)
 				videoroom->notify_joining = janus_is_true(notify_joining->value);
->>>>>>> 234f9359
 			videoroom->destroyed = 0;
 			videoroom->is_recep_present = FALSE;
 			videoroom->first_joined = FALSE;
@@ -1355,7 +1300,6 @@
 		} else if(session->participant_type == janus_videoroom_p_type_subscriber) {
 			/* Detaching this listener from its publisher is already done by hangup_media */
 		}
-<<<<<<< HEAD
 		/* Send event to event handler */
 		if(notify_events && gateway->events_is_enabled() && session->participant) {
 			janus_videoroom *videoroom = ((janus_videoroom_participant *)session->participant)->room;
@@ -1367,9 +1311,7 @@
 				videoroom->last_left = TRUE;
 			}
 		}			
-=======
 		g_hash_table_remove(sessions, handle);
->>>>>>> 234f9359
 	}
 	janus_mutex_unlock(&sessions_mutex);
 
@@ -1779,40 +1721,6 @@
 			videoroom->rec_dir = g_strdup(json_string_value(rec_dir));
 		}
 
-		videoroom->recordmix = FALSE;
-		if(recordmix)
-			videoroom->recordmix = json_is_true(recordmix);
-		if(recmixfile)
-			videoroom->recordmix_file = g_strdup_printf("%s%ld.wav", json_string_value(recmixfile), videoroom->room_id);
-		videoroom->recordingmix = NULL;
-
-		videoroom->record_starttime = 0;
-		videoroom->record_duration = 0;
-
-		if(videoroom->recordmix) {
-			if(sampling) {
-				videoroom->sampling_rate = json_integer_value(sampling);
-			} else {
-				videoroom->sampling_rate = 16000;
-			}
-			
-			switch(videoroom->sampling_rate) {
-				case 8000:
-				case 12000:
-				case 16000:
-				case 24000:
-				case 48000:
-					JANUS_LOG(LOG_VERB, "Sampling rate for mixing: %"SCNu32"\n", videoroom->sampling_rate);
-					break;
-				default:
-					janus_mutex_unlock(&rooms_mutex);
-					JANUS_LOG(LOG_ERR, "Unsupported sampling rate %"SCNu32"...\n", videoroom->sampling_rate);
-					error_code = JANUS_VIDEOROOM_ERROR_UNKNOWN_ERROR;
-					g_snprintf(error_cause, 512, "We currently only support 16kHz (wideband) as a sampling rate for audio rooms, %"SCNu32" TBD...", videoroom->sampling_rate);
-					goto plugin_response;
-			}
-		}		
-
 		videoroom->destroyed = 0;
 		videoroom->is_recep_present = FALSE;
 		videoroom->first_joined = FALSE;
@@ -1859,7 +1767,6 @@
 			g_free(videoroom->room_secret);
 			g_free(videoroom->room_pin);
 			g_free(videoroom->rec_dir);
-			g_free(videoroom->recordmix_file);
 			g_hash_table_destroy(videoroom->participants);
 			g_hash_table_destroy(videoroom->allowed);
 			g_free(videoroom);
@@ -1901,12 +1808,6 @@
 				janus_config_add_item(config, cat, "record", "yes");
 			if(videoroom->rec_dir)
 				janus_config_add_item(config, cat, "rec_dir", videoroom->rec_dir);
-			if(videoroom->recordmix_file) {
-				janus_config_add_item(config, cat, "recordmix", "yes");
-				janus_config_add_item(config, cat, "recordmix_file", videoroom->recordmix_file);
-				g_snprintf(value, BUFSIZ, "%"SCNu32, videoroom->sampling_rate);
-				janus_config_add_item(config, cat, "sampling_rate", value);
-			}				
 			/* Save modified configuration */
 			if(janus_config_save(config, config_folder, JANUS_VIDEOROOM_PACKAGE) < 0)
 				save = FALSE;	/* This will notify the user the room is not permanent */
@@ -1919,11 +1820,7 @@
 		g_hash_table_iter_init(&iter, rooms);
 		while (g_hash_table_iter_next(&iter, NULL, &value)) {
 			janus_videoroom *vr = value;
-<<<<<<< HEAD
-			JANUS_LOG(LOG_INFO, "  ::: [%"SCNu64"][%s] %"SCNu64", max %d publishers, FIR frequency of %d seconds\n", vr->room_id, vr->room_name, vr->bitrate, vr->max_publishers, vr->fir_freq);
-=======
 			JANUS_LOG(LOG_VERB, "  ::: [%"SCNu64"][%s] %"SCNu32", max %d publishers, FIR frequency of %d seconds\n", vr->room_id, vr->room_name, vr->bitrate, vr->max_publishers, vr->fir_freq);
->>>>>>> 234f9359
 		}
 		janus_mutex_unlock(&rooms_mutex);
 		/* Send info back */
@@ -2153,13 +2050,7 @@
 		response = json_object();
 		json_object_set_new(response, "videoroom", json_string("destroyed"));
 		json_object_set_new(response, "room", json_integer(room_id));
-<<<<<<< HEAD
-		/* Populate the recording information */
-		json_object_set_new(response, "recording_starttime", json_integer(videoroom->record_starttime));
-		json_object_set_new(response, "recording_duration", json_integer(videoroom->record_duration));
-=======
 		json_object_set_new(response, "permanent", save ? json_true() : json_false());
->>>>>>> 234f9359
 		goto plugin_response;
 	} else if(!strcasecmp(request_text, "list")) {
 		/* List all rooms (but private ones) and their details (except for the secret, of course...) */
@@ -2967,17 +2858,11 @@
 			rtp->ssrc = htonl(ssrc);
 		}
 		janus_mutex_unlock(&participant->rtp_forwarders_mutex);
-<<<<<<< HEAD
-		/* Save the frame if we're recording */
-		janus_recorder_save_frame(video ? participant->vrc : participant->arc, buf, len);
-
-=======
 		if(sc < 1) {
 			/* Save the frame if we're recording
 			 * FIXME: for video, we're currently only recording the base substream, when simulcasting */
 			janus_recorder_save_frame(video ? participant->vrc : participant->arc, buf, len);
 		}
->>>>>>> 234f9359
 		/* Done, relay it */
 		janus_videoroom_rtp_relay_packet packet;
 		packet.data = rtp;
@@ -3014,89 +2899,7 @@
 		/* Go: some viewers may decide to drop the packet, but that's up to them */
 		janus_mutex_lock_nodebug(&participant->listeners_mutex);
 		g_slist_foreach(participant->listeners, janus_videoroom_relay_rtp_packet, &packet);
-<<<<<<< HEAD
-
-		/* Decode and queue up decoded data for recording mixed audio */
-		if(!video && participant->audio_active && participant->room->recordmix) {
-
-			/* If the recording startTime is not initialized then do it just once */
-			if(0 == participant->room->record_starttime) {
-				participant->room->record_starttime = janus_get_real_time() / 1000 ;
-			}
-
-			/* First of all, check if a reset on the decoder is due */
-			if(participant->reset) {
-				/* Create a new decoder and get rid of the old one */
-				int error = 0;
-				OpusDecoder *decoder = opus_decoder_create(participant->room->sampling_rate, 1, &error);
-				if(error != OPUS_OK) {
-					JANUS_LOG(LOG_ERR, "Error resetting Opus decoder...\n");
-				} else {
-					if(participant->decoder)
-						opus_decoder_destroy(participant->decoder);
-					participant->decoder = decoder;
-					JANUS_LOG(LOG_VERB, "Opus decoder reset\n");
-				}
-				participant->reset = FALSE;
-			}
-
-			rtp_header *rtp = (rtp_header *)buf;
-			janus_videoroom_rtp_relay_packet *pkt = g_malloc0(sizeof(janus_videoroom_rtp_relay_packet));
-			pkt->data = g_malloc0(BUFFER_SAMPLES*sizeof(opus_int16));
-			pkt->timestamp = ntohl(rtp->timestamp);
-			pkt->seq_number = ntohs(rtp->seq_number);
-			/* We might check the audio level extension to see if this is silence */
-			pkt->silence = FALSE;
-			int plen = 0;
-			const unsigned char *payload = (const unsigned char *)janus_rtp_payload(buf, len, &plen);
-			if(!payload) {
-				JANUS_LOG(LOG_ERR, "[Opus] Ops! got an error accessing the RTP payload\n");
-				return;
-			}			
-			pkt->length = opus_decode(participant->decoder, payload, plen, (opus_int16 *)pkt->data, BUFFER_SAMPLES, USE_FEC);
-
-			/* Enqueue the decoded frame */
-			janus_mutex_lock(&participant->qmutex);
-			/* Insert packets sorting by sequence number */
-			participant->inbuf = g_list_insert_sorted(participant->inbuf, pkt, &janus_videoroom_rtp_sort);
-			if(participant->prebuffering) {
-				/* Still pre-buffering: do we have enough packets now? */
-				if(g_list_length(participant->inbuf) == DEFAULT_PREBUFFERING) {
-					participant->prebuffering = FALSE;
-					JANUS_LOG(LOG_VERB, "Prebuffering done! Finally adding the user to the mix\n");
-				} else {
-					JANUS_LOG(LOG_VERB, "Still prebuffering (got %d packets), not adding the user to the mix yet\n", g_list_length(participant->inbuf));
-				}
-			} else {
-				/* Make sure we're not queueing too many packets: if so, get rid of the older ones */
-				if(g_list_length(participant->inbuf) >= DEFAULT_PREBUFFERING*2) {
-					gint64 now = janus_get_monotonic_time();
-					if(now - participant->last_drop > 5*G_USEC_PER_SEC) {
-						JANUS_LOG(LOG_VERB, "Too many packets in queue (%d > %d), removing older ones\n",
-							g_list_length(participant->inbuf), DEFAULT_PREBUFFERING*2);
-						participant->last_drop = now;
-					}
-					while(g_list_length(participant->inbuf) > DEFAULT_PREBUFFERING*2) {
-						/* Remove this packet: it's too old */
-						GList *first = g_list_first(participant->inbuf);
-						janus_videoroom_rtp_relay_packet *pkt = (janus_videoroom_rtp_relay_packet *)first->data;
-						participant->inbuf = g_list_remove_link(participant->inbuf, first);
-						first = NULL;
-						if(pkt == NULL)
-							continue;
-						if(pkt->data)
-							g_free(pkt->data);
-						pkt->data = NULL;
-						g_free(pkt);
-						pkt = NULL;
-					}
-				}
-			}
-			janus_mutex_unlock(&participant->qmutex);			
-		}
-=======
 		janus_mutex_unlock_nodebug(&participant->listeners_mutex);
->>>>>>> 234f9359
 		
 		/* Check if we need to send any REMB, FIR or PLI back to this publisher */
 		if(video && participant->video_active) {
@@ -3786,16 +3589,13 @@
 				json_object_set_new(event, "id", json_integer(user_id));
 				json_object_set_new(event, "private_id", json_integer(publisher->pvt_id));
 				json_object_set_new(event, "publishers", list);
-<<<<<<< HEAD
 				
 				/* check if it is recorder */
 				if(!strcasecmp(publisher->display, JANUS_RECEP_NAME)){
 					videoroom->is_recep_present = TRUE;
 				}
-=======
 				/* See if we need to notify about a new participant joined the room (by default, we don't). */
 				janus_videoroom_participant_joining(publisher);
->>>>>>> 234f9359
 
 				/* Also notify event handlers */
 				if(notify_events && gateway->events_is_enabled()) {
@@ -4811,210 +4611,6 @@
 	return NULL;
 }
 
-<<<<<<< HEAD
-/* Thread to mix the contributions from all participants */
-static void *janus_videoroom_mixer_thread(void *data) {
-	JANUS_LOG(LOG_VERB, "Video Room audio mixer thread starting...\n");
-	janus_videoroom *videoroom = (janus_videoroom *)data;
-	if(!videoroom) {
-		JANUS_LOG(LOG_ERR, "Invalid room!\n");
-		return NULL;
-	}
-	JANUS_LOG(LOG_VERB, "Thread is for mixing room %"SCNu64" (%s) at rate %"SCNu32"...\n", videoroom->room_id, videoroom->room_name, videoroom->sampling_rate);
-
-	/* Do we need to record the mix? */
-	if(videoroom->recordmix) {
-		char filename[255];
-		if(videoroom->recordmix_file) {
-			g_snprintf(filename, 255, "%s", videoroom->recordmix_file);
-		} else {
-			g_snprintf(filename, 255, "janus-videoroom-%"SCNu64".wav", videoroom->room_id);
-		}
-		videoroom->recordingmix = fopen(filename, "wb");
-		if(videoroom->recordingmix == NULL) {
-			JANUS_LOG(LOG_WARN, "Recording requested, but could NOT open file %s for writing...\n", filename);
-		} else {
-			JANUS_LOG(LOG_VERB, "Recording requested, opened file %s for writing\n", filename);
-			/* Write WAV header */
-			wav_header header = {
-				{'R', 'I', 'F', 'F'},
-				0,
-				{'W', 'A', 'V', 'E'},
-				{'f', 'm', 't', ' '},
-				16,
-				1,
-				1,
-				videoroom->sampling_rate,
-				videoroom->sampling_rate * 2,
-				2,
-				16,
-				{'d', 'a', 't', 'a'},
-				0
-			};
-			if(fwrite(&header, 1, sizeof(header), videoroom->recordingmix) != sizeof(header)) {
-				JANUS_LOG(LOG_ERR, "Error writing WAV header...\n");
-			}
-			fflush(videoroom->recordingmix);
-			videoroom->record_lastupdate = janus_get_monotonic_time();
-		}
-	}
-
-	/* Buffer (we allocate assuming 48kHz, although we'll likely use less than that) */
-	int samples = videoroom->sampling_rate/50;
-	opus_int32 buffer[960], sumBuffer[960];
-	opus_int16 outBuffer[960], *curBuffer = NULL;
-	memset(buffer, 0, 960*4);
-	memset(sumBuffer, 0, 960*4);
-	memset(outBuffer, 0, 960*2);
-
-	/* Base RTP packet, in case there are forwarders involved */
-	unsigned char *rtpbuffer = g_malloc0(1500);
-	rtp_header *rtph = (rtp_header *)rtpbuffer;
-	rtph->version = 2;
-
-	/* Timer */
-	struct timeval now, before;
-	gettimeofday(&before, NULL);
-	now.tv_sec = before.tv_sec;
-	now.tv_usec = before.tv_usec;
-	time_t passed, d_s, d_us;
-
-	/* RTP */
-	gint16 seq = 0;
-	gint32 ts = 0;
-
-	/* Loop */
-	int i=0;
-	int count = 0, rf_count = 0, prev_count = 0;
-	while(!g_atomic_int_get(&stopping) && videoroom->destroyed == 0) {	/* FIXME We need a per-room watchdog as well */
-		/* See if it's time to prepare a frame */
-		gettimeofday(&now, NULL);
-		d_s = now.tv_sec - before.tv_sec;
-		d_us = now.tv_usec - before.tv_usec;
-		if(d_us < 0) {
-			d_us += 1000000;
-			--d_s;
-		}
-		passed = d_s*1000000 + d_us;
-		if(passed < 15000) {	/* Let's wait about 15ms at max */
-			usleep(1000);
-			continue;
-		}
-		/* Update the reference time */
-		before.tv_usec += 20000;
-		if(before.tv_usec > 1000000) {
-			before.tv_sec++;
-			before.tv_usec -= 1000000;
-		}
-		/* Do we need to mix at all? */
-		janus_mutex_lock_nodebug(&videoroom->participants_mutex);
-		count = g_hash_table_size(videoroom->participants);
-		janus_mutex_unlock_nodebug(&videoroom->participants_mutex);
-		if((count+rf_count) == 0) {
-			/* No participant and RTP forwarders, do nothing */
-			if(prev_count > 0) {
-				JANUS_LOG(LOG_VERB, "Last user/forwarder just left room %"SCNu64", going idle...\n", videoroom->room_id);
-				prev_count = 0;
-			}
-			continue;
-		}
-		if(prev_count == 0) {
-			JANUS_LOG(LOG_VERB, "First user/forwarder just joined room %"SCNu64", waking it up...\n", videoroom->room_id);
-		}
-		prev_count = count+rf_count;
-		/* Update RTP header information */
-		seq++;
-		ts += 960;
-		/* Mix all contributions */
-		janus_mutex_lock_nodebug(&videoroom->participants_mutex);
-		GList *participants_list = g_hash_table_get_values(videoroom->participants);
-		janus_mutex_unlock_nodebug(&videoroom->participants_mutex);
-		for(i=0; i<samples; i++)
-			buffer[i] = 0;
-		GList *ps = participants_list;
-		while(ps) {
-			janus_videoroom_participant *p = (janus_videoroom_participant *)ps->data;
-			janus_mutex_lock(&p->qmutex);
-			if(!p->audio_active /*|| p->muted */ || p->prebuffering || !p->inbuf) {
-				janus_mutex_unlock(&p->qmutex);
-				ps = ps->next;
-				continue;
-			}
-			GList *peek = g_list_first(p->inbuf);
-			janus_videoroom_rtp_relay_packet *pkt = (janus_videoroom_rtp_relay_packet *)(peek ? peek->data : NULL);
-			if(pkt != NULL && !pkt->silence) {
-				curBuffer = (opus_int16 *)pkt->data;
-				for(i=0; i<samples; i++) {
-					/* if(p->volume_gain == 100) { */
-						buffer[i] += curBuffer[i]; /*
-					} else {
-						buffer[i] += (curBuffer[i]*p->volume_gain)/100;
-					} */
-				}
-				p->inbuf = g_list_delete_link(p->inbuf, peek);
-				g_free(pkt->data);
-				pkt->data = NULL;
-				g_free(pkt);
-				pkt = NULL;
-			}
-			janus_mutex_unlock(&p->qmutex);
-			ps = ps->next;
-		}
-		/* Are we recording the mix? (only do it if there's someone in, though...) */
-		if(videoroom->recordingmix != NULL && g_list_length(participants_list) > 0) {
-			for(i=0; i<samples; i++) {
-				/* FIXME Smoothen/Normalize instead of truncating? */
-				outBuffer[i] = buffer[i];
-			}
-			
-			
-			fwrite(outBuffer, sizeof(opus_int16), samples, videoroom->recordingmix);
-			/* Every 5 seconds we update the wav header */
-			gint64 now = janus_get_monotonic_time();
-			if(now - videoroom->record_lastupdate >= 5*G_USEC_PER_SEC) {
-				videoroom->record_lastupdate = now;
-				/* Update the length in the header */
-				fseek(videoroom->recordingmix, 0, SEEK_END);
-				long int size = ftell(videoroom->recordingmix);
-				if(size >= 8) {
-					size -= 8;
-					fseek(videoroom->recordingmix, 4, SEEK_SET);
-					fwrite(&size, sizeof(uint32_t), 1, videoroom->recordingmix);
-					size += 8;
-					fseek(videoroom->recordingmix, 40, SEEK_SET);
-					fwrite(&size, sizeof(uint32_t), 1, videoroom->recordingmix);
-					fflush(videoroom->recordingmix);
-					fseek(videoroom->recordingmix, 0, SEEK_END);
-				}
-			}
-		}
-		g_list_free(participants_list);
-	}
-	
-	if(videoroom->recordingmix) {
-		/* Update the length in the header */
-		fseek(videoroom->recordingmix, 0, SEEK_END);
-		long int size = ftell(videoroom->recordingmix);
-		if(size >= 8) {
-			size -= 8;
-			fseek(videoroom->recordingmix, 4, SEEK_SET);
-			fwrite(&size, sizeof(uint32_t), 1, videoroom->recordingmix);
-			size += 8;
-			fseek(videoroom->recordingmix, 40, SEEK_SET);
-			fwrite(&size, sizeof(uint32_t), 1, videoroom->recordingmix);
-			/* Audio file duration in mili second =  1000 * wave-data-chunk-size / (num_channels * sampling_rate * sample_size) */
-			videoroom->record_duration = (1000 * size) / (1 * videoroom->sampling_rate * 2);
-			fflush(videoroom->recordingmix);
-			fclose(videoroom->recordingmix);
-		}
-	}
-	g_free(rtpbuffer);
-	JANUS_LOG(LOG_VERB, "Leaving mixer thread for room %"SCNu64" (%s)...\n", videoroom->room_id, videoroom->room_name);
-	return NULL;
-}
-
-=======
->>>>>>> 234f9359
 /* Helper to quickly relay RTP packets from publishers to subscribers */
 static void janus_videoroom_relay_rtp_packet(gpointer data, gpointer user_data) {
 	janus_videoroom_rtp_relay_packet *packet = (janus_videoroom_rtp_relay_packet *)user_data;
