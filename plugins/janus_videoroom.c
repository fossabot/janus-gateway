/*! \file   janus_videoroom.c
 * \author Lorenzo Miniero <lorenzo@meetecho.com>
 * \copyright GNU General Public License v3
 * \brief  Janus VideoRoom plugin
 * \details  This is a plugin implementing a videoconferencing SFU
 * (Selective Forwarding Unit) for Janus, that is an audio/video router.
 * This means that the plugin implements a virtual conferencing room peers
 * can join and leave at any time. This room is based on a Publish/Subscribe
 * pattern. Each peer can publish his/her own live audio/video feeds: this
 * feed becomes an available stream in the room the other participants can
 * attach to. This means that this plugin allows the realization of several
 * different scenarios, ranging from a simple webinar (one speaker, several
 * listeners) to a fully meshed video conference (each peer sending and
 * receiving to and from all the others).
 * 
 * For what concerns the subscriber side, there are two different ways to
 * attach to a publisher's feed: a generic 'listener', which can attach to
 * a single feed, and a more complex 'Multiplexed listener', which instead can
 * attach to more feeds using the same PeerConnection. The generic 'listener'
 * is the default, which means that if you want to watch more feeds at the
 * same time, you'll need to create multiple 'listeners' to attach at any
 * of them. The 'Multiplexed listener', instead, is a more complex alternative
 * that exploits the so called RTCWEB 'Plan B', which multiplexes more
 * streams on a single PeerConnection and in the SDP: while more efficient in terms of
 * resources, though, this approach is experimental, and currently only
 * available on Google Chrome, so use it wisely.
 * \note As of now, work on Plan B is still going on, and as such its support in Janus
 * is flaky to say the least. Don't try to attach as a Multiplexed listener or bad
 * things will probably happen!
 * 
 * Considering that this plugin allows for several different WebRTC PeerConnections
 * to be on at the same time for the same peer (specifically, each peer
 * potentially has 1 PeerConnection on for publishing and N on for subscriptions
 * from other peers), each peer may need to attach several times to the same
 * plugin for every stream: this means that each peer needs to have at least one
 * handle active for managing its relation with the plugin (joining a room,
 * leaving a room, muting/unmuting, publishing, receiving events), and needs
 * to open a new one each time he/she wants to subscribe to a feed from
 * another participant (or a single one in case a 'Multiplexed listener is used).
 * The handle used for a subscription, however, would be logically a "slave"
 * to the master one used for managing the room: this means that it cannot
 * be used, for instance, to unmute in the room, as its only purpose would
 * be to provide a context in which creating the sendonly PeerConnection
 * for the subscription to the active participant.
 * 
 * Rooms to make available are listed in the plugin configuration file.
 * A pre-filled configuration file is provided in \c conf/janus.plugin.videoroom.cfg
 * and includes a demo room for testing. The same plugin is also used
 * dynamically (that is, with rooms created on the fly via API) in the
 * Screen Sharing demo as well.
 * 
 * To add more rooms or modify the existing one, you can use the following
 * syntax:
 * 
 * \verbatim
[<unique room ID>]
description = This is my awesome room
is_private = yes|no (private rooms don't appear when you do a 'list' request)
secret = <optional password needed for manipulating (e.g. destroying) the room>
pin = <optional password needed for joining the room>
publishers = <max number of concurrent senders> (e.g., 6 for a video
             conference or 1 for a webinar)
bitrate = <max video bitrate for senders> (e.g., 128000)
fir_freq = <send a FIR to publishers every fir_freq seconds> (0=disable)
audiocodec = opus|isac32|isac16|pcmu|pcma (audio codec to force on publishers, default=opus)
videocodec = vp8|vp9|h264 (video codec to force on publishers, default=vp8)
record = true|false (whether this room should be recorded, default=false)
rec_dir = <folder where recordings should be stored, when enabled>
\endverbatim
 *
 * Note that recording will work with all codecs except iSAC.
 *
 * \section sfuapi Video Room API
 * 
 * The Video Room API supports several requests, some of which are
 * synchronous and some asynchronous. There are some situations, though,
 * (invalid JSON, invalid request) which will always result in a
 * synchronous error response even for asynchronous requests. 
 * 
 * \c create , \c destroy , \c exists, \c list and \c listparticipants
 * are synchronous requests, which means you'll
 * get a response directly within the context of the transaction.
 * \c create allows you to create a new video room dynamically, as an
 * alternative to using the configuration file; \c destroy removes a
 * video room and destroys it, kicking all the users out as part of the
 * process; \c exists allows you to check whether a specific video room
 * exists; finally, \c list lists all the available rooms, while \c
 * listparticipants lists all the participants of a specific room and
 * their details.
 * 
 * The \c join , \c joinandconfigure , \c configure , \c publish ,
 * \c unpublish , \c start , \c pause , \c switch , \c stop , \c add ,
 * \c remove and \c leave requests instead are all asynchronous, which
 * means you'll get a notification about their success or failure in
 * an event. \c join allows you to join a specific video room, specifying
 * whether that specific PeerConnection will be used for publishing or
 * watching; \c configure can be used to modify some of the participation
 * settings (e.g., bitrate cap); \c joinandconfigure combines the previous
 * two requests in a single one (just for publishers); \c publish can be
 * used to start sending media to broadcast to the other participants,
 * while \c unpublish does the opposite; \c start allows you to start
 * receiving media from a publisher you've subscribed to previously by
 * means of a \c join , while \c pause pauses the delivery of the media;
 * the \c switch request can be used to change the source of the media
 * flowing over a specific PeerConnection (e.g., I was watching Alice,
 * I want to watch Bob now) without having to create a new handle for
 * that; \c stop interrupts a viewer instance; \c add and \c remove
 * are just used when involving "Plan B", and are used to add or remove
 * publishers to be muxed in the single viewer PeerConnection; finally,
 * \c leave allows you to leave a video room for good.
 * 
 * Actual API docs: TBD.
 * 
 * \ingroup plugins
 * \ref plugins
 */

#include "plugin.h"

#include <jansson.h>
#include <sofia-sip/sdp.h>

#include "../debug.h"
#include "../apierror.h"
#include "../config.h"
#include "../mutex.h"
#include "../rtp.h"
#include "../rtcp.h"
#include "../record.h"
#include "../utils.h"
#include <sys/types.h>
#include <sys/socket.h>


/* Plugin information */
#define JANUS_VIDEOROOM_VERSION			6
#define JANUS_VIDEOROOM_VERSION_STRING	"0.0.6"
#define JANUS_VIDEOROOM_DESCRIPTION		"This is a plugin implementing a videoconferencing SFU (Selective Forwarding Unit) for Janus, that is an audio/video router."
#define JANUS_VIDEOROOM_NAME			"JANUS VideoRoom plugin"
#define JANUS_VIDEOROOM_AUTHOR			"Meetecho s.r.l."
#define JANUS_VIDEOROOM_PACKAGE			"janus.plugin.videoroom"

/* Plugin methods */
janus_plugin *create(void);
int janus_videoroom_init(janus_callbacks *callback, const char *config_path);
void janus_videoroom_destroy(void);
int janus_videoroom_get_api_compatibility(void);
int janus_videoroom_get_version(void);
const char *janus_videoroom_get_version_string(void);
const char *janus_videoroom_get_description(void);
const char *janus_videoroom_get_name(void);
const char *janus_videoroom_get_author(void);
const char *janus_videoroom_get_package(void);
void janus_videoroom_create_session(janus_plugin_session *handle, int *error);
struct janus_plugin_result *janus_videoroom_handle_message(janus_plugin_session *handle, char *transaction, json_t *message, json_t *jsep);
void janus_videoroom_setup_media(janus_plugin_session *handle);
void janus_videoroom_incoming_rtp(janus_plugin_session *handle, int video, char *buf, int len);
void janus_videoroom_incoming_rtcp(janus_plugin_session *handle, int video, char *buf, int len);
void janus_videoroom_incoming_data(janus_plugin_session *handle, char *buf, int len);
void janus_videoroom_slow_link(janus_plugin_session *handle, int uplink, int video);
void janus_videoroom_hangup_media(janus_plugin_session *handle);
void janus_videoroom_destroy_session(janus_plugin_session *handle, int *error);
json_t *janus_videoroom_query_session(janus_plugin_session *handle);

/* Plugin setup */
static janus_plugin janus_videoroom_plugin =
	JANUS_PLUGIN_INIT (
		.init = janus_videoroom_init,
		.destroy = janus_videoroom_destroy,

		.get_api_compatibility = janus_videoroom_get_api_compatibility,
		.get_version = janus_videoroom_get_version,
		.get_version_string = janus_videoroom_get_version_string,
		.get_description = janus_videoroom_get_description,
		.get_name = janus_videoroom_get_name,
		.get_author = janus_videoroom_get_author,
		.get_package = janus_videoroom_get_package,
		
		.create_session = janus_videoroom_create_session,
		.handle_message = janus_videoroom_handle_message,
		.setup_media = janus_videoroom_setup_media,
		.incoming_rtp = janus_videoroom_incoming_rtp,
		.incoming_rtcp = janus_videoroom_incoming_rtcp,
		.incoming_data = janus_videoroom_incoming_data,
		.slow_link = janus_videoroom_slow_link,
		.hangup_media = janus_videoroom_hangup_media,
		.destroy_session = janus_videoroom_destroy_session,
		.query_session = janus_videoroom_query_session,
	);

/* Plugin creator */
janus_plugin *create(void) {
	JANUS_LOG(LOG_VERB, "%s created!\n", JANUS_VIDEOROOM_NAME);
	return &janus_videoroom_plugin;
}

/* Parameter validation */
static struct janus_json_parameter request_parameters[] = {
	{"request", JSON_STRING, JANUS_JSON_PARAM_REQUIRED}
};
static struct janus_json_parameter create_parameters[] = {
	{"room", JSON_INTEGER, JANUS_JSON_PARAM_POSITIVE},
	{"description", JSON_STRING, 0},
	{"is_private", JANUS_JSON_BOOL, 0},
	{"secret", JSON_STRING, 0},
	{"pin", JSON_STRING, 0},
	{"bitrate", JSON_INTEGER, JANUS_JSON_PARAM_POSITIVE},
	{"fir_freq", JSON_INTEGER, JANUS_JSON_PARAM_POSITIVE},
	{"publishers", JSON_INTEGER, JANUS_JSON_PARAM_POSITIVE},
	{"audiocodec", JSON_STRING, 0},
	{"videocodec", JSON_STRING, 0},
	{"record", JANUS_JSON_BOOL, 0},
	{"rec_dir", JSON_STRING, 0},
	{"permanent", JANUS_JSON_BOOL, 0}
};
static struct janus_json_parameter room_parameters[] = {
	{"room", JSON_INTEGER, JANUS_JSON_PARAM_REQUIRED | JANUS_JSON_PARAM_POSITIVE}
};
static struct janus_json_parameter destroy_parameters[] = {
	{"room", JSON_INTEGER, JANUS_JSON_PARAM_REQUIRED | JANUS_JSON_PARAM_POSITIVE},
	{"permanent", JANUS_JSON_BOOL, 0}
};
static struct janus_json_parameter join_parameters[] = {
	{"room", JSON_INTEGER, JANUS_JSON_PARAM_REQUIRED | JANUS_JSON_PARAM_POSITIVE},
	{"ptype", JSON_STRING, JANUS_JSON_PARAM_REQUIRED},
	{"audio", JANUS_JSON_BOOL, 0},
	{"video", JANUS_JSON_BOOL, 0},
	{"bitrate", JSON_INTEGER, JANUS_JSON_PARAM_POSITIVE},
	{"record", JANUS_JSON_BOOL, 0},
	{"filename", JSON_STRING, 0}
};
static struct janus_json_parameter publish_parameters[] = {
	{"audio", JANUS_JSON_BOOL, 0},
	{"video", JANUS_JSON_BOOL, 0},
	{"bitrate", JSON_INTEGER, JANUS_JSON_PARAM_POSITIVE},
	{"record", JANUS_JSON_BOOL, 0},
	{"filename", JSON_STRING, 0}
};
static struct janus_json_parameter rtp_forward_parameters[] = {
	{"room", JSON_INTEGER, JANUS_JSON_PARAM_REQUIRED | JANUS_JSON_PARAM_POSITIVE},
	{"publisher_id", JSON_INTEGER, JANUS_JSON_PARAM_REQUIRED | JANUS_JSON_PARAM_POSITIVE},
	{"vid_port", JSON_INTEGER, JANUS_JSON_PARAM_POSITIVE},
	{"au_port", JSON_INTEGER, JANUS_JSON_PARAM_POSITIVE},
	{"host", JSON_STRING, JANUS_JSON_PARAM_REQUIRED}
};
static struct janus_json_parameter stop_rtp_forward_parameters[] = {
	{"room", JSON_INTEGER, JANUS_JSON_PARAM_REQUIRED | JANUS_JSON_PARAM_POSITIVE},
	{"publisher_id", JSON_INTEGER, JANUS_JSON_PARAM_REQUIRED | JANUS_JSON_PARAM_POSITIVE},
	{"stream_id", JSON_INTEGER, JANUS_JSON_PARAM_REQUIRED | JANUS_JSON_PARAM_POSITIVE}
};
static struct janus_json_parameter publisher_parameters[] = {
	{"id", JSON_INTEGER, JANUS_JSON_PARAM_POSITIVE},
	{"display", JSON_STRING, 0}
};
static struct janus_json_parameter configure_parameters[] = {
	{"audio", JANUS_JSON_BOOL, 0},
	{"video", JANUS_JSON_BOOL, 0},
	{"data", JANUS_JSON_BOOL, 0}
};
static struct janus_json_parameter listener_parameters[] = {
	{"feed", JSON_INTEGER, JANUS_JSON_PARAM_REQUIRED | JANUS_JSON_PARAM_POSITIVE},
	{"audio", JANUS_JSON_BOOL, 0},
	{"video", JANUS_JSON_BOOL, 0},
	{"data", JANUS_JSON_BOOL, 0}
};
static struct janus_json_parameter feeds_parameters[] = {
	{"feeds", JSON_ARRAY, JANUS_JSON_PARAM_NONEMPTY}
};

/* Static configuration instance */
static janus_config *config = NULL;
static const char *config_folder = NULL;
static janus_mutex config_mutex;

/* Useful stuff */
static volatile gint initialized = 0, stopping = 0;
static janus_callbacks *gateway = NULL;
static GThread *handler_thread;
static GThread *watchdog;
static su_home_t *sdphome = NULL;
static void *janus_videoroom_handler(void *data);
static void janus_videoroom_relay_rtp_packet(gpointer data, gpointer user_data);
static void janus_videoroom_relay_data_packet(gpointer data, gpointer user_data);

typedef enum janus_videoroom_p_type {
	janus_videoroom_p_type_none = 0,
	janus_videoroom_p_type_subscriber,			/* Generic listener/subscriber */
	janus_videoroom_p_type_subscriber_muxed,	/* Multiplexed listener/subscriber */
	janus_videoroom_p_type_publisher,			/* Participant/publisher */
} janus_videoroom_p_type;

typedef struct janus_videoroom_message {
	janus_plugin_session *handle;
	char *transaction;
	json_t *message;
	json_t *jsep;
} janus_videoroom_message;
static GAsyncQueue *messages = NULL;
static janus_videoroom_message exit_message;

static void janus_videoroom_message_free(janus_videoroom_message *msg) {
	if(!msg || msg == &exit_message)
		return;

	msg->handle = NULL;

	g_free(msg->transaction);
	msg->transaction = NULL;
	if(msg->message)
		json_decref(msg->message);
	msg->message = NULL;
	if(msg->jsep)
		json_decref(msg->jsep);
	msg->jsep = NULL;

	g_free(msg);
}

typedef enum janus_videoroom_audiocodec {
	JANUS_VIDEOROOM_OPUS,		/* Publishers will have to use OPUS 	*/
	JANUS_VIDEOROOM_ISAC_32K,	/* Publishers will have to use ISAC 32K */
	JANUS_VIDEOROOM_ISAC_16K,	/* Publishers will have to use ISAC 16K */
	JANUS_VIDEOROOM_PCMU,		/* Publishers will have to use PCMU 8K 	*/
	JANUS_VIDEOROOM_PCMA		/* Publishers will have to use PCMA 8K 	*/
} janus_videoroom_audiocodec;
static const char *janus_videoroom_audiocodec_name(janus_videoroom_audiocodec acodec) {
	switch(acodec) {
		case JANUS_VIDEOROOM_OPUS:
			return "opus";
		case JANUS_VIDEOROOM_ISAC_32K:
			return "isac32";
		case JANUS_VIDEOROOM_ISAC_16K:
			return "isac16";
		case JANUS_VIDEOROOM_PCMU:
			return "pcmu";
		case JANUS_VIDEOROOM_PCMA:
			return "pcma";
		default:
			/* Shouldn't happen */
			return "opus";
	}
}

typedef enum janus_videoroom_videocodec {
	JANUS_VIDEOROOM_VP8,	/* Publishers will have to use VP8 */
	JANUS_VIDEOROOM_VP9,	/* Publishers will have to use VP9 */
	JANUS_VIDEOROOM_H264	/* Publishers will have to use H264 */
} janus_videoroom_videocodec;
static const char *janus_videoroom_videocodec_name(janus_videoroom_videocodec vcodec) {
	switch(vcodec) {
		case JANUS_VIDEOROOM_VP8:
			return "vp8";
		case JANUS_VIDEOROOM_VP9:
			return "vp9";
		case JANUS_VIDEOROOM_H264:
			return "h264";
		default:
			/* Shouldn't happen */
			return "vp8";
	}
}

typedef struct janus_videoroom {
	guint64 room_id;			/* Unique room ID */
	gchar *room_name;			/* Room description */
	gchar *room_secret;			/* Secret needed to manipulate (e.g., destroy) this room */
	gchar *room_pin;			/* Password needed to join this room, if any */
	gboolean is_private;		/* Whether this room is 'private' (as in hidden) or not */
	int max_publishers;			/* Maximum number of concurrent publishers */
	uint64_t bitrate;			/* Global bitrate limit */
	uint16_t fir_freq;			/* Regular FIR frequency (0=disabled) */
	janus_videoroom_audiocodec acodec;	/* Audio codec to force on publishers*/
	janus_videoroom_videocodec vcodec;	/* Video codec to force on publishers*/
	gboolean record;			/* Whether the feeds from publishers in this room should be recorded */
	char *rec_dir;				/* Where to save the recordings of this room, if enabled */
	gint64 destroyed;			/* Value to flag the room for destruction, done lazily */
	GHashTable *participants;	/* Map of potential publishers (we get listeners from them) */
	janus_mutex participants_mutex;/* Mutex to protect room properties */
} janus_videoroom;
static GHashTable *rooms;
static janus_mutex rooms_mutex;
static GList *old_rooms;
static void janus_videoroom_free(janus_videoroom *room);

typedef struct janus_videoroom_session {
	janus_plugin_session *handle;
	janus_videoroom_p_type participant_type;
	gpointer participant;
	gboolean started;
	gboolean stopping;
	volatile gint hangingup;
	gint64 destroyed;	/* Time at which this session was marked as destroyed */
} janus_videoroom_session;
static GHashTable *sessions;
static GList *old_sessions;
static janus_mutex sessions_mutex;

/* a host whose ports gets streamed rtp packets of the corresponding type. */
typedef struct rtp_forwarder {
	int is_video;
	struct sockaddr_in serv_addr;
} rtp_forwarder;

typedef struct janus_videoroom_participant {
	janus_videoroom_session *session;
	janus_videoroom *room;	/* Room */
	guint64 user_id;	/* Unique ID in the room */
	gchar *display;	/* Display name (just for fun) */
	gchar *sdp;			/* The SDP this publisher negotiated, if any */
	gboolean audio, video, data;		/* Whether audio, video and/or data is going to be sent by this publisher */
	guint32 audio_pt;		/* Audio payload type (Opus) */
	guint32 video_pt;		/* Video payload type (depends on room configuration) */
	guint32 audio_ssrc;		/* Audio SSRC of this publisher */
	guint32 video_ssrc;		/* Video SSRC of this publisher */
	gboolean audio_active;
	gboolean video_active;
	gboolean firefox;	/* We send Firefox users a different kind of FIR */
	uint64_t bitrate;
	gint64 remb_startup;/* Incremental changes on REMB to reach the target at startup */
	gint64 remb_latest;	/* Time of latest sent REMB (to avoid flooding) */
	gint64 fir_latest;	/* Time of latest sent FIR (to avoid flooding) */
	gint fir_seq;		/* FIR sequence number */
	gboolean recording_active;	/* Whether this publisher has to be recorded or not */
	gchar *recording_base;	/* Base name for the recording (e.g., /path/to/filename, will generate /path/to/filename-audio.mjr and/or /path/to/filename-video.mjr */
	janus_recorder *arc;	/* The Janus recorder instance for this publisher's audio, if enabled */
	janus_recorder *vrc;	/* The Janus recorder instance for this publisher's video, if enabled */
	janus_mutex rec_mutex;	/* Mutex to protect the recorders from race conditions */
	GSList *listeners;
	janus_mutex listeners_mutex;
	GHashTable *rtp_forwarders;
	janus_mutex rtp_forwarders_mutex;
	int udp_sock; /* The udp socket on which to forward rtp packets */
} janus_videoroom_participant;
static void janus_videoroom_participant_free(janus_videoroom_participant *p);
static void janus_rtp_forwarder_free_helper(gpointer data);
static guint32 janus_rtp_forwarder_add_helper(janus_videoroom_participant *p, const gchar* host, int port, int is_video);
typedef struct janus_videoroom_listener_context {
	/* Needed to fix seq and ts in case of publisher switching */
	uint32_t a_last_ssrc, a_last_ts, a_base_ts, a_base_ts_prev,
			v_last_ssrc, v_last_ts, v_base_ts, v_base_ts_prev;
	uint16_t a_last_seq, a_base_seq, a_base_seq_prev,
			v_last_seq, v_base_seq, v_base_seq_prev;
} janus_videoroom_listener_context;

typedef struct janus_videoroom_listener {
	janus_videoroom_session *session;
	janus_videoroom *room;	/* Room */
	janus_videoroom_participant *feed;	/* Participant this listener is subscribed to */
	janus_videoroom_listener_context context;	/* Needed in case there are publisher switches on this listener */
	gboolean audio, video, data;		/* Whether audio, video and/or data must be sent to this publisher */
	struct janus_videoroom_listener_muxed *parent;	/* Overall subscriber, if this is a sub-listener in a Multiplexed one */
	gboolean paused;
} janus_videoroom_listener;
static void janus_videoroom_listener_free(janus_videoroom_listener *l);

typedef struct janus_videoroom_listener_muxed {
	janus_videoroom_session *session;
	janus_videoroom *room;	/* Room */
	GSList *listeners;	/* List of listeners (as a Multiplexed listener can be subscribed to more publishers at the same time) */
	janus_mutex listeners_mutex;
} janus_videoroom_listener_muxed;
static void janus_videoroom_muxed_listener_free(janus_videoroom_listener_muxed *l);

typedef struct janus_videoroom_rtp_relay_packet {
	rtp_header *data;
	gint length;
	gint is_video;
	uint32_t timestamp;
	uint16_t seq_number;
} janus_videoroom_rtp_relay_packet;

/* SDP offer/answer templates */
#define OPUS_PT	111
#define ISAC32_PT	104
#define ISAC16_PT	103
#define PCMU_PT	0
#define PCMA_PT	8
#define VP8_PT		100
#define VP9_PT		101
#define H264_PT	107
#define sdp_template \
		"v=0\r\n" \
		"o=- %"SCNu64" %"SCNu64" IN IP4 127.0.0.1\r\n"	/* We need current time here */ \
		"s=%s\r\n"							/* Video room name */ \
		"t=0 0\r\n" \
		"%s%s%s"				/* Audio, video and/or data channel m-lines */
#define sdp_a_template_opus \
		"m=audio 1 RTP/SAVPF %d\r\n"		/* Opus payload type */ \
		"c=IN IP4 1.1.1.1\r\n" \
		"a=%s\r\n"							/* Media direction */ \
		"a=rtpmap:%d opus/48000/2\r\n"		/* Opus payload type */
#define sdp_a_template_isac32 \
		"m=audio 1 RTP/SAVPF %d\r\n"		/* ISAC32_PT payload type */ \
		"c=IN IP4 1.1.1.1\r\n" \
		"a=%s\r\n"							/* Media direction */ \
		"a=rtpmap:%d ISAC/32000\r\n"		/* ISAC32_PT payload type */
#define sdp_a_template_isac16 \
		"m=audio 1 RTP/SAVPF %d\r\n"		/* ISAC16_PT payload type */ \
		"c=IN IP4 1.1.1.1\r\n" \
		"a=%s\r\n"							/* Media direction */ \
		"a=rtpmap:%d ISAC/16000\r\n"		/* ISAC16_PT payload type */
#define sdp_a_template_pcmu \
		"m=audio 1 RTP/SAVPF %d\r\n"		/* PCMU_PT payload type */ \
		"c=IN IP4 1.1.1.1\r\n" \
		"a=%s\r\n"							/* Media direction */ \
		"a=rtpmap:%d PCMU/8000\r\n"		    /* PCMU_PT payload type */
#define sdp_a_template_pcma \
		"m=audio 1 RTP/SAVPF %d\r\n"		/* PCMA_PT payload type */ \
		"c=IN IP4 1.1.1.1\r\n" \
		"a=%s\r\n"							/* Media direction */ \
		"a=rtpmap:%d PCMA/8000\r\n"		    /* PCMA_PT payload type */
#define sdp_v_template_vp8 \
		"m=video 1 RTP/SAVPF %d\r\n"		/* VP8 payload type */ \
		"c=IN IP4 1.1.1.1\r\n" \
		"b=AS:%d\r\n"						/* Bandwidth */ \
		"a=%s\r\n"							/* Media direction */ \
		"a=rtpmap:%d VP8/90000\r\n"			/* VP8 payload type */ \
		"a=rtcp-fb:%d ccm fir\r\n"			/* VP8 payload type */ \
		"a=rtcp-fb:%d nack\r\n"				/* VP8 payload type */ \
		"a=rtcp-fb:%d nack pli\r\n"			/* VP8 payload type */ \
		"a=rtcp-fb:%d goog-remb\r\n"		/* VP8 payload type */
#define sdp_v_template_vp9 \
		"m=video 1 RTP/SAVPF %d\r\n"		/* VP9 payload type */ \
		"c=IN IP4 1.1.1.1\r\n" \
		"b=AS:%d\r\n"						/* Bandwidth */ \
		"a=%s\r\n"							/* Media direction */ \
		"a=rtpmap:%d VP9/90000\r\n"			/* VP9 payload type */ \
		"a=rtcp-fb:%d ccm fir\r\n"			/* VP9 payload type */ \
		"a=rtcp-fb:%d nack\r\n"				/* VP9 payload type */ \
		"a=rtcp-fb:%d nack pli\r\n"			/* VP9 payload type */ \
		"a=rtcp-fb:%d goog-remb\r\n"		/* VP9 payload type */
#define sdp_v_template_h264 \
		"m=video 1 RTP/SAVPF %d\r\n"		/* H264 payload type */ \
		"c=IN IP4 1.1.1.1\r\n" \
		"b=AS:%d\r\n"						/* Bandwidth */ \
		"a=%s\r\n"							/* Media direction */ \
		"a=rtpmap:%d H264/90000\r\n"		/* H264 payload type */ \
		"a=fmtp:%d profile-level-id=42e01f;packetization-mode=1\r\n" \
		"a=rtcp-fb:%d ccm fir\r\n"			/* H264 payload type */ \
		"a=rtcp-fb:%d nack\r\n"				/* H264 payload type */ \
		"a=rtcp-fb:%d nack pli\r\n"			/* H264 payload type */ \
		"a=rtcp-fb:%d goog-remb\r\n"		/* H264 payload type */
#define sdp_d_template \
		"m=application 1 DTLS/SCTP 5000\r\n" \
		"c=IN IP4 1.1.1.1\r\n" \
		"a=sctpmap:5000 webrtc-datachannel 16\r\n"


/* Error codes */
#define JANUS_VIDEOROOM_ERROR_UNKNOWN_ERROR		499
#define JANUS_VIDEOROOM_ERROR_NO_MESSAGE		421
#define JANUS_VIDEOROOM_ERROR_INVALID_JSON		422
#define JANUS_VIDEOROOM_ERROR_INVALID_REQUEST	423
#define JANUS_VIDEOROOM_ERROR_JOIN_FIRST		424
#define JANUS_VIDEOROOM_ERROR_ALREADY_JOINED	425
#define JANUS_VIDEOROOM_ERROR_NO_SUCH_ROOM		426
#define JANUS_VIDEOROOM_ERROR_ROOM_EXISTS		427
#define JANUS_VIDEOROOM_ERROR_NO_SUCH_FEED		428
#define JANUS_VIDEOROOM_ERROR_MISSING_ELEMENT	429
#define JANUS_VIDEOROOM_ERROR_INVALID_ELEMENT	430
#define JANUS_VIDEOROOM_ERROR_INVALID_SDP_TYPE	431
#define JANUS_VIDEOROOM_ERROR_PUBLISHERS_FULL	432
#define JANUS_VIDEOROOM_ERROR_UNAUTHORIZED		433
#define JANUS_VIDEOROOM_ERROR_ALREADY_PUBLISHED	434
#define JANUS_VIDEOROOM_ERROR_NOT_PUBLISHED		435
#define JANUS_VIDEOROOM_ERROR_ID_EXISTS			436
#define JANUS_VIDEOROOM_ERROR_INVALID_SDP		437


/* Multiplexing helpers */
int janus_videoroom_muxed_subscribe(janus_videoroom_listener_muxed *muxed_listener, GList *feeds, char *transaction);
int janus_videoroom_muxed_unsubscribe(janus_videoroom_listener_muxed *muxed_listener, GList *feeds, char *transaction);
int janus_videoroom_muxed_offer(janus_videoroom_listener_muxed *muxed_listener, char *transaction, json_t *event);

static guint32 janus_rtp_forwarder_add_helper(janus_videoroom_participant *p, const gchar* host, int port, int is_video) {
	if(!p || !host) {
		return 0;
	}
	rtp_forwarder *forward = g_malloc0(sizeof(rtp_forwarder));
	forward->is_video = is_video;
	forward->serv_addr.sin_family = AF_INET;
	inet_pton(AF_INET, host, &(forward->serv_addr.sin_addr));
	forward->serv_addr.sin_port = htons(port);
	janus_mutex_lock(&p->rtp_forwarders_mutex);
	guint32 stream_id = g_random_int();
	while(g_hash_table_lookup(p->rtp_forwarders, GUINT_TO_POINTER(stream_id)) != NULL) {
		stream_id = g_random_int();
	}
	g_hash_table_insert(p->rtp_forwarders, GUINT_TO_POINTER(stream_id), forward);
	janus_mutex_unlock(&p->rtp_forwarders_mutex);
	JANUS_LOG(LOG_VERB, "Added %s rtp_forward to participant %"SCNu64" host: %s:%d stream_id: %"SCNu32"\n", is_video ? "video":"audio", p->user_id, host, port, stream_id);
	return stream_id;
}


/* Convenience function for freeing a session */
static void session_free(gpointer data) {
	if(data) {
		janus_videoroom_session* session = (janus_videoroom_session*)data;
		switch(session->participant_type) {
		case janus_videoroom_p_type_publisher: 
			janus_videoroom_participant_free(session->participant);
			break;   
		case janus_videoroom_p_type_subscriber:
			janus_videoroom_listener_free(session->participant);
			break;
		case janus_videoroom_p_type_subscriber_muxed:
			janus_videoroom_muxed_listener_free(session->participant);
			break;
		default:
			break;
		}
		session->handle = NULL;
		g_free(session);
		session = NULL;
	}
}

static void janus_rtp_forwarder_free_helper(gpointer data) {
	if(data) {
		rtp_forwarder* forward = (rtp_forwarder*)data;
		if(forward) {
			g_free(forward);
			forward = NULL;
		}
	}
}

/* Convenience wrapper function for session_free that corresponds to GHRFunc() format for hash table cleanup */
static gboolean session_hash_table_remove(gpointer key, gpointer value, gpointer not_used) {
	if(value) {
		session_free(value);
	}
	return TRUE;
}

/* VideoRoom watchdog/garbage collector (sort of) */
void *janus_videoroom_watchdog(void *data);
void *janus_videoroom_watchdog(void *data) {
	JANUS_LOG(LOG_INFO, "VideoRoom watchdog started\n");
	gint64 now = 0, room_now = 0;
	while(g_atomic_int_get(&initialized) && !g_atomic_int_get(&stopping)) {
		janus_mutex_lock(&sessions_mutex);
		/* Iterate on all the participants/listeners and check if we need to remove any of them */
		now = janus_get_monotonic_time();
		if(old_sessions != NULL) {
			GList *sl = old_sessions;
			JANUS_LOG(LOG_HUGE, "Checking %d old VideoRoom sessions...\n", g_list_length(old_sessions));
			while(sl) {
				janus_videoroom_session *session = (janus_videoroom_session *)sl->data;
				/* If we are stopping, their is no point to continue to iterate */
				if(!initialized || stopping) {
					break;
				}
				if(!session) {
					sl = sl->next;
					continue;
				}
				if(now-session->destroyed >= 5*G_USEC_PER_SEC) {
					/* We're lazy and actually get rid of the stuff only after a few seconds */
					JANUS_LOG(LOG_VERB, "Freeing old VideoRoom session\n");
					GList *rm = sl->next;
					old_sessions = g_list_delete_link(old_sessions, sl);
					sl = rm;
					g_hash_table_steal(sessions, session->handle);
					session_free(session);
					continue;
				}
				sl = sl->next;
			}
		}
		janus_mutex_unlock(&sessions_mutex);
		janus_mutex_lock(&rooms_mutex);
		if(old_rooms != NULL) {
			GList *rl = old_rooms;
			room_now = janus_get_monotonic_time();
			while(rl) {
				janus_videoroom* room = (janus_videoroom*)rl->data;
				if(!initialized || stopping){
					break;
				}
				if(!room) {
					rl = rl->next;
					continue;
				}
				if(room_now - room->destroyed >= 5*G_USEC_PER_SEC) {
					GList *rm = rl->next;
					old_rooms = g_list_delete_link(old_rooms, rl);
					rl = rm;
					g_hash_table_remove(rooms, GUINT_TO_POINTER(room->room_id));
					continue;
				}
				rl = rl->next;
			}
		}
		janus_mutex_unlock(&rooms_mutex);
		g_usleep(500000);
	}
	JANUS_LOG(LOG_INFO, "VideoRoom watchdog stopped\n");
	return NULL;
}


/* Plugin implementation */
int janus_videoroom_init(janus_callbacks *callback, const char *config_path) {
	if(g_atomic_int_get(&stopping)) {
		/* Still stopping from before */
		return -1;
	}
	if(callback == NULL || config_path == NULL) {
		/* Invalid arguments */
		return -1;
	}
	sdphome = su_home_new(sizeof(su_home_t));
	if(su_home_init(sdphome) < 0) {
		JANUS_LOG(LOG_FATAL, "Ops, error setting up sofia-sdp?\n");
		return -1;
	}

	/* Read configuration */
	char filename[255];
	g_snprintf(filename, 255, "%s/%s.cfg", config_path, JANUS_VIDEOROOM_PACKAGE);
	JANUS_LOG(LOG_VERB, "Configuration file: %s\n", filename);
	config = janus_config_parse(filename);
	config_folder = config_path;
	if(config != NULL)
		janus_config_print(config);
	janus_mutex_init(&config_mutex);

	rooms = g_hash_table_new_full(NULL, NULL, NULL,
	                              (GDestroyNotify) janus_videoroom_free);
	janus_mutex_init(&rooms_mutex);
	sessions = g_hash_table_new(NULL, NULL);
	janus_mutex_init(&sessions_mutex);

	messages = g_async_queue_new_full((GDestroyNotify) janus_videoroom_message_free);

	/* This is the callback we'll need to invoke to contact the gateway */
	gateway = callback;

	/* Parse configuration to populate the rooms list */
	if(config != NULL) {
		GList *cl = janus_config_get_categories(config);
		while(cl != NULL) {
			janus_config_category *cat = (janus_config_category *)cl->data;
			if(cat->name == NULL) {
				cl = cl->next;
				continue;
			}
			JANUS_LOG(LOG_VERB, "Adding video room '%s'\n", cat->name);
			janus_config_item *desc = janus_config_get_item(cat, "description");
			janus_config_item *priv = janus_config_get_item(cat, "is_private");
			janus_config_item *secret = janus_config_get_item(cat, "secret");
			janus_config_item *pin = janus_config_get_item(cat, "pin");
			janus_config_item *bitrate = janus_config_get_item(cat, "bitrate");
			janus_config_item *maxp = janus_config_get_item(cat, "publishers");
			janus_config_item *firfreq = janus_config_get_item(cat, "fir_freq");
			janus_config_item *audiocodec = janus_config_get_item(cat, "audiocodec");
			janus_config_item *videocodec = janus_config_get_item(cat, "videocodec");
			janus_config_item *record = janus_config_get_item(cat, "record");
			janus_config_item *rec_dir = janus_config_get_item(cat, "rec_dir");
			/* Create the video room */
			janus_videoroom *videoroom = g_malloc0(sizeof(janus_videoroom));
			videoroom->room_id = atol(cat->name);
			char *description = NULL;
			if(desc != NULL && desc->value != NULL && strlen(desc->value) > 0)
				description = g_strdup(desc->value);
			else
				description = g_strdup(cat->name);
			videoroom->room_name = description;
			if(secret != NULL && secret->value != NULL) {
				videoroom->room_secret = g_strdup(secret->value);
			}
			if(pin != NULL && pin->value != NULL) {
				videoroom->room_pin = g_strdup(pin->value);
			}
			videoroom->is_private = priv && priv->value && janus_is_true(priv->value);
			videoroom->max_publishers = 3;	/* FIXME How should we choose a default? */
			if(maxp != NULL && maxp->value != NULL)
				videoroom->max_publishers = atol(maxp->value);
			if(videoroom->max_publishers < 0)
				videoroom->max_publishers = 3;	/* FIXME How should we choose a default? */
			videoroom->bitrate = 0;
			if(bitrate != NULL && bitrate->value != NULL)
				videoroom->bitrate = atol(bitrate->value);
			if(videoroom->bitrate > 0 && videoroom->bitrate < 64000)
				videoroom->bitrate = 64000;	/* Don't go below 64k */
			videoroom->fir_freq = 0;
			if(firfreq != NULL && firfreq->value != NULL)
				videoroom->fir_freq = atol(firfreq->value);
			videoroom->acodec = JANUS_VIDEOROOM_OPUS;
			if(audiocodec && audiocodec->value) {
				if(!strcasecmp(audiocodec->value, ""))
					videoroom->acodec = JANUS_VIDEOROOM_OPUS;
				else if(!strcasecmp(audiocodec->value, "isac32"))
					videoroom->acodec = JANUS_VIDEOROOM_ISAC_32K;
				else if(!strcasecmp(audiocodec->value, "isac16"))
					videoroom->acodec = JANUS_VIDEOROOM_ISAC_16K;
				else if(!strcasecmp(audiocodec->value, "pcmu"))
					videoroom->acodec = JANUS_VIDEOROOM_PCMU;
				else if(!strcasecmp(audiocodec->value, "pcma"))
					videoroom->acodec = JANUS_VIDEOROOM_PCMA;
				else {
					JANUS_LOG(LOG_WARN, "Unsupported audio codec '%s', falling back to OPUS\n", audiocodec->value);
					videoroom->acodec = JANUS_VIDEOROOM_OPUS;
				}
			}
			videoroom->vcodec = JANUS_VIDEOROOM_VP8;
			if(videocodec && videocodec->value) {
				if(!strcasecmp(videocodec->value, "vp8"))
					videoroom->vcodec = JANUS_VIDEOROOM_VP8;
				else if(!strcasecmp(videocodec->value, "vp9"))
					videoroom->vcodec = JANUS_VIDEOROOM_VP9;
				else if(!strcasecmp(videocodec->value, "h264"))
					videoroom->vcodec = JANUS_VIDEOROOM_H264;
				else {
					JANUS_LOG(LOG_WARN, "Unsupported video codec '%s', falling back to VP8\n", videocodec->value);
					videoroom->vcodec = JANUS_VIDEOROOM_VP8;
				}
			}
			if(record && record->value) {
				videoroom->record = janus_is_true(record->value);
			}
			if(rec_dir && rec_dir->value) {
				videoroom->rec_dir = g_strdup(rec_dir->value);
			}
			videoroom->destroyed = 0;
			janus_mutex_init(&videoroom->participants_mutex);
			videoroom->participants = g_hash_table_new(NULL, NULL);
			janus_mutex_lock(&rooms_mutex);
			g_hash_table_insert(rooms, GUINT_TO_POINTER(videoroom->room_id), videoroom);
			janus_mutex_unlock(&rooms_mutex);
			JANUS_LOG(LOG_VERB, "Created videoroom: %"SCNu64" (%s, %s, %s/%s codecs, secret: %s, pin: %s)\n",
				videoroom->room_id, videoroom->room_name,
				videoroom->is_private ? "private" : "public",
				janus_videoroom_audiocodec_name(videoroom->acodec),
				janus_videoroom_videocodec_name(videoroom->vcodec),
				videoroom->room_secret ? videoroom->room_secret : "no secret",
				videoroom->room_pin ? videoroom->room_pin : "no pin");
			if(videoroom->record) {
				JANUS_LOG(LOG_VERB, "  -- Room is going to be recorded in %s\n", videoroom->rec_dir ? videoroom->rec_dir : "the current folder");
			}
			cl = cl->next;
		}
		/* Done: we keep the configuration file open in case we get a "create" or "destroy" with permanent=true */
	}

	/* Show available rooms */
	janus_mutex_lock(&rooms_mutex);
	GHashTableIter iter;
	gpointer value;
	g_hash_table_iter_init(&iter, rooms);
	while (g_hash_table_iter_next(&iter, NULL, &value)) {
		janus_videoroom *vr = value;
		JANUS_LOG(LOG_VERB, "  ::: [%"SCNu64"][%s] %"SCNu64", max %d publishers, FIR frequency of %d seconds, %s audio codec, %s video codec\n",
			vr->room_id, vr->room_name, vr->bitrate, vr->max_publishers, vr->fir_freq,
			janus_videoroom_audiocodec_name(vr->acodec), janus_videoroom_videocodec_name(vr->vcodec));
	}
	janus_mutex_unlock(&rooms_mutex);

	g_atomic_int_set(&initialized, 1);

	GError *error = NULL;
	/* Start the sessions watchdog */
	watchdog = g_thread_try_new("vroom watchdog", &janus_videoroom_watchdog, NULL, &error);
	if(error != NULL) {
		g_atomic_int_set(&initialized, 0);
		JANUS_LOG(LOG_ERR, "Got error %d (%s) trying to launch the VideoRoom watchdog thread...\n", error->code, error->message ? error->message : "??");
		janus_config_destroy(config);
		return -1;
	}
	/* Launch the thread that will handle incoming messages */
	handler_thread = g_thread_try_new("janus videoroom handler", janus_videoroom_handler, NULL, &error);
	if(error != NULL) {
		g_atomic_int_set(&initialized, 0);
		JANUS_LOG(LOG_ERR, "Got error %d (%s) trying to launch the VideoRoom handler thread...\n", error->code, error->message ? error->message : "??");
		janus_config_destroy(config);
		return -1;
	}
	JANUS_LOG(LOG_INFO, "%s initialized!\n", JANUS_VIDEOROOM_NAME);
	return 0;
}

void janus_videoroom_destroy(void) {
	if(!g_atomic_int_get(&initialized))
		return;
	g_atomic_int_set(&stopping, 1);

	g_async_queue_push(messages, &exit_message);
	if(handler_thread != NULL) {
		g_thread_join(handler_thread);
		handler_thread = NULL;
	}
	if(watchdog != NULL) {
		g_thread_join(watchdog);
		watchdog = NULL;
	}
	su_home_deinit(sdphome);
	su_home_unref(sdphome);
	sdphome = NULL;

	/* FIXME We should destroy the sessions cleanly */
	janus_mutex_lock(&sessions_mutex);
	g_hash_table_foreach_remove(sessions, (GHRFunc)session_hash_table_remove, NULL);
	g_hash_table_destroy(sessions);
	sessions = NULL;
	janus_mutex_unlock(&sessions_mutex);

	janus_mutex_lock(&rooms_mutex);

	g_hash_table_destroy(rooms);
	rooms = NULL;
	janus_mutex_unlock(&rooms_mutex);
	janus_mutex_destroy(&rooms_mutex);

	g_async_queue_unref(messages);
	messages = NULL;

	janus_config_destroy(config);

	g_atomic_int_set(&initialized, 0);
	g_atomic_int_set(&stopping, 0);
	JANUS_LOG(LOG_INFO, "%s destroyed!\n", JANUS_VIDEOROOM_NAME);
}

int janus_videoroom_get_api_compatibility(void) {
	/* Important! This is what your plugin MUST always return: don't lie here or bad things will happen */
	return JANUS_PLUGIN_API_VERSION;
}

int janus_videoroom_get_version(void) {
	return JANUS_VIDEOROOM_VERSION;
}

const char *janus_videoroom_get_version_string(void) {
	return JANUS_VIDEOROOM_VERSION_STRING;
}

const char *janus_videoroom_get_description(void) {
	return JANUS_VIDEOROOM_DESCRIPTION;
}

const char *janus_videoroom_get_name(void) {
	return JANUS_VIDEOROOM_NAME;
}

const char *janus_videoroom_get_author(void) {
	return JANUS_VIDEOROOM_AUTHOR;
}

const char *janus_videoroom_get_package(void) {
	return JANUS_VIDEOROOM_PACKAGE;
}

void janus_videoroom_create_session(janus_plugin_session *handle, int *error) {
	if(g_atomic_int_get(&stopping) || !g_atomic_int_get(&initialized)) {
		*error = -1;
		return;
	}	
	janus_videoroom_session *session = (janus_videoroom_session *)g_malloc0(sizeof(janus_videoroom_session));
	session->handle = handle;
	session->participant_type = janus_videoroom_p_type_none;
	session->participant = NULL;
	session->destroyed = 0;
	g_atomic_int_set(&session->hangingup, 0);
	handle->plugin_handle = session;
	janus_mutex_lock(&sessions_mutex);
	g_hash_table_insert(sessions, handle, session);
	janus_mutex_unlock(&sessions_mutex);

	return;
}

static void janus_videoroom_notify_participants(janus_videoroom_participant *participant, char *msg) {
	/* participant->room->participants_mutex has to be locked. */
	GHashTableIter iter;
	gpointer value;
	g_hash_table_iter_init(&iter, participant->room->participants);
	while (!participant->room->destroyed && g_hash_table_iter_next(&iter, NULL, &value)) {
		janus_videoroom_participant *p = value;
		if(p && p->session && p != participant) {
			JANUS_LOG(LOG_VERB, "Notifying participant %"SCNu64" (%s)\n", p->user_id, p->display ? p->display : "??");
			int ret = gateway->push_event(p->session->handle, &janus_videoroom_plugin, NULL, msg, NULL, NULL);
			JANUS_LOG(LOG_VERB, "  >> %d (%s)\n", ret, janus_get_api_error(ret));
		}
	}
}

static void janus_videoroom_leave_or_unpublish(janus_videoroom_participant *participant, gboolean is_leaving) {
	json_t *event = json_object();
	json_object_set_new(event, "videoroom", json_string("event"));
	json_object_set_new(event, "room", json_integer(participant->room->room_id));
	json_object_set_new(event, is_leaving ? "leaving" : "unpublished", json_integer(participant->user_id));
	char *leaving_text = json_dumps(event, JSON_INDENT(3) | JSON_PRESERVE_ORDER);
	json_decref(event);
	/* we need to check if the room still exists, may have been destroyed already */
	if(participant->room) {
		if(!participant->room->destroyed) {
			janus_mutex_lock(&participant->room->participants_mutex);
			janus_videoroom_notify_participants(participant, leaving_text);
			if(is_leaving) {
				g_hash_table_remove(participant->room->participants, GUINT_TO_POINTER(participant->user_id));
			}
			janus_mutex_unlock(&participant->room->participants_mutex);
		}
	}
	g_free(leaving_text);
}

void janus_videoroom_destroy_session(janus_plugin_session *handle, int *error) {
	if(g_atomic_int_get(&stopping) || !g_atomic_int_get(&initialized)) {
		*error = -1;
		return;
	}	
	janus_videoroom_session *session = (janus_videoroom_session *)handle->plugin_handle; 
	if(!session) {
		JANUS_LOG(LOG_ERR, "No VideoRoom session associated with this handle...\n");
		*error = -2;
		return;
	}
	if(session->destroyed) {
		JANUS_LOG(LOG_WARN, "VideoRoom session already marked as destroyed...\n");
		return;
	}
	JANUS_LOG(LOG_VERB, "Removing VideoRoom session...\n");
	/* Cleaning up and removing the session is done in a lazy way */
	janus_mutex_lock(&sessions_mutex);
	if(!session->destroyed) {
		/* Any related WebRTC PeerConnection is not available anymore either */
		janus_videoroom_hangup_media(handle);
		session->destroyed = janus_get_monotonic_time();
		old_sessions = g_list_append(old_sessions, session);
		if(session->participant_type == janus_videoroom_p_type_publisher) {
			/* Get rid of publisher */
			janus_videoroom_participant *participant = (janus_videoroom_participant *)session->participant;
			participant->audio = FALSE;
			participant->video = FALSE;
			participant->data = FALSE;
			participant->audio_active = FALSE;
			participant->video_active = FALSE;
			participant->recording_active = FALSE;
			if(participant->recording_base)
				g_free(participant->recording_base);
			participant->recording_base = NULL;
<<<<<<< HEAD
			json_t *event = json_object();
			json_object_set_new(event, "videoroom", json_string("event"));
			json_object_set_new(event, "room", json_integer(participant->room->room_id));
			json_object_set_new(event, "leaving", json_integer(participant->user_id));
			GHashTableIter iter;
			gpointer value;
			/* we need to check if the room still exists, may have been destroyed already */
			if(participant->room) {
				if(!participant->room->destroyed) {
					janus_mutex_lock(&participant->room->participants_mutex);
					g_hash_table_iter_init(&iter, participant->room->participants);
					while (!participant->room->destroyed && g_hash_table_iter_next(&iter, NULL, &value)) {
						janus_videoroom_participant *p = value;
						if(p == participant) {
							continue;	/* Skip the leaving publisher itself */
						}
						JANUS_LOG(LOG_VERB, "Notifying participant %"SCNu64" (%s)\n", p->user_id, p->display ? p->display : "??");
						int ret = gateway->push_event(p->session->handle, &janus_videoroom_plugin, NULL, event, NULL);
						JANUS_LOG(LOG_VERB, "  >> %d (%s)\n", ret, janus_get_api_error(ret));
					}
					json_decref(event);
					g_hash_table_remove(participant->room->participants, GUINT_TO_POINTER(participant->user_id));
					janus_mutex_unlock(&participant->room->participants_mutex);
				}
			}
=======
			janus_videoroom_leave_or_unpublish(participant, TRUE);
>>>>>>> 0e6d18f9
		} else if(session->participant_type == janus_videoroom_p_type_subscriber) {
			/* Detaching this listener from its publisher is already done by hangup_media */
		} else if(session->participant_type == janus_videoroom_p_type_subscriber_muxed) {
			/* Detaching this listener from its publishers is already done by hangup_media */
		}
	}
	janus_mutex_unlock(&sessions_mutex);

	return;
}

json_t *janus_videoroom_query_session(janus_plugin_session *handle) {
	if(g_atomic_int_get(&stopping) || !g_atomic_int_get(&initialized)) {
		return NULL;
	}	
	janus_videoroom_session *session = (janus_videoroom_session *)handle->plugin_handle;
	if(!session) {
		JANUS_LOG(LOG_ERR, "No session associated with this handle...\n");
		return NULL;
	}
	/* Show the participant/room info, if any */
	json_t *info = json_object();
	if(session->participant) {
		if(session->participant_type == janus_videoroom_p_type_none) {
			json_object_set_new(info, "type", json_string("none"));
		} else if(session->participant_type == janus_videoroom_p_type_publisher) {
			json_object_set_new(info, "type", json_string("publisher"));
			janus_videoroom_participant *participant = (janus_videoroom_participant *)session->participant;
			if(participant) {
				janus_videoroom *room = participant->room; 
				json_object_set_new(info, "room", room ? json_integer(room->room_id) : NULL);
				json_object_set_new(info, "id", json_integer(participant->user_id));
				if(participant->display)
					json_object_set_new(info, "display", json_string(participant->display));
				if(participant->listeners)
					json_object_set_new(info, "viewers", json_integer(g_slist_length(participant->listeners)));
				json_t *media = json_object();
				json_object_set_new(media, "audio", json_integer(participant->audio));
				json_object_set_new(media, "video", json_integer(participant->video));
				json_object_set_new(media, "data", json_integer(participant->data));
				json_object_set_new(info, "media", media);
				json_object_set_new(info, "bitrate", json_integer(participant->bitrate));
				if(participant->arc || participant->vrc) {
					json_t *recording = json_object();
					if(participant->arc && participant->arc->filename)
						json_object_set_new(recording, "audio", json_string(participant->arc->filename));
					if(participant->vrc && participant->vrc->filename)
						json_object_set_new(recording, "video", json_string(participant->vrc->filename));
					json_object_set_new(info, "recording", recording);
				}
			}
		} else if(session->participant_type == janus_videoroom_p_type_subscriber) {
			json_object_set_new(info, "type", json_string("listener"));
			janus_videoroom_listener *participant = (janus_videoroom_listener *)session->participant;
			if(participant) {
				janus_videoroom_participant *feed = (janus_videoroom_participant *)participant->feed;
				if(feed) {
					janus_videoroom *room = feed->room; 
					json_object_set_new(info, "room", room ? json_integer(room->room_id) : NULL);
					json_object_set_new(info, "feed_id", json_integer(feed->user_id));
					if(feed->display)
						json_object_set_new(info, "feed_display", json_string(feed->display));
				}
				json_t *media = json_object();
				json_object_set_new(media, "audio", json_integer(participant->audio));
				json_object_set_new(media, "video", json_integer(participant->video));
				json_object_set_new(media, "data", json_integer(participant->data));
				json_object_set_new(info, "media", media);
			}
		} else if(session->participant_type == janus_videoroom_p_type_subscriber_muxed) {
			json_object_set_new(info, "type", json_string("muxed-listener"));
			/* TODO */
		}
	}
	json_object_set_new(info, "destroyed", json_integer(session->destroyed));
	return info;
}

<<<<<<< HEAD
struct janus_plugin_result *janus_videoroom_handle_message(janus_plugin_session *handle, char *transaction, json_t *message, json_t *jsep) {
=======
static int janus_videoroom_access_room(json_t *root, gboolean check_secret, gboolean check_pin, janus_videoroom **videoroom, char *error_cause, int error_cause_size) {
	/* rooms_mutex has to be locked */
	int error_code = 0;
	json_t *room = json_object_get(root, "room");
	guint64 room_id = json_integer_value(room);
	*videoroom = g_hash_table_lookup(rooms, GUINT_TO_POINTER(room_id));
	if(*videoroom == NULL) {
		JANUS_LOG(LOG_ERR, "No such room (%"SCNu64")\n", room_id);
		error_code = JANUS_VIDEOROOM_ERROR_NO_SUCH_ROOM;
		if(error_cause)
			g_snprintf(error_cause, error_cause_size, "No such room (%"SCNu64")", room_id);
		return error_code;
	}
	if((*videoroom)->destroyed) {
		JANUS_LOG(LOG_ERR, "No such room (%"SCNu64")\n", room_id);
		error_code = JANUS_VIDEOROOM_ERROR_NO_SUCH_ROOM;
		if(error_cause)
			g_snprintf(error_cause, error_cause_size, "No such room (%"SCNu64")", room_id);
		return error_code;
	}
	if(check_secret) {
		char error_cause2[100];
		JANUS_CHECK_SECRET((*videoroom)->room_secret, root, "secret", error_code, error_cause2,
			JANUS_VIDEOROOM_ERROR_MISSING_ELEMENT, JANUS_VIDEOROOM_ERROR_INVALID_ELEMENT, JANUS_VIDEOROOM_ERROR_UNAUTHORIZED);
		if(error_code != 0) {
			g_strlcpy(error_cause, error_cause2, error_cause_size);
			return error_code;
		}
	}
	if(check_pin) {
		char error_cause2[100];
		JANUS_CHECK_SECRET((*videoroom)->room_pin, root, "pin", error_code, error_cause2,
			JANUS_VIDEOROOM_ERROR_MISSING_ELEMENT, JANUS_VIDEOROOM_ERROR_INVALID_ELEMENT, JANUS_VIDEOROOM_ERROR_UNAUTHORIZED);
		if(error_code != 0) {
			g_strlcpy(error_cause, error_cause2, error_cause_size);
			return error_code;
		}
	}
	return 0;
}

struct janus_plugin_result *janus_videoroom_handle_message(janus_plugin_session *handle, char *transaction, char *message, char *sdp_type, char *sdp) {
>>>>>>> 0e6d18f9
	if(g_atomic_int_get(&stopping) || !g_atomic_int_get(&initialized))
		return janus_plugin_result_new(JANUS_PLUGIN_ERROR, g_atomic_int_get(&stopping) ? "Shutting down" : "Plugin not initialized", NULL);
	
	/* Pre-parse the message */
	int error_code = 0;
	char error_cause[512];
	json_t *root = message;
	json_t *response = NULL;

	if(message == NULL) {
		JANUS_LOG(LOG_ERR, "No message??\n");
		error_code = JANUS_VIDEOROOM_ERROR_NO_MESSAGE;
		g_snprintf(error_cause, 512, "%s", "No message??");
		goto error;
	}

	janus_videoroom_session *session = (janus_videoroom_session *)handle->plugin_handle;	
	if(!session) {
		JANUS_LOG(LOG_ERR, "No session associated with this handle...\n");
		error_code = JANUS_VIDEOROOM_ERROR_UNKNOWN_ERROR;
		g_snprintf(error_cause, 512, "%s", "session associated with this handle...");
		goto error;
	}
	if(session->destroyed) {
		JANUS_LOG(LOG_ERR, "Session has already been marked as destroyed...\n");
		error_code = JANUS_VIDEOROOM_ERROR_UNKNOWN_ERROR;
		g_snprintf(error_cause, 512, "%s", "Session has already been marked as destroyed...");
		goto error;
	}
	if(!json_is_object(root)) {
		JANUS_LOG(LOG_ERR, "JSON error: not an object\n");
		error_code = JANUS_VIDEOROOM_ERROR_INVALID_JSON;
		g_snprintf(error_cause, 512, "JSON error: not an object");
		goto error;
	}
	/* Get the request first */
	JANUS_VALIDATE_JSON_OBJECT(root, request_parameters,
		error_code, error_cause, TRUE,
		JANUS_VIDEOROOM_ERROR_MISSING_ELEMENT, JANUS_VIDEOROOM_ERROR_INVALID_ELEMENT);
	if(error_code != 0)
		goto error;
	json_t *request = json_object_get(root, "request");
	/* Some requests ('create', 'destroy', 'exists', 'list') can be handled synchronously */
	const char *request_text = json_string_value(request);
	if(!strcasecmp(request_text, "create")) {
		/* Create a new videoroom */
		JANUS_LOG(LOG_VERB, "Creating a new videoroom\n");
		JANUS_VALIDATE_JSON_OBJECT(root, create_parameters,
			error_code, error_cause, TRUE,
			JANUS_VIDEOROOM_ERROR_MISSING_ELEMENT, JANUS_VIDEOROOM_ERROR_INVALID_ELEMENT);
		if(error_code != 0)
			goto error;
		json_t *desc = json_object_get(root, "description");
		json_t *is_private = json_object_get(root, "is_private");
		json_t *secret = json_object_get(root, "secret");
		json_t *pin = json_object_get(root, "pin");
		json_t *bitrate = json_object_get(root, "bitrate");
		json_t *fir_freq = json_object_get(root, "fir_freq");
		json_t *publishers = json_object_get(root, "publishers");
		json_t *audiocodec = json_object_get(root, "audiocodec");
		if(audiocodec) {
			const char *audiocodec_value = json_string_value(audiocodec);
			if(!strcasecmp(audiocodec_value, "opus") && !strcasecmp(audiocodec_value, "isac32") && !strcasecmp(audiocodec_value, "isac16") && !strcasecmp(audiocodec_value, "pcmu") && !strcasecmp(audiocodec_value, "pcma")) {
				JANUS_LOG(LOG_ERR, "Invalid element (audiocodec can only be opus, isac32, isac16, pcmu, or pcma)\n");
				error_code = JANUS_VIDEOROOM_ERROR_INVALID_ELEMENT;
				g_snprintf(error_cause, 512, "Invalid element (audiocodec can only be opus, isac32, isac16, pcmu, or pcma)");
				goto error;
			}
		}
		json_t *videocodec = json_object_get(root, "videocodec");
		if(videocodec) {
			const char *videocodec_value = json_string_value(videocodec);
			if(!strcasecmp(videocodec_value, "vp8") && !strcasecmp(videocodec_value, "vp9") && !strcasecmp(videocodec_value, "h264")) {
				JANUS_LOG(LOG_ERR, "Invalid element (videocodec can only be vp8, vp9 or h264)\n");
				error_code = JANUS_VIDEOROOM_ERROR_INVALID_ELEMENT;
				g_snprintf(error_cause, 512, "Invalid element (videocodec can only be vp8, vp9 or h264)");
				goto error;
			}
		}
		json_t *record = json_object_get(root, "record");
		json_t *rec_dir = json_object_get(root, "rec_dir");
		json_t *permanent = json_object_get(root, "permanent");
		gboolean save = permanent ? json_is_true(permanent) : FALSE;
		if(save && config == NULL) {
			JANUS_LOG(LOG_ERR, "No configuration file, can't create permanent room\n");
			error_code = JANUS_VIDEOROOM_ERROR_UNKNOWN_ERROR;
			g_snprintf(error_cause, 512, "No configuration file, can't create permanent room");
			goto error;
		}
		guint64 room_id = 0;
		json_t *room = json_object_get(root, "room");
		if(room) {
			room_id = json_integer_value(room);
			if(room_id == 0) {
				JANUS_LOG(LOG_WARN, "Desired room ID is 0, which is not allowed... picking random ID instead\n");
			}
		}
		janus_mutex_lock(&rooms_mutex);
		if(room_id > 0) {
			/* Let's make sure the room doesn't exist already */
			if(g_hash_table_lookup(rooms, GUINT_TO_POINTER(room_id)) != NULL) {
				/* It does... */
				janus_mutex_unlock(&rooms_mutex);
				JANUS_LOG(LOG_ERR, "Room %"SCNu64" already exists!\n", room_id);
				error_code = JANUS_VIDEOROOM_ERROR_ROOM_EXISTS;
				g_snprintf(error_cause, 512, "Room %"SCNu64" already exists", room_id);
				goto error;
			}
		}
		/* Create the room */
		janus_videoroom *videoroom = g_malloc0(sizeof(janus_videoroom));
		/* Generate a random ID */
		if(room_id == 0) {
			while(room_id == 0) {
				room_id = g_random_int();
				if(g_hash_table_lookup(rooms, GUINT_TO_POINTER(room_id)) != NULL) {
					/* Room ID already taken, try another one */
					room_id = 0;
				}
			}
		}
		videoroom->room_id = room_id;
		char *description = NULL;
		if(desc != NULL && strlen(json_string_value(desc)) > 0) {
			description = g_strdup(json_string_value(desc));
		} else {
			char roomname[255];
			g_snprintf(roomname, 255, "Room %"SCNu64"", videoroom->room_id);
			description = g_strdup(roomname);
		}
		videoroom->room_name = description;
		videoroom->is_private = is_private ? json_is_true(is_private) : FALSE;
		if(secret)
			videoroom->room_secret = g_strdup(json_string_value(secret));
		if(pin)
			videoroom->room_pin = g_strdup(json_string_value(pin));
		videoroom->max_publishers = 3;	/* FIXME How should we choose a default? */
		if(publishers)
			videoroom->max_publishers = json_integer_value(publishers);
		if(videoroom->max_publishers < 0)
			videoroom->max_publishers = 3;	/* FIXME How should we choose a default? */
		videoroom->bitrate = 0;
		if(bitrate)
			videoroom->bitrate = json_integer_value(bitrate);
		if(videoroom->bitrate > 0 && videoroom->bitrate < 64000)
			videoroom->bitrate = 64000;	/* Don't go below 64k */
		videoroom->fir_freq = 0;
		if(fir_freq)
			videoroom->fir_freq = json_integer_value(fir_freq);
		videoroom->acodec = JANUS_VIDEOROOM_OPUS;
		if(audiocodec) {
			const char *audiocodec_value = json_string_value(audiocodec);
			if(!strcasecmp(audiocodec_value, "opus"))
				videoroom->acodec = JANUS_VIDEOROOM_OPUS;
			else if(!strcasecmp(audiocodec_value, "isac32"))
				videoroom->acodec = JANUS_VIDEOROOM_ISAC_32K;
			else if(!strcasecmp(audiocodec_value, "isac16"))
				videoroom->acodec = JANUS_VIDEOROOM_ISAC_16K;
			else if(!strcasecmp(audiocodec_value, "pcmu"))
				videoroom->acodec = JANUS_VIDEOROOM_PCMU;
			else if(!strcasecmp(audiocodec_value, "pcma"))
				videoroom->acodec = JANUS_VIDEOROOM_PCMA;
			else {
				JANUS_LOG(LOG_WARN, "Unsupported audio codec '%s', falling back to OPUS\n", audiocodec_value);
				videoroom->acodec = JANUS_VIDEOROOM_OPUS;
			}
		}
		videoroom->vcodec = JANUS_VIDEOROOM_VP8;
		if(videocodec) {
			const char *videocodec_value = json_string_value(videocodec);
			if(!strcasecmp(videocodec_value, "vp8"))
				videoroom->vcodec = JANUS_VIDEOROOM_VP8;
			else if(!strcasecmp(videocodec_value, "vp9"))
				videoroom->vcodec = JANUS_VIDEOROOM_VP9;
			else if(!strcasecmp(videocodec_value, "h264"))
				videoroom->vcodec = JANUS_VIDEOROOM_H264;
			else {
				JANUS_LOG(LOG_WARN, "Unsupported video codec '%s', falling back to VP8\n", videocodec_value);
				videoroom->vcodec = JANUS_VIDEOROOM_VP8;
			}
		}
		if(record) {
			videoroom->record = json_is_true(record);
		}
		if(rec_dir) {
			videoroom->rec_dir = g_strdup(json_string_value(rec_dir));
		}
		videoroom->destroyed = 0;
		janus_mutex_init(&videoroom->participants_mutex);
		videoroom->participants = g_hash_table_new(NULL, NULL);
		JANUS_LOG(LOG_VERB, "Created videoroom: %"SCNu64" (%s, %s, %s/%s codecs, secret: %s, pin: %s)\n",
			videoroom->room_id, videoroom->room_name,
			videoroom->is_private ? "private" : "public",
			janus_videoroom_audiocodec_name(videoroom->acodec),
			janus_videoroom_videocodec_name(videoroom->vcodec),
			videoroom->room_secret ? videoroom->room_secret : "no secret",
			videoroom->room_pin ? videoroom->room_pin : "no pin");
		if(videoroom->record) {
			JANUS_LOG(LOG_VERB, "  -- Room is going to be recorded in %s\n", videoroom->rec_dir ? videoroom->rec_dir : "the current folder");
		}
		if(save) {
			/* This room is permanent: save to the configuration file too
			 * FIXME: We should check if anything fails... */
			JANUS_LOG(LOG_VERB, "Saving room %"SCNu64" permanently in config file\n", videoroom->room_id);
			janus_mutex_lock(&config_mutex);
			char cat[BUFSIZ], value[BUFSIZ];
			/* The room ID is the category */
			g_snprintf(cat, BUFSIZ, "%"SCNu64, videoroom->room_id);
			janus_config_add_category(config, cat);
			/* Now for the values */
			janus_config_add_item(config, cat, "description", videoroom->room_name);
			if(videoroom->is_private)
				janus_config_add_item(config, cat, "is_private", "yes");
			g_snprintf(value, BUFSIZ, "%"SCNu64, videoroom->bitrate);
			janus_config_add_item(config, cat, "bitrate", value);
			g_snprintf(value, BUFSIZ, "%d", videoroom->max_publishers);
			janus_config_add_item(config, cat, "publishers", value);
			if(videoroom->fir_freq) {
				g_snprintf(value, BUFSIZ, "%"SCNu16, videoroom->fir_freq);
				janus_config_add_item(config, cat, "fir_freq", value);
			}
			janus_config_add_item(config, cat, "audiocodec", janus_videoroom_audiocodec_name(videoroom->acodec));
			janus_config_add_item(config, cat, "videocodec", janus_videoroom_videocodec_name(videoroom->vcodec));
			if(videoroom->room_secret)
				janus_config_add_item(config, cat, "secret", videoroom->room_secret);
			if(videoroom->room_pin)
				janus_config_add_item(config, cat, "pin", videoroom->room_pin);
			if(videoroom->record)
				janus_config_add_item(config, cat, "record", "yes");
			if(videoroom->rec_dir)
				janus_config_add_item(config, cat, "rec_dir", videoroom->rec_dir);
			/* Save modified configuration */
			janus_config_save(config, config_folder, JANUS_VIDEOROOM_PACKAGE);
			janus_mutex_unlock(&config_mutex);
		}
		/* Show updated rooms list */
		GHashTableIter iter;
		gpointer value;
		g_hash_table_insert(rooms, GUINT_TO_POINTER(videoroom->room_id), videoroom);
		g_hash_table_iter_init(&iter, rooms);
		while (g_hash_table_iter_next(&iter, NULL, &value)) {
			janus_videoroom *vr = value;
			JANUS_LOG(LOG_VERB, "  ::: [%"SCNu64"][%s] %"SCNu64", max %d publishers, FIR frequency of %d seconds\n", vr->room_id, vr->room_name, vr->bitrate, vr->max_publishers, vr->fir_freq);
		}
		janus_mutex_unlock(&rooms_mutex);
		/* Send info back */
		response = json_object();
		json_object_set_new(response, "videoroom", json_string("created"));
		json_object_set_new(response, "room", json_integer(videoroom->room_id));
		goto plugin_response;
	} else if(!strcasecmp(request_text, "destroy")) {
		JANUS_LOG(LOG_VERB, "Attempt to destroy an existing videoroom room\n");
		JANUS_VALIDATE_JSON_OBJECT(root, destroy_parameters,
			error_code, error_cause, TRUE,
			JANUS_VIDEOROOM_ERROR_MISSING_ELEMENT, JANUS_VIDEOROOM_ERROR_INVALID_ELEMENT);
		if(error_code != 0)
			goto error;
		json_t *room = json_object_get(root, "room");
		json_t *permanent = json_object_get(root, "permanent");
		gboolean save = permanent ? json_is_true(permanent) : FALSE;
		if(save && config == NULL) {
			JANUS_LOG(LOG_ERR, "No configuration file, can't destroy room permanently\n");
			error_code = JANUS_VIDEOROOM_ERROR_UNKNOWN_ERROR;
			g_snprintf(error_cause, 512, "No configuration file, can't destroy room permanently");
			goto error;
		}
		guint64 room_id = json_integer_value(room);
		janus_mutex_lock(&rooms_mutex);
		janus_videoroom *videoroom = NULL;
		error_code = janus_videoroom_access_room(root, TRUE, FALSE, &videoroom, error_cause, sizeof(error_cause));
		if(error_code != 0) {
			janus_mutex_unlock(&rooms_mutex);
			goto error;
		}
		/* Notify all participants that the fun is over, and that they'll be kicked */
		JANUS_LOG(LOG_VERB, "Notifying all participants\n");
		json_t *destroyed = json_object();
		json_object_set_new(destroyed, "videoroom", json_string("destroyed"));
		json_object_set_new(destroyed, "room", json_integer(videoroom->room_id));
		GHashTableIter iter;
		gpointer value;
		/* Remove room lazily*/
		videoroom->destroyed = janus_get_monotonic_time();
		old_rooms = g_list_append(old_rooms, videoroom);
		janus_mutex_lock(&videoroom->participants_mutex);
		g_hash_table_iter_init(&iter, videoroom->participants);
		while (g_hash_table_iter_next(&iter, NULL, &value)) {
			janus_videoroom_participant *p = value;
			if(p && p->session) {
				/* Notify the user we're going to destroy the room... */
				int ret = gateway->push_event(p->session->handle, &janus_videoroom_plugin, NULL, destroyed, NULL);
				JANUS_LOG(LOG_VERB, "  >> %d (%s)\n", ret, janus_get_api_error(ret));
				/* ... and then ask the core to remove the handle */
				gateway->end_session(p->session->handle);
			}
		}
		json_decref(destroyed);
		janus_mutex_unlock(&videoroom->participants_mutex);
		janus_mutex_unlock(&rooms_mutex);
		if(save) {
			/* This change is permanent: save to the configuration file too
			 * FIXME: We should check if anything fails... */
			JANUS_LOG(LOG_VERB, "Destroying room %"SCNu64" permanently in config file\n", room_id);
			janus_mutex_lock(&config_mutex);
			char cat[BUFSIZ];
			/* The room ID is the category */
			g_snprintf(cat, BUFSIZ, "%"SCNu64, room_id);
			janus_config_remove_category(config, cat);
			/* Save modified configuration */
			janus_config_save(config, config_folder, JANUS_VIDEOROOM_PACKAGE);
			janus_mutex_unlock(&config_mutex);
		}
		/* Done */
		response = json_object();
		json_object_set_new(response, "videoroom", json_string("destroyed"));
		json_object_set_new(response, "room", json_integer(room_id));
		goto plugin_response;
	} else if(!strcasecmp(request_text, "list")) {
		/* List all rooms (but private ones) and their details (except for the secret, of course...) */
		json_t *list = json_array();
		JANUS_LOG(LOG_VERB, "Getting the list of video rooms\n");
		janus_mutex_lock(&rooms_mutex);
		GHashTableIter iter;
		gpointer value;
		g_hash_table_iter_init(&iter, rooms);
		while(g_hash_table_iter_next(&iter, NULL, &value)) {
			janus_videoroom *room = value;
			if(!room)
				continue;
			if(room->is_private) {
				/* Skip private room */
				JANUS_LOG(LOG_VERB, "Skipping private room '%s'\n", room->room_name);
				continue;
			}
			if(!room->destroyed) {
				json_t *rl = json_object();
				json_object_set_new(rl, "room", json_integer(room->room_id));
				json_object_set_new(rl, "description", json_string(room->room_name));
				json_object_set_new(rl, "max_publishers", json_integer(room->max_publishers));
				json_object_set_new(rl, "bitrate", json_integer(room->bitrate));
				json_object_set_new(rl, "fir_freq", json_integer(room->fir_freq));
				json_object_set_new(rl, "audiocodec", json_string(janus_videoroom_audiocodec_name(room->acodec)));
				json_object_set_new(rl, "videocodec", json_string(janus_videoroom_videocodec_name(room->vcodec)));
				json_object_set_new(rl, "record", room->record ? json_true() : json_false());
				json_object_set_new(rl, "rec_dir", json_string(room->rec_dir));
				/* TODO: Should we list participants as well? or should there be a separate API call on a specific room for this? */
				json_object_set_new(rl, "num_participants", json_integer(g_hash_table_size(room->participants)));
				json_array_append_new(list, rl);
			}
		}
		janus_mutex_unlock(&rooms_mutex);
		response = json_object();
		json_object_set_new(response, "videoroom", json_string("success"));
		json_object_set_new(response, "list", list);
		goto plugin_response;
	} else if(!strcasecmp(request_text, "rtp_forward")) {
		JANUS_VALIDATE_JSON_OBJECT(root, rtp_forward_parameters,
			error_code, error_cause, TRUE,
			JANUS_VIDEOROOM_ERROR_MISSING_ELEMENT, JANUS_VIDEOROOM_ERROR_INVALID_ELEMENT);
		if(error_code != 0)
			goto error;
		json_t *room = json_object_get(root, "room");
		json_t *pub_id = json_object_get(root, "publisher_id");
		int video_port = -1;
		int audio_port = -1;
		json_t *vid_port = json_object_get(root, "video_port");
		if(vid_port) {
			video_port = json_integer_value(vid_port);
		}
		json_t *au_port = json_object_get(root, "audio_port");
		if(au_port) {
			audio_port = json_integer_value(au_port);
		}
		json_t *json_host = json_object_get(root, "host");
		
		guint64 room_id = json_integer_value(room);
		guint64 publisher_id = json_integer_value(pub_id);
		const gchar* host = json_string_value(json_host);
		janus_mutex_lock(&rooms_mutex);
		janus_videoroom *videoroom = NULL;
		error_code = janus_videoroom_access_room(root, TRUE, FALSE, &videoroom, error_cause, sizeof(error_cause));
		janus_mutex_unlock(&rooms_mutex);
		if(error_code != 0)
			goto error;
		janus_mutex_lock(&videoroom->participants_mutex);
		janus_videoroom_participant* publisher = g_hash_table_lookup(videoroom->participants, GUINT_TO_POINTER(publisher_id));
		if(publisher == NULL) {
			janus_mutex_unlock(&videoroom->participants_mutex);
			JANUS_LOG(LOG_ERR, "No such publisher (%"SCNu64")\n", publisher_id);
			error_code = JANUS_VIDEOROOM_ERROR_NO_SUCH_FEED;
			g_snprintf(error_cause, 512, "No such feed (%"SCNu64")", publisher_id);
			goto error;
		}
		if(publisher->udp_sock <= 0) {
			publisher->udp_sock = socket(AF_INET, SOCK_DGRAM, IPPROTO_UDP);
			if(publisher->udp_sock <= 0) {
				janus_mutex_unlock(&videoroom->participants_mutex);
				JANUS_LOG(LOG_ERR, "Could not open UDP socket for rtp stream for publisher (%"SCNu64")\n", publisher_id);
				error_code = JANUS_VIDEOROOM_ERROR_UNKNOWN_ERROR;
				g_snprintf(error_cause, 512, "Could not open UDP socket for rtp stream");
				goto error;
			}
		}
		guint32 audio_handle = 0;
		guint32 video_handle = 0;
		if(audio_port > 0) {
			audio_handle = janus_rtp_forwarder_add_helper(publisher, host, audio_port, 0);
		}
		if(video_port > 0) {
			video_handle = janus_rtp_forwarder_add_helper(publisher, host, video_port, 1);
		}
		janus_mutex_unlock(&videoroom->participants_mutex);
		response = json_object();
		json_t* rtp_stream = json_object();
		if(audio_handle > 0) {
			json_object_set_new(rtp_stream, "audio_stream_id", json_integer(audio_handle));
			json_object_set_new(rtp_stream, "audio", json_integer(audio_port));
		}
		if(video_handle > 0) {
			/* Send a FIR to the new RTP forward publisher */
			char buf[20];
			memset(buf, 0, 20);
			janus_rtcp_fir((char *)&buf, 20, &publisher->fir_seq);
			JANUS_LOG(LOG_VERB, "New RTP forward publisher, sending FIR to %"SCNu64" (%s)\n", publisher->user_id, publisher->display ? publisher->display : "??");
			gateway->relay_rtcp(publisher->session->handle, 1, buf, 20);
			/* Send a PLI too, just in case... */
			memset(buf, 0, 12);
			janus_rtcp_pli((char *)&buf, 12);
			JANUS_LOG(LOG_VERB, "New RTP forward publisher, sending PLI to %"SCNu64" (%s)\n", publisher->user_id, publisher->display ? publisher->display : "??");
			gateway->relay_rtcp(publisher->session->handle, 1, buf, 12);
			/* Done */
			json_object_set_new(rtp_stream, "video_stream_id", json_integer(video_handle));
			json_object_set_new(rtp_stream, "video", json_integer(video_port));
		}
		json_object_set_new(rtp_stream, "host", json_string(host));
		json_object_set_new(response, "publisher_id", json_integer(publisher_id));
		json_object_set_new(response, "rtp_stream", rtp_stream);
		json_object_set_new(response, "room", json_integer(room_id));
		json_object_set_new(response, "videoroom", json_string("rtp_forward"));
		goto plugin_response;
	} else if(!strcasecmp(request_text, "stop_rtp_forward")) {
		JANUS_VALIDATE_JSON_OBJECT(root, stop_rtp_forward_parameters,
			error_code, error_cause, TRUE,
			JANUS_VIDEOROOM_ERROR_MISSING_ELEMENT, JANUS_VIDEOROOM_ERROR_INVALID_ELEMENT);
		if(error_code != 0)
			goto error;
		json_t *room = json_object_get(root, "room");
		json_t *pub_id = json_object_get(root, "publisher_id");
		json_t *id = json_object_get(root, "stream_id");

		guint64 room_id = json_integer_value(room);
		guint64 publisher_id = json_integer_value(pub_id);
		guint32 stream_id = json_integer_value(id);
		janus_mutex_lock(&rooms_mutex);
		janus_videoroom *videoroom = NULL;
		error_code = janus_videoroom_access_room(root, TRUE, FALSE, &videoroom, error_cause, sizeof(error_cause));
		janus_mutex_unlock(&rooms_mutex);
		if(error_code != 0)
			goto error;
		janus_mutex_lock(&videoroom->participants_mutex);
		janus_videoroom_participant *publisher = g_hash_table_lookup(videoroom->participants, GUINT_TO_POINTER(publisher_id));
		if(publisher == NULL) {
			janus_mutex_unlock(&videoroom->participants_mutex);
			JANUS_LOG(LOG_ERR, "No such publisher (%"SCNu64")\n", publisher_id);
			error_code = JANUS_VIDEOROOM_ERROR_NO_SUCH_FEED;
			g_snprintf(error_cause, 512, "No such feed (%"SCNu64")", publisher_id);
			goto error;
		}
		janus_mutex_lock(&publisher->rtp_forwarders_mutex);
		if(g_hash_table_lookup(publisher->rtp_forwarders, GUINT_TO_POINTER(stream_id)) == NULL) {
			janus_mutex_unlock(&publisher->rtp_forwarders_mutex);
			janus_mutex_unlock(&videoroom->participants_mutex);
			JANUS_LOG(LOG_ERR, "No such stream (%"SCNu32")\n", stream_id);
			error_code = JANUS_VIDEOROOM_ERROR_NO_SUCH_FEED;
			g_snprintf(error_cause, 512, "No such stream (%"SCNu32")", stream_id);
			goto error;
		}
		g_hash_table_remove(publisher->rtp_forwarders, GUINT_TO_POINTER(stream_id));
		janus_mutex_unlock(&publisher->rtp_forwarders_mutex);
		janus_mutex_unlock(&videoroom->participants_mutex);
		response = json_object();
		json_object_set_new(response, "videoroom", json_string("stop_rtp_forward"));
		json_object_set_new(response, "room", json_integer(room_id));
		json_object_set_new(response, "publisher_id", json_integer(publisher_id));
		json_object_set_new(response, "stream_id", json_integer(stream_id));
		goto plugin_response;
	} else if(!strcasecmp(request_text, "exists")) {
		/* Check whether a given room exists or not, returns true/false */	
		JANUS_VALIDATE_JSON_OBJECT(root, room_parameters,
			error_code, error_cause, TRUE,
			JANUS_VIDEOROOM_ERROR_MISSING_ELEMENT, JANUS_VIDEOROOM_ERROR_INVALID_ELEMENT);
		if(error_code != 0)
			goto error;
		json_t *room = json_object_get(root, "room");
		guint64 room_id = json_integer_value(room);
		janus_mutex_lock(&rooms_mutex);
		gboolean room_exists = g_hash_table_contains(rooms, GUINT_TO_POINTER(room_id));
		janus_mutex_unlock(&rooms_mutex);
		response = json_object();
		json_object_set_new(response, "videoroom", json_string("success"));
		json_object_set_new(response, "room", json_integer(room_id));
		json_object_set_new(response, "exists", room_exists ? json_true() : json_false());
		goto plugin_response;
	} else if(!strcasecmp(request_text, "listparticipants")) {
		/* List all participants in a room, specifying whether they're publishers or just attendees */	
		JANUS_VALIDATE_JSON_OBJECT(root, room_parameters,
			error_code, error_cause, TRUE,
			JANUS_VIDEOROOM_ERROR_MISSING_ELEMENT, JANUS_VIDEOROOM_ERROR_INVALID_ELEMENT);
		if(error_code != 0)
			goto error;
		json_t *room = json_object_get(root, "room");
		guint64 room_id = json_integer_value(room);
		janus_mutex_lock(&rooms_mutex);
		janus_videoroom *videoroom = NULL;
		error_code = janus_videoroom_access_room(root, FALSE, FALSE, &videoroom, error_cause, sizeof(error_cause));
		janus_mutex_unlock(&rooms_mutex);
		if(error_code != 0)
			goto error;
		/* Return a list of all participants (whether they're publishing or not) */
		json_t *list = json_array();
		GHashTableIter iter;
		gpointer value;
		janus_mutex_lock(&videoroom->participants_mutex);
		g_hash_table_iter_init(&iter, videoroom->participants);
		while (!videoroom->destroyed && g_hash_table_iter_next(&iter, NULL, &value)) {
			janus_videoroom_participant *p = value;
			json_t *pl = json_object();
			json_object_set_new(pl, "id", json_integer(p->user_id));
			if(p->display)
				json_object_set_new(pl, "display", json_string(p->display));
			json_object_set_new(pl, "publisher", (p->sdp && p->session->started) ? json_true() : json_false());
			json_array_append_new(list, pl);
		}
		janus_mutex_unlock(&videoroom->participants_mutex);
		response = json_object();
		json_object_set_new(response, "videoroom", json_string("participants"));
		json_object_set_new(response, "room", json_integer(room_id));
		json_object_set_new(response, "participants", list);
		goto plugin_response;
	} else if(!strcasecmp(request_text, "listforwarders")) {
		/* List all forwarders in a room */	
		JANUS_VALIDATE_JSON_OBJECT(root, room_parameters,
			error_code, error_cause, TRUE,
			JANUS_VIDEOROOM_ERROR_MISSING_ELEMENT, JANUS_VIDEOROOM_ERROR_INVALID_ELEMENT);
		if(error_code != 0)
			goto error;
		json_t *room = json_object_get(root, "room");
		guint64 room_id = json_integer_value(room);
		janus_mutex_lock(&rooms_mutex);
		janus_videoroom *videoroom = g_hash_table_lookup(rooms, GUINT_TO_POINTER(room_id));
		if(videoroom == NULL) {
			JANUS_LOG(LOG_ERR, "No such room (%"SCNu64")\n", room_id);
			error_code = JANUS_VIDEOROOM_ERROR_NO_SUCH_ROOM;
			g_snprintf(error_cause, 512, "No such room (%"SCNu64")", room_id);
			janus_mutex_unlock(&rooms_mutex);
			goto error;
		}
		if(videoroom->destroyed) {
			JANUS_LOG(LOG_ERR, "No such room (%"SCNu64")\n", room_id);
			error_code = JANUS_VIDEOROOM_ERROR_NO_SUCH_ROOM;
			g_snprintf(error_cause, 512, "No such room (%"SCNu64")", room_id);
			janus_mutex_unlock(&rooms_mutex);
			goto error;
		}
		/* A secret may be required for this action */
		JANUS_CHECK_SECRET(videoroom->room_secret, root, "secret", error_code, error_cause,
			JANUS_VIDEOROOM_ERROR_MISSING_ELEMENT, JANUS_VIDEOROOM_ERROR_INVALID_ELEMENT, JANUS_VIDEOROOM_ERROR_UNAUTHORIZED);
		if(error_code != 0) {
			janus_mutex_unlock(&rooms_mutex);
			goto error;
		}
		/* Return a list of all forwarders */
		json_t *list = json_array();
		GHashTableIter iter;
		gpointer value;
		janus_mutex_lock(&videoroom->participants_mutex);
		g_hash_table_iter_init(&iter, videoroom->participants);
		while (!videoroom->destroyed && g_hash_table_iter_next(&iter, NULL, &value)) {
			janus_videoroom_participant *p = value;
			if(g_hash_table_size(p->rtp_forwarders) == 0)
				continue;
			json_t *pl = json_object();
			json_object_set_new(pl, "publisher_id", json_integer(p->user_id));
			if(p->display)
				json_object_set_new(pl, "display", json_string(p->display));
			json_t *flist = json_array();
			GHashTableIter iter_f;
			gpointer key_f, value_f;			
			g_hash_table_iter_init(&iter_f, p->rtp_forwarders);
			janus_mutex_lock(&p->rtp_forwarders_mutex);
			while(g_hash_table_iter_next(&iter_f, &key_f, &value_f)) {				
				json_t *fl = json_object();
				guint32 rpk = GPOINTER_TO_UINT(key_f);
				rtp_forwarder *rpv = value_f;
				json_object_set_new(fl, "ip" , json_string(inet_ntoa(rpv->serv_addr.sin_addr)));
				if(rpv->is_video > 0) {
					json_object_set_new(fl, "video_stream_id" , json_integer(rpk));
					json_object_set_new(fl, "port" , json_integer(ntohs(rpv->serv_addr.sin_port)));
                		} else {
					json_object_set_new(fl, "audio_stream_id" , json_integer(rpk));
					json_object_set_new(fl, "port" , json_integer(ntohs(rpv->serv_addr.sin_port)));
				}
			json_array_append_new(flist, fl);
			}		
			janus_mutex_unlock(&p->rtp_forwarders_mutex);
			json_object_set_new(pl, "rtp_forwarder", flist);
			json_array_append_new(list, pl);
		}
		janus_mutex_unlock(&videoroom->participants_mutex);
		janus_mutex_unlock(&rooms_mutex);
		response = json_object();
		json_object_set_new(response, "room", json_integer(room_id));
		json_object_set_new(response, "rtp_forwarders", list);
		goto plugin_response;
	} else if(!strcasecmp(request_text, "join") || !strcasecmp(request_text, "joinandconfigure")
			|| !strcasecmp(request_text, "configure") || !strcasecmp(request_text, "publish") || !strcasecmp(request_text, "unpublish")
			|| !strcasecmp(request_text, "start") || !strcasecmp(request_text, "pause") || !strcasecmp(request_text, "switch") || !strcasecmp(request_text, "stop")
			|| !strcasecmp(request_text, "add") || !strcasecmp(request_text, "remove") || !strcasecmp(request_text, "leave")) {
		/* These messages are handled asynchronously */

		janus_videoroom_message *msg = g_malloc0(sizeof(janus_videoroom_message));
		msg->handle = handle;
		msg->transaction = transaction;
		msg->message = root;
		msg->jsep = jsep;
		g_async_queue_push(messages, msg);

		return janus_plugin_result_new(JANUS_PLUGIN_OK_WAIT, NULL, NULL);
	} else {
		JANUS_LOG(LOG_VERB, "Unknown request '%s'\n", request_text);
		error_code = JANUS_VIDEOROOM_ERROR_INVALID_REQUEST;
		g_snprintf(error_cause, 512, "Unknown request '%s'", request_text);
		goto error;
	}

plugin_response:
		{
			if(!response) {
				error_code = JANUS_VIDEOROOM_ERROR_UNKNOWN_ERROR;
				g_snprintf(error_cause, 512, "Invalid response");
				goto error;
			}
			if(root != NULL)
				json_decref(root);
			if(jsep != NULL)
				json_decref(jsep);
			g_free(transaction);

			janus_plugin_result *result = janus_plugin_result_new(JANUS_PLUGIN_OK, NULL, response);
			return result;
		}

error:
		{
			if(root != NULL)
				json_decref(root);
			if(jsep != NULL)
				json_decref(jsep);
			g_free(transaction);

			/* Prepare JSON error event */
			json_t *event = json_object();
			json_object_set_new(event, "videoroom", json_string("event"));
			json_object_set_new(event, "error_code", json_integer(error_code));
			json_object_set_new(event, "error", json_string(error_cause));
			janus_plugin_result *result = janus_plugin_result_new(JANUS_PLUGIN_OK, NULL, event);
			return result;
		}

}

void janus_videoroom_setup_media(janus_plugin_session *handle) {
	JANUS_LOG(LOG_INFO, "WebRTC media is now available\n");
	if(g_atomic_int_get(&stopping) || !g_atomic_int_get(&initialized))
		return;
	janus_videoroom_session *session = (janus_videoroom_session *)handle->plugin_handle;	
	if(!session) {
		JANUS_LOG(LOG_ERR, "No session associated with this handle...\n");
		return;
	}
	if(session->destroyed)
		return;
	g_atomic_int_set(&session->hangingup, 0);

	/* Media relaying can start now */
	session->started = TRUE;

	if(session->participant) {
		/* If this is a publisher, notify all listeners about the fact they can
		 * now subscribe; if this is a listener, instead, ask the publisher a FIR */
		if(session->participant_type == janus_videoroom_p_type_publisher) {
			janus_videoroom_participant *participant = (janus_videoroom_participant *)session->participant;
			/* Notify all other participants that there's a new boy in town */
			json_t *list = json_array();
			json_t *pl = json_object();
			json_object_set_new(pl, "id", json_integer(participant->user_id));
			if(participant->display)
				json_object_set_new(pl, "display", json_string(participant->display));
			json_array_append_new(list, pl);
			json_t *pub = json_object();
			json_object_set_new(pub, "videoroom", json_string("event"));
			json_object_set_new(pub, "room", json_integer(participant->room->room_id));
			json_object_set_new(pub, "publishers", list);
			GHashTableIter iter;
			gpointer value;
			janus_videoroom *videoroom = participant->room;
			janus_mutex_lock(&videoroom->participants_mutex);
			g_hash_table_iter_init(&iter, videoroom->participants);
			while (!videoroom->destroyed && g_hash_table_iter_next(&iter, NULL, &value)) {
				janus_videoroom_participant *p = value;
				if(p == participant) {
					continue;	/* Skip the new publisher itself */
				}
				JANUS_LOG(LOG_VERB, "Notifying participant %"SCNu64" (%s)\n", p->user_id, p->display ? p->display : "??");
				int ret = gateway->push_event(p->session->handle, &janus_videoroom_plugin, NULL, pub, NULL);
				JANUS_LOG(LOG_VERB, "  >> %d (%s)\n", ret, janus_get_api_error(ret));
			}
			json_decref(pub);
			janus_mutex_unlock(&videoroom->participants_mutex);
		} else if(session->participant_type == janus_videoroom_p_type_subscriber) {
			janus_videoroom_listener *l = (janus_videoroom_listener *)session->participant;
			if(l && l->feed) {
				janus_videoroom_participant *p = l->feed;
				if(p && p->session) {
					/* Send a FIR */
					char buf[20];
					memset(buf, 0, 20);
					janus_rtcp_fir((char *)&buf, 20, &p->fir_seq);
					JANUS_LOG(LOG_VERB, "New listener available, sending FIR to %"SCNu64" (%s)\n", p->user_id, p->display ? p->display : "??");
					gateway->relay_rtcp(p->session->handle, 1, buf, 20);
					/* Send a PLI too, just in case... */
					memset(buf, 0, 12);
					janus_rtcp_pli((char *)&buf, 12);
					JANUS_LOG(LOG_VERB, "New listener available, sending PLI to %"SCNu64" (%s)\n", p->user_id, p->display ? p->display : "??");
					gateway->relay_rtcp(p->session->handle, 1, buf, 12);
				}
			}
		} else if(session->participant_type == janus_videoroom_p_type_subscriber_muxed) {
			/* Do the same, but for all feeds */
			janus_videoroom_listener_muxed *listener = (janus_videoroom_listener_muxed *)session->participant;
			if(listener == NULL)
				return;
			GSList *ps = listener->listeners;
			while(ps) {
				janus_videoroom_listener *l = (janus_videoroom_listener *)ps->data;
				if(l && l->feed) {
					janus_videoroom_participant *p = l->feed;
					if(p && p->session) {
						/* Send a FIR */
						char buf[20];
						memset(buf, 0, 20);
						janus_rtcp_fir((char *)&buf, 20, &p->fir_seq);
						JANUS_LOG(LOG_VERB, "New Multiplexed listener available, sending FIR to %"SCNu64" (%s)\n", p->user_id, p->display ? p->display : "??");
						gateway->relay_rtcp(p->session->handle, 1, buf, 20);
						/* Send a PLI too, just in case... */
						memset(buf, 0, 12);
						janus_rtcp_pli((char *)&buf, 12);
						JANUS_LOG(LOG_VERB, "New Multiplexed listener available, sending PLI to %"SCNu64" (%s)\n", p->user_id, p->display ? p->display : "??");
						gateway->relay_rtcp(p->session->handle, 1, buf, 12);
					}
				}
				ps = ps->next;
			}
		}
	}
}

void janus_videoroom_incoming_rtp(janus_plugin_session *handle, int video, char *buf, int len) {
	if(handle == NULL || handle->stopped || g_atomic_int_get(&stopping) || !g_atomic_int_get(&initialized) || !gateway)
		return;
	janus_videoroom_session *session = (janus_videoroom_session *)handle->plugin_handle;
	if(!session || session->destroyed || !session->participant || session->participant_type != janus_videoroom_p_type_publisher)
		return;
	janus_videoroom_participant *participant = (janus_videoroom_participant *)session->participant;
	if((!video && participant->audio_active) || (video && participant->video_active)) {
		/* Update payload type and SSRC */
		rtp_header *rtp = (rtp_header *)buf;
		rtp->type = video ? participant->video_pt : participant->audio_pt;
		rtp->ssrc = htonl(video ? participant->video_ssrc : participant->audio_ssrc);
		/* Forward RTP to the appropriate port for the rtp_forwarders associated wih this publisher, if there are any */
		GHashTableIter iter;
		gpointer value;
		g_hash_table_iter_init(&iter, participant->rtp_forwarders);
		janus_mutex_lock(&participant->rtp_forwarders_mutex);
		while(participant->udp_sock > 0 && g_hash_table_iter_next(&iter, NULL, &value)) {
			rtp_forwarder* rtp_forward = (rtp_forwarder*)value;
			if(video && rtp_forward->is_video) {
				sendto(participant->udp_sock, buf, len, 0, (struct sockaddr*)&rtp_forward->serv_addr, sizeof(rtp_forward->serv_addr));
			}
			else if(!video && !rtp_forward->is_video) {
				sendto(participant->udp_sock, buf, len, 0, (struct sockaddr*)&rtp_forward->serv_addr, sizeof(rtp_forward->serv_addr));
			}
		}
		janus_mutex_unlock(&participant->rtp_forwarders_mutex);
		/* Save the frame if we're recording */
		janus_recorder_save_frame(video ? participant->vrc : participant->arc, buf, len);
		/* Done, relay it */
		janus_videoroom_rtp_relay_packet packet;
		packet.data = rtp;
		packet.length = len;
		packet.is_video = video;
		/* Backup the actual timestamp and sequence number set by the publisher, in case switching is involved */
		packet.timestamp = ntohl(packet.data->timestamp);
		packet.seq_number = ntohs(packet.data->seq_number);
		/* Go */
		g_slist_foreach(participant->listeners, janus_videoroom_relay_rtp_packet, &packet);
		
		/* Check if we need to send any REMB, FIR or PLI back to this publisher */
		if(video && participant->video_active) {
			/* Did we send a REMB already, or is it time to send one? */
			gboolean send_remb = FALSE;
			if(participant->remb_latest == 0 && participant->remb_startup > 0) {
				/* Still in the starting phase, send the ramp-up REMB feedback */
				send_remb = TRUE;
			} else if(participant->remb_latest > 0 && janus_get_monotonic_time()-participant->remb_latest >= 5*G_USEC_PER_SEC) {
				/* 5 seconds have passed since the last REMB, send a new one */
				send_remb = TRUE;
			}		
			if(send_remb) {
				/* We send a few incremental REMB messages at startup */
				uint64_t bitrate = (participant->bitrate ? participant->bitrate : 256*1024);
				if(participant->remb_startup > 0) {
					bitrate = bitrate/participant->remb_startup;
					participant->remb_startup--;
				}
				JANUS_LOG(LOG_VERB, "Sending REMB (%s, %"SCNu64")\n", participant->display, bitrate);
				char rtcpbuf[24];
				janus_rtcp_remb((char *)(&rtcpbuf), 24, bitrate);
				gateway->relay_rtcp(handle, video, rtcpbuf, 24);
				if(participant->remb_startup == 0)
					participant->remb_latest = janus_get_monotonic_time();
			}
			/* Generate FIR/PLI too, if needed */
			if(video && participant->video_active && (participant->room->fir_freq > 0)) {
				/* FIXME Very ugly hack to generate RTCP every tot seconds/frames */
				gint64 now = janus_get_monotonic_time();
				if((now-participant->fir_latest) >= (participant->room->fir_freq*G_USEC_PER_SEC)) {
					/* FIXME We send a FIR every tot seconds */
					participant->fir_latest = now;
					char rtcpbuf[24];
					memset(rtcpbuf, 0, 24);
					janus_rtcp_fir((char *)&rtcpbuf, 20, &participant->fir_seq);
					JANUS_LOG(LOG_VERB, "Sending FIR to %"SCNu64" (%s)\n", participant->user_id, participant->display ? participant->display : "??");
					gateway->relay_rtcp(handle, video, rtcpbuf, 20);
					/* Send a PLI too, just in case... */
					memset(rtcpbuf, 0, 12);
					janus_rtcp_pli((char *)&rtcpbuf, 12);
					JANUS_LOG(LOG_VERB, "Sending PLI to %"SCNu64" (%s)\n", participant->user_id, participant->display ? participant->display : "??");
					gateway->relay_rtcp(handle, video, rtcpbuf, 12);
				}
			}
		}
	}
}

void janus_videoroom_incoming_rtcp(janus_plugin_session *handle, int video, char *buf, int len) {
	if(g_atomic_int_get(&stopping) || !g_atomic_int_get(&initialized))
		return;
	janus_videoroom_session *session = (janus_videoroom_session *)handle->plugin_handle;	
	if(!session) {
		JANUS_LOG(LOG_ERR, "No session associated with this handle...\n");
		return;
	}
	if(session->destroyed)
		return;
	if(session->participant_type == janus_videoroom_p_type_subscriber) {
		/* A listener sent some RTCP, check what it is and if we need to forward it to the publisher */
		janus_videoroom_listener *l = (janus_videoroom_listener *)session->participant;
		if(!l->video)
			return;	/* The only feedback we handle is video related anyway... */
		if(janus_rtcp_has_fir(buf, len)) {
			/* We got a FIR, forward it to the publisher */
			if(l && l->feed) {
				janus_videoroom_participant *p = l->feed;
				if(p && p->session) {
					char rtcpbuf[20];
					memset(rtcpbuf, 0, 20);
					janus_rtcp_fir((char *)&rtcpbuf, 20, &p->fir_seq);
					JANUS_LOG(LOG_VERB, "Got a FIR from a listener, forwarding it to %"SCNu64" (%s)\n", p->user_id, p->display ? p->display : "??");
					gateway->relay_rtcp(p->session->handle, 1, rtcpbuf, 20);
				}
			}
		}
		if(janus_rtcp_has_pli(buf, len)) {
			/* We got a PLI, forward it to the publisher */
			if(l && l->feed) {
				janus_videoroom_participant *p = l->feed;
				if(p && p->session) {
					char rtcpbuf[12];
					memset(rtcpbuf, 0, 12);
					janus_rtcp_pli((char *)&rtcpbuf, 12);
					JANUS_LOG(LOG_VERB, "Got a PLI from a listener, forwarding it to %"SCNu64" (%s)\n", p->user_id, p->display ? p->display : "??");
					gateway->relay_rtcp(p->session->handle, 1, rtcpbuf, 12);
				}
			}
		}
		uint64_t bitrate = janus_rtcp_get_remb(buf, len);
		if(bitrate > 0) {
			/* FIXME We got a REMB from this listener, should we do something about it? */
		}
	}
}

void janus_videoroom_incoming_data(janus_plugin_session *handle, char *buf, int len) {
	if(handle == NULL || handle->stopped || g_atomic_int_get(&stopping) || !g_atomic_int_get(&initialized) || !gateway)
		return;
	if(buf == NULL || len <= 0)
		return;
	janus_videoroom_session *session = (janus_videoroom_session *)handle->plugin_handle;
	if(!session || session->destroyed || !session->participant || session->participant_type != janus_videoroom_p_type_publisher)
		return;
	janus_videoroom_participant *participant = (janus_videoroom_participant *)session->participant;
	/* Get a string out of the data */
	char *text = g_malloc0(len+1);
	memcpy(text, buf, len);
	*(text+len) = '\0';
	JANUS_LOG(LOG_VERB, "Got a DataChannel message (%zu bytes) to forward: %s\n", strlen(text), text);
	g_slist_foreach(participant->listeners, janus_videoroom_relay_data_packet, text);
	g_free(text);
}

void janus_videoroom_slow_link(janus_plugin_session *handle, int uplink, int video) {
	/* The core is informing us that our peer got too many NACKs, are we pushing media too hard? */
	if(handle == NULL || handle->stopped || g_atomic_int_get(&stopping) || !g_atomic_int_get(&initialized) || !gateway)
		return;
	janus_videoroom_session *session = (janus_videoroom_session *)handle->plugin_handle;
	if(!session || session->destroyed || !session->participant)
		return;
	/* Check if it's an uplink (publisher) or downlink (viewer) issue */
	if(session->participant_type == janus_videoroom_p_type_publisher) {
		if(!uplink) {
			janus_videoroom_participant *publisher = (janus_videoroom_participant *)session->participant;
			if(publisher) {
				/* Send an event on the handle to notify the application: it's
				 * up to the application to then choose a policy and enforce it */
				json_t *event = json_object();
				json_object_set_new(event, "videoroom", json_string("slow_link"));
				/* Also add info on what the current bitrate cap is */
				uint64_t bitrate = (publisher->bitrate ? publisher->bitrate : 256*1024);
				json_object_set_new(event, "current-bitrate", json_integer(bitrate));
				gateway->push_event(session->handle, &janus_videoroom_plugin, NULL, event, NULL);
				json_decref(event);
			}
		} else {
			JANUS_LOG(LOG_WARN, "Got a slow uplink on a VideoRoom publisher? Weird, because it doesn't receive media...\n");
		}
	} else if(session->participant_type == janus_videoroom_p_type_subscriber) {
		if(uplink) {
			janus_videoroom_listener *viewer = (janus_videoroom_listener *)session->participant;
			if(viewer) {
				/* Send an event on the handle to notify the application: it's
				 * up to the application to then choose a policy and enforce it */
				json_t *event = json_object();
				json_object_set_new(event, "videoroom", json_string("slow_link"));
				gateway->push_event(session->handle, &janus_videoroom_plugin, NULL, event, NULL);
				json_decref(event);
			}
		} else {
			JANUS_LOG(LOG_WARN, "Got a slow downlink on a VideoRoom viewer? Weird, because it doesn't send media...\n");
		}
	} else if(session->participant_type == janus_videoroom_p_type_subscriber_muxed) {
		/* TBD. */
	}
}

static void janus_videoroom_recorder_create(janus_videoroom_participant *participant, gboolean audio, gboolean video) {
	char filename[255];
	gint64 now = janus_get_real_time();
	if(audio) {
		memset(filename, 0, 255);
		if(participant->recording_base) {
			/* Use the filename and path we have been provided */
			g_snprintf(filename, 255, "%s-audio", participant->recording_base);
			participant->arc = janus_recorder_create(participant->room->rec_dir,
				janus_videoroom_audiocodec_name(participant->room->acodec), filename);
			if(participant->arc == NULL) {
				JANUS_LOG(LOG_ERR, "Couldn't open an audio recording file for this publisher!\n");
			}
		} else {
			/* Build a filename */
			g_snprintf(filename, 255, "videoroom-%"SCNu64"-user-%"SCNu64"-%"SCNi64"-audio",
				participant->room->room_id, participant->user_id, now);
			participant->arc = janus_recorder_create(participant->room->rec_dir,
				janus_videoroom_audiocodec_name(participant->room->acodec), filename);
			if(participant->arc == NULL) {
				JANUS_LOG(LOG_ERR, "Couldn't open an audio recording file for this publisher!\n");
			}
		}
	}
	if(video) {
		memset(filename, 0, 255);
		if(participant->recording_base) {
			/* Use the filename and path we have been provided */
			g_snprintf(filename, 255, "%s-video", participant->recording_base);
			participant->vrc = janus_recorder_create(participant->room->rec_dir,
				janus_videoroom_videocodec_name(participant->room->vcodec), filename);
			if(participant->vrc == NULL) {
				JANUS_LOG(LOG_ERR, "Couldn't open an video recording file for this publisher!\n");
			}
		} else {
			/* Build a filename */
			g_snprintf(filename, 255, "videoroom-%"SCNu64"-user-%"SCNu64"-%"SCNi64"-video",
				participant->room->room_id, participant->user_id, now);
			participant->vrc = janus_recorder_create(participant->room->rec_dir,
				janus_videoroom_videocodec_name(participant->room->vcodec), filename);
			if(participant->vrc == NULL) {
				JANUS_LOG(LOG_ERR, "Couldn't open an video recording file for this publisher!\n");
			}
		}
	}
}

static void janus_videoroom_recorder_close(janus_videoroom_participant *participant) {
	if(participant->arc) {
		janus_recorder_close(participant->arc);
		JANUS_LOG(LOG_INFO, "Closed audio recording %s\n", participant->arc->filename ? participant->arc->filename : "??");
		janus_recorder_free(participant->arc);
	}
	participant->arc = NULL;
	if(participant->vrc) {
		janus_recorder_close(participant->vrc);
		JANUS_LOG(LOG_INFO, "Closed video recording %s\n", participant->vrc->filename ? participant->vrc->filename : "??");
		janus_recorder_free(participant->vrc);
	}
	participant->vrc = NULL;
}

void janus_videoroom_hangup_media(janus_plugin_session *handle) {
	JANUS_LOG(LOG_INFO, "No WebRTC media anymore\n");
	if(g_atomic_int_get(&stopping) || !g_atomic_int_get(&initialized))
		return;
	janus_videoroom_session *session = (janus_videoroom_session *)handle->plugin_handle;	
	if(!session) {
		JANUS_LOG(LOG_ERR, "No session associated with this handle...\n");
		return;
	}
	session->started = FALSE;
	if(session->destroyed)
		return;
	if(g_atomic_int_add(&session->hangingup, 1))
		return;
	/* Send an event to the browser and tell the PeerConnection is over */
	if(session->participant_type == janus_videoroom_p_type_publisher) {
		/* This publisher just 'unpublished' */
		janus_videoroom_participant *participant = (janus_videoroom_participant *)session->participant;
		if(participant->sdp)
			g_free(participant->sdp);
		participant->sdp = NULL;
		participant->firefox = FALSE;
		participant->audio_active = FALSE;
		participant->video_active = FALSE;
		participant->remb_startup = 4;
		participant->remb_latest = 0;
		participant->fir_latest = 0;
		participant->fir_seq = 0;
		/* Get rid of the recorders, if available */
		janus_mutex_lock(&participant->rec_mutex);
		janus_videoroom_recorder_close(participant);
		janus_mutex_unlock(&participant->rec_mutex);
		janus_mutex_lock(&participant->listeners_mutex);
		while(participant->listeners) {
			janus_videoroom_listener *l = (janus_videoroom_listener *)participant->listeners->data;
			if(l) {
				participant->listeners = g_slist_remove(participant->listeners, l);
				l->feed = NULL;
			}
		}
		janus_mutex_unlock(&participant->listeners_mutex);
<<<<<<< HEAD
		json_t *event = json_object();
		json_object_set_new(event, "videoroom", json_string("event"));
		json_object_set_new(event, "room", json_integer(participant->room->room_id));
		json_object_set_new(event, "unpublished", json_integer(participant->user_id));
		GHashTableIter iter;
		gpointer value;
		if(participant && participant->room) {
			if(!participant->room->destroyed) {
				janus_mutex_lock(&participant->room->participants_mutex);
				g_hash_table_iter_init(&iter, participant->room->participants);
				while (!participant->room->destroyed && g_hash_table_iter_next(&iter, NULL, &value)) {
					janus_videoroom_participant *p = value;
					if(p && p->session && p != participant) {
						JANUS_LOG(LOG_VERB, "Notifying participant %"SCNu64" (%s)\n", p->user_id, p->display ? p->display : "??");
						int ret = gateway->push_event(p->session->handle, &janus_videoroom_plugin, NULL, event, NULL);
						JANUS_LOG(LOG_VERB, "  >> %d (%s)\n", ret, janus_get_api_error(ret));
					}
				}
				json_decref(event);
				janus_mutex_unlock(&participant->room->participants_mutex);
			}
		}
=======
		janus_videoroom_leave_or_unpublish(participant, FALSE);
>>>>>>> 0e6d18f9
	} else if(session->participant_type == janus_videoroom_p_type_subscriber) {
		/* Get rid of listener */
		janus_videoroom_listener *listener = (janus_videoroom_listener *)session->participant;
		if(listener) {
			listener->paused = TRUE;
			janus_videoroom_participant *publisher = listener->feed;
			if(publisher != NULL) {
				janus_mutex_lock(&publisher->listeners_mutex);
				publisher->listeners = g_slist_remove(publisher->listeners, listener);
				janus_mutex_unlock(&publisher->listeners_mutex);
				listener->feed = NULL;
			}
		}
		/* TODO Should we close the handle as well? */
	} else if(session->participant_type == janus_videoroom_p_type_subscriber_muxed) {
		/* Do the same, but for all sub-listener */
		janus_videoroom_listener_muxed *listener = (janus_videoroom_listener_muxed *)session->participant;
		GSList *ps = listener->listeners;
		while(ps) {
			janus_videoroom_listener *l = (janus_videoroom_listener *)ps->data;
			if(l) {
				l->paused = TRUE;
				janus_videoroom_participant *publisher = l->feed;
				if(publisher != NULL) {
					janus_mutex_lock(&publisher->listeners_mutex);
					publisher->listeners = g_slist_remove(publisher->listeners, l);
					janus_mutex_unlock(&publisher->listeners_mutex);
					l->feed = NULL;
				}
			}
			/* TODO Should we close the handle as well? */
			ps = ps->next;
		}
		/* TODO Should we close the handle as well? */
	}
}

static void janus_videoroom_sdp_a_format(char *mline, int mline_size, janus_videoroom_audiocodec acodec, int pt, const char *audio_mode) {
	switch(acodec) {
		case JANUS_VIDEOROOM_OPUS:
			g_snprintf(mline, mline_size, sdp_a_template_opus,
				pt,						/* Opus payload type */
				audio_mode,
				pt); 						/* Opus payload type */
			break;
		case JANUS_VIDEOROOM_ISAC_32K:
			g_snprintf(mline, mline_size, sdp_a_template_isac32,
				pt,						/* ISAC 32K payload type */
				audio_mode,
				pt); 					/* ISAC 32K payload type */
			break;
		case JANUS_VIDEOROOM_ISAC_16K:
			g_snprintf(mline, mline_size, sdp_a_template_isac16,
				pt,						/* ISAC 16K payload type */
				audio_mode,
				pt);						/* ISAC 16K payload type */
			break;
		case JANUS_VIDEOROOM_PCMU:
			g_snprintf(mline, mline_size, sdp_a_template_pcmu,
				pt,						/* PCMU payload type */
				audio_mode,
				pt);						/* PCMU payload type */
			break;
		case JANUS_VIDEOROOM_PCMA:
			g_snprintf(mline, mline_size, sdp_a_template_pcma,
				pt,						/* PCMA payload type */
				audio_mode,
				pt);						/* PCMA payload type */
			break;
		default:
			/* Shouldn't happen */
			mline[0] = '\0';
			break;
	}
}

static void janus_videoroom_sdp_v_format(char *mline, int mline_size, janus_videoroom_videocodec vcodec, int pt, int b, const char *video_mode) {
	switch(vcodec) {
		case JANUS_VIDEOROOM_VP8:
			g_snprintf(mline, mline_size, sdp_v_template_vp8,
				pt,							/* payload type */
				b,								/* Bandwidth */
				video_mode,						/* The publisher gets a recvonly or inactive back */
				pt, 						/* payload type */
				pt, 						/* payload type */
				pt, 						/* payload type */
				pt, 						/* payload type */
				pt); 						/* payload type */
			break;
		case JANUS_VIDEOROOM_VP9:
			g_snprintf(mline, mline_size, sdp_v_template_vp9,
				pt,							/* payload type */
				b,								/* Bandwidth */
				video_mode,						/* The publisher gets a recvonly or inactive back */
				pt, 						/* payload type */
				pt, 						/* payload type */
				pt, 						/* payload type */
				pt, 						/* payload type */
				pt); 						/* payload type */
			break;
		case JANUS_VIDEOROOM_H264:
			break;
			g_snprintf(mline, mline_size, sdp_v_template_h264,
				pt,							/* payload type */
				b,								/* Bandwidth */
				video_mode,						/* The publisher gets a recvonly or inactive back */
				pt, 						/* payload type */
				pt, 						/* payload type */
				pt, 						/* payload type */
				pt, 						/* payload type */
				pt, 						/* payload type */
				pt); 						/* payload type */
		default:
			/* Shouldn't happen */
			mline[0] = '\0';
			break;
	}
}

/* Thread to handle incoming messages */
static void *janus_videoroom_handler(void *data) {
	JANUS_LOG(LOG_VERB, "Joining VideoRoom handler thread\n");
	janus_videoroom_message *msg = NULL;
	int error_code = 0;
	char error_cause[512];
	json_t *root = NULL;
	while(g_atomic_int_get(&initialized) && !g_atomic_int_get(&stopping)) {
		msg = g_async_queue_pop(messages);
		if(msg == NULL)
			continue;
		if(msg == &exit_message)
			break;
		if(msg->handle == NULL) {
			janus_videoroom_message_free(msg);
			continue;
		}
		janus_videoroom_session *session = NULL;
		janus_mutex_lock(&sessions_mutex);
		if(g_hash_table_lookup(sessions, msg->handle) != NULL ) {
			session = (janus_videoroom_session *)msg->handle->plugin_handle;
		}
		janus_mutex_unlock(&sessions_mutex);
		if(!session) {
			JANUS_LOG(LOG_ERR, "No session associated with this handle...\n");
			janus_videoroom_message_free(msg);
			continue;
		}
		if(session->destroyed) {
			janus_videoroom_message_free(msg);
			continue;
		}
		/* Handle request */
		error_code = 0;
		root = NULL;
		if(msg->message == NULL) {
			JANUS_LOG(LOG_ERR, "No message??\n");
			error_code = JANUS_VIDEOROOM_ERROR_NO_MESSAGE;
			g_snprintf(error_cause, 512, "%s", "No message??");
			goto error;
		}
		root = msg->message;
		/* Get the request first */
		JANUS_VALIDATE_JSON_OBJECT(root, request_parameters,
			error_code, error_cause, TRUE,
			JANUS_VIDEOROOM_ERROR_MISSING_ELEMENT, JANUS_VIDEOROOM_ERROR_INVALID_ELEMENT);
		if(error_code != 0)
			goto error;
		json_t *request = json_object_get(root, "request");
		const char *request_text = json_string_value(request);
		json_t *event = NULL;
		/* 'create' and 'destroy' are handled synchronously: what kind of participant is this session referring to? */
		if(session->participant_type == janus_videoroom_p_type_none) {
			JANUS_LOG(LOG_VERB, "Configuring new participant\n");
			/* Not configured yet, we need to do this now */
			if(strcasecmp(request_text, "join") && strcasecmp(request_text, "joinandconfigure")) {
				JANUS_LOG(LOG_ERR, "Invalid request on unconfigured participant\n");
				error_code = JANUS_VIDEOROOM_ERROR_JOIN_FIRST;
				g_snprintf(error_cause, 512, "Invalid request on unconfigured participant");
				goto error;
			}
			JANUS_VALIDATE_JSON_OBJECT(root, join_parameters,
				error_code, error_cause, TRUE,
				JANUS_VIDEOROOM_ERROR_MISSING_ELEMENT, JANUS_VIDEOROOM_ERROR_INVALID_ELEMENT);
			if(error_code != 0)
				goto error;
			janus_mutex_lock(&rooms_mutex);
			janus_videoroom *videoroom = NULL;
			error_code = janus_videoroom_access_room(root, FALSE, TRUE, &videoroom, error_cause, sizeof(error_cause));
			janus_mutex_unlock(&rooms_mutex);
			if(error_code != 0)
				goto error;
			json_t *ptype = json_object_get(root, "ptype");
			const char *ptype_text = json_string_value(ptype);
			if(!strcasecmp(ptype_text, "publisher")) {
				JANUS_LOG(LOG_VERB, "Configuring new publisher\n");
				JANUS_VALIDATE_JSON_OBJECT(root, publisher_parameters,
					error_code, error_cause, TRUE,
					JANUS_VIDEOROOM_ERROR_MISSING_ELEMENT, JANUS_VIDEOROOM_ERROR_INVALID_ELEMENT);
				if(error_code != 0)
					goto error;
				json_t *display = json_object_get(root, "display");
				const char *display_text = display ? json_string_value(display) : NULL;
				guint64 user_id = 0;
				json_t *id = json_object_get(root, "id");
				if(id) {
					user_id = json_integer_value(id);
					janus_mutex_lock(&videoroom->participants_mutex);
					if(g_hash_table_lookup(videoroom->participants, GUINT_TO_POINTER(user_id)) != NULL) {
						janus_mutex_unlock(&videoroom->participants_mutex);
						/* User ID already taken */
						JANUS_LOG(LOG_ERR, "User ID %"SCNu64" already exists\n", user_id);
						error_code = JANUS_VIDEOROOM_ERROR_ID_EXISTS;
						g_snprintf(error_cause, 512, "User ID %"SCNu64" already exists", user_id);
						goto error;
					}
					janus_mutex_unlock(&videoroom->participants_mutex);
				}
				if(user_id == 0) {
					/* Generate a random ID */
					janus_mutex_lock(&videoroom->participants_mutex);
					while(user_id == 0) {
						user_id = g_random_int();
						if(g_hash_table_lookup(videoroom->participants, GUINT_TO_POINTER(user_id)) != NULL) {
							/* User ID already taken, try another one */
							user_id = 0;
						}
					}
					janus_mutex_unlock(&videoroom->participants_mutex);
				}
				JANUS_LOG(LOG_VERB, "  -- Publisher ID: %"SCNu64"\n", user_id);
				json_t *audio = NULL, *video = NULL, *bitrate = NULL, *record = NULL, *recfile = NULL;
				if(!strcasecmp(request_text, "joinandconfigure")) {
					/* Also configure (or publish a new feed) audio/video/bitrate for this new publisher */
					/* join_parameters were validated earlier. */
					audio = json_object_get(root, "audio");
					video = json_object_get(root, "video");
					bitrate = json_object_get(root, "bitrate");
					record = json_object_get(root, "record");
					recfile = json_object_get(root, "filename");
				}
				janus_videoroom_participant *publisher = g_malloc0(sizeof(janus_videoroom_participant));
				publisher->session = session;
				publisher->room = videoroom;
				publisher->user_id = user_id;
				publisher->display = display_text ? g_strdup(display_text) : NULL;
				publisher->sdp = NULL;		/* We'll deal with this later */
				publisher->audio = FALSE;	/* We'll deal with this later */
				publisher->video = FALSE;	/* We'll deal with this later */
				publisher->data = FALSE;	/* We'll deal with this later */
				publisher->audio_active = FALSE;
				publisher->video_active = FALSE;
				publisher->recording_active = FALSE;
				publisher->recording_base = NULL;
				publisher->arc = NULL;
				publisher->vrc = NULL;
				janus_mutex_init(&publisher->rec_mutex);
				publisher->firefox = FALSE;
				publisher->bitrate = videoroom->bitrate;
				publisher->listeners = NULL;
				janus_mutex_init(&publisher->listeners_mutex);
				publisher->audio_pt = OPUS_PT;
				switch(videoroom->acodec) {
					case JANUS_VIDEOROOM_OPUS:
						publisher->audio_pt = OPUS_PT;
						break;
					case JANUS_VIDEOROOM_ISAC_32K:
						publisher->audio_pt = ISAC32_PT;
						break;
					case JANUS_VIDEOROOM_ISAC_16K:
						publisher->audio_pt = ISAC16_PT;
						break;
					case JANUS_VIDEOROOM_PCMU:
						publisher->audio_pt = PCMU_PT;
						break;
					case JANUS_VIDEOROOM_PCMA:
						publisher->audio_pt = PCMA_PT;
						break;
					default:
						/* Shouldn't happen */
						publisher->audio_pt = OPUS_PT;
						break;
				}
				switch(videoroom->vcodec) {
					case JANUS_VIDEOROOM_VP8:
						publisher->video_pt = VP8_PT;
						break;
					case JANUS_VIDEOROOM_VP9:
						publisher->video_pt = VP9_PT;
						break;
					case JANUS_VIDEOROOM_H264:
						publisher->video_pt = H264_PT;
						break;
					default:
						/* Shouldn't happen */
						publisher->video_pt = VP8_PT;
						break;
				}
				publisher->audio_ssrc = g_random_int();
				publisher->video_ssrc = g_random_int();
				publisher->remb_startup = 4;
				publisher->remb_latest = 0;
				publisher->fir_latest = 0;
				publisher->fir_seq = 0;
				janus_mutex_init(&publisher->rtp_forwarders_mutex);
				publisher->rtp_forwarders = g_hash_table_new_full(NULL, NULL, NULL, (GDestroyNotify)janus_rtp_forwarder_free_helper);
				publisher->udp_sock = -1;
				/* In case we also wanted to configure */
				if(audio) {
					publisher->audio_active = json_is_true(audio);
					JANUS_LOG(LOG_VERB, "Setting audio property: %s (room %"SCNu64", user %"SCNu64")\n", publisher->audio_active ? "true" : "false", publisher->room->room_id, publisher->user_id);
				}
				if(video) {
					publisher->video_active = json_is_true(video);
					JANUS_LOG(LOG_VERB, "Setting video property: %s (room %"SCNu64", user %"SCNu64")\n", publisher->video_active ? "true" : "false", publisher->room->room_id, publisher->user_id);
				}
				if(bitrate) {
					publisher->bitrate = json_integer_value(bitrate);
					JANUS_LOG(LOG_VERB, "Setting video bitrate: %"SCNu64" (room %"SCNu64", user %"SCNu64")\n", publisher->bitrate, publisher->room->room_id, publisher->user_id);
				}
				if(record) {
					publisher->recording_active = json_is_true(record);
					JANUS_LOG(LOG_VERB, "Setting record property: %s (room %"SCNu64", user %"SCNu64")\n", publisher->recording_active ? "true" : "false", publisher->room->room_id, publisher->user_id);
				}
				if(recfile) {
					publisher->recording_base = g_strdup(json_string_value(recfile));
					JANUS_LOG(LOG_VERB, "Setting recording basename: %s (room %"SCNu64", user %"SCNu64")\n", publisher->recording_base, publisher->room->room_id, publisher->user_id);
				}
				/* Done */
				session->participant_type = janus_videoroom_p_type_publisher;
				session->participant = publisher;
				/* Return a list of all available publishers (those with an SDP available, that is) */
				json_t *list = json_array();
				GHashTableIter iter;
				gpointer value;
				janus_mutex_lock(&videoroom->participants_mutex);
				g_hash_table_insert(videoroom->participants, GUINT_TO_POINTER(user_id), publisher);
				g_hash_table_iter_init(&iter, videoroom->participants);
				while (!videoroom->destroyed && g_hash_table_iter_next(&iter, NULL, &value)) {
					janus_videoroom_participant *p = value;
					if(p == publisher || !p->sdp || !p->session->started) {
						continue;
					}
					json_t *pl = json_object();
					json_object_set_new(pl, "id", json_integer(p->user_id));
					if(p->display)
						json_object_set_new(pl, "display", json_string(p->display));
					json_array_append_new(list, pl);
				}
				janus_mutex_unlock(&videoroom->participants_mutex);
				event = json_object();
				json_object_set_new(event, "videoroom", json_string("joined"));
				json_object_set_new(event, "room", json_integer(videoroom->room_id));
				json_object_set_new(event, "description", json_string(videoroom->room_name));
				json_object_set_new(event, "id", json_integer(user_id));
				json_object_set_new(event, "publishers", list);
			} else if(!strcasecmp(ptype_text, "listener")) {
				JANUS_LOG(LOG_VERB, "Configuring new listener\n");
				/* This is a new listener */
				JANUS_VALIDATE_JSON_OBJECT(root, listener_parameters,
					error_code, error_cause, TRUE,
					JANUS_VIDEOROOM_ERROR_MISSING_ELEMENT, JANUS_VIDEOROOM_ERROR_INVALID_ELEMENT);
				if(error_code != 0)
					goto error;
				json_t *feed = json_object_get(root, "feed");
				guint64 feed_id = json_integer_value(feed);
				json_t *audio = json_object_get(root, "audio");
				json_t *video = json_object_get(root, "video");
				json_t *data = json_object_get(root, "data");
				janus_mutex_lock(&videoroom->participants_mutex);
				janus_videoroom_participant *publisher = g_hash_table_lookup(videoroom->participants, GUINT_TO_POINTER(feed_id));
				janus_mutex_unlock(&videoroom->participants_mutex);
				if(publisher == NULL || publisher->sdp == NULL) {
					JANUS_LOG(LOG_ERR, "No such feed (%"SCNu64")\n", feed_id);
					error_code = JANUS_VIDEOROOM_ERROR_NO_SUCH_FEED;
					g_snprintf(error_cause, 512, "No such feed (%"SCNu64")", feed_id);
					goto error;
				} else {
					janus_videoroom_listener *listener = g_malloc0(sizeof(janus_videoroom_listener));
					listener->session = session;
					listener->room = videoroom;
					listener->feed = publisher;
					/* Initialize the listener context */
					listener->context.a_last_ssrc = 0;
					listener->context.a_last_ssrc = 0;
					listener->context.a_last_ts = 0;
					listener->context.a_base_ts = 0;
					listener->context.a_base_ts_prev = 0;
					listener->context.v_last_ssrc = 0;
					listener->context.v_last_ts = 0;
					listener->context.v_base_ts = 0;
					listener->context.v_base_ts_prev = 0;
					listener->context.a_last_seq = 0;
					listener->context.a_base_seq = 0;
					listener->context.a_base_seq_prev = 0;
					listener->context.v_last_seq = 0;
					listener->context.v_base_seq = 0;
					listener->context.v_base_seq_prev = 0;
					listener->audio = audio ? json_is_true(audio) : TRUE;	/* True by default */
					if(!publisher->audio)
						listener->audio = FALSE;	/* ... unless the publisher isn't sending any audio */
					listener->video = video ? json_is_true(video) : TRUE;	/* True by default */
					if(!publisher->video)
						listener->video = FALSE;	/* ... unless the publisher isn't sending any video */
					listener->data = data ? json_is_true(data) : TRUE;	/* True by default */
					if(!publisher->data)
						listener->data = FALSE;	/* ... unless the publisher isn't sending any data */
					listener->paused = TRUE;	/* We need an explicit start from the listener */
					listener->parent = NULL;
					session->participant = listener;
					janus_mutex_lock(&publisher->listeners_mutex);
					publisher->listeners = g_slist_append(publisher->listeners, listener);
					janus_mutex_unlock(&publisher->listeners_mutex);
					event = json_object();
					json_object_set_new(event, "videoroom", json_string("attached"));
					json_object_set_new(event, "room", json_integer(videoroom->room_id));
					json_object_set_new(event, "id", json_integer(feed_id));
					if(publisher->display)
						json_object_set_new(event, "display", json_string(publisher->display));
					session->participant_type = janus_videoroom_p_type_subscriber;
					JANUS_LOG(LOG_VERB, "Preparing JSON event as a reply\n");
					/* Negotiate by sending the selected publisher SDP back */
					if(publisher->sdp != NULL) {
						json_t *jsep = json_pack("{ssss}", "type", "offer", "sdp", publisher->sdp);
						/* How long will the gateway take to push the event? */
						g_atomic_int_set(&session->hangingup, 0);
						gint64 start = janus_get_monotonic_time();
						int res = gateway->push_event(msg->handle, &janus_videoroom_plugin, msg->transaction, event, jsep);
						JANUS_LOG(LOG_VERB, "  >> Pushing event: %d (took %"SCNu64" us)\n", res, janus_get_monotonic_time()-start);
						json_decref(event);
						json_decref(jsep);
						janus_videoroom_message_free(msg);
						continue;
					}
				}
			} else if(!strcasecmp(ptype_text, "muxed-listener")) {
				/* This is a new Multiplexed listener */
				JANUS_LOG(LOG_INFO, "Configuring new Multiplexed listener\n");
				/* Any feed we want to attach to already? */
				GList *list = NULL;
				JANUS_VALIDATE_JSON_OBJECT(root, feeds_parameters,
					error_code, error_cause, TRUE,
					JANUS_VIDEOROOM_ERROR_MISSING_ELEMENT, JANUS_VIDEOROOM_ERROR_INVALID_ELEMENT);
				if(error_code != 0)
					goto error;
				json_t *feeds = json_object_get(root, "feeds");
				if(feeds && json_array_size(feeds) > 0) {
					unsigned int i = 0;
					int problem = 0;
					for(i=0; i<json_array_size(feeds); i++) {
						if(videoroom->destroyed) {
							problem = 1;
							JANUS_LOG(LOG_ERR, "Room destroyed");
							error_code = JANUS_VIDEOROOM_ERROR_NO_SUCH_ROOM;
							g_snprintf(error_cause, 512, "Room destroyed");
							break;
						}
						json_t *feed = json_array_get(feeds, i);
						if(!feed || !json_is_integer(feed)) {
							problem = 1;
							JANUS_LOG(LOG_ERR, "Invalid element (feeds in the array must be integers)\n");
							error_code = JANUS_VIDEOROOM_ERROR_INVALID_ELEMENT;
							g_snprintf(error_cause, 512, "Invalid element (feeds in the array must be integers)");
							break;
						}
						uint64_t feed_id = json_integer_value(feed);
						janus_mutex_lock(&videoroom->participants_mutex);
						janus_videoroom_participant *publisher = g_hash_table_lookup(videoroom->participants, GUINT_TO_POINTER(feed_id));
						janus_mutex_unlock(&videoroom->participants_mutex);
						if(publisher == NULL) { //~ || publisher->sdp == NULL) {
							/* FIXME For muxed listeners, we accept subscriptions to existing participants who haven't published yet */
							problem = 1;
							JANUS_LOG(LOG_ERR, "No such feed (%"SCNu64")\n", feed_id);
							error_code = JANUS_VIDEOROOM_ERROR_NO_SUCH_FEED;
							g_snprintf(error_cause, 512, "No such feed (%"SCNu64")", feed_id);
							break;
						}
						list = g_list_prepend(list, GUINT_TO_POINTER(feed_id));
						JANUS_LOG(LOG_INFO, "  -- Subscribing to feed %"SCNu64"\n", feed_id);
					}
					if(problem) {
						goto error;
					}
				}
				/* Allocate listener */
				janus_videoroom_listener_muxed *listener = g_malloc0(sizeof(janus_videoroom_listener_muxed));
				listener->session = session;
				listener->room = videoroom;
				session->participant_type = janus_videoroom_p_type_subscriber_muxed;
				session->participant = listener;
				/* Ack that we created the listener */
				event = json_object();
				json_object_set_new(event, "videoroom", json_string("muxed-created"));
				json_object_set_new(event, "room", json_integer(videoroom->room_id));
				JANUS_LOG(LOG_VERB, "Preparing JSON event as a reply\n");
				/* How long will the gateway take to push the event? */
				gint64 start = janus_get_monotonic_time();
				int res = gateway->push_event(msg->handle, &janus_videoroom_plugin, msg->transaction, event, NULL);
				JANUS_LOG(LOG_VERB, "  >> Pushing event: %d (took %"SCNu64" us)\n", res, janus_get_monotonic_time()-start);
				json_decref(event);
				/* Attach to feeds if needed */
				if(list != NULL) {
					JANUS_LOG(LOG_INFO, "Subscribing to %d feeds\n", g_list_length(list));
					list = g_list_reverse(list);
					if(videoroom->destroyed || janus_videoroom_muxed_subscribe(listener, list, msg->transaction) < 0) {
						JANUS_LOG(LOG_ERR, "Error subscribing!\n");
						error_code = JANUS_VIDEOROOM_ERROR_UNKNOWN_ERROR;	/* FIXME */
						g_snprintf(error_cause, 512, "Error subscribing!");
						goto error;
					}
				}
				janus_videoroom_message_free(msg);
				continue;
			} else {
				JANUS_LOG(LOG_ERR, "Invalid element (ptype)\n");
				error_code = JANUS_VIDEOROOM_ERROR_INVALID_ELEMENT;
				g_snprintf(error_cause, 512, "Invalid element (ptype)");
				goto error;
			}
		} else if(session->participant_type == janus_videoroom_p_type_publisher) {
			/* Handle this publisher */
			janus_videoroom_participant *participant = (janus_videoroom_participant *)session->participant;
			if(participant == NULL) {
				JANUS_LOG(LOG_ERR, "Invalid participant instance\n");
				error_code = JANUS_VIDEOROOM_ERROR_UNKNOWN_ERROR;
				g_snprintf(error_cause, 512, "Invalid participant instance");
				goto error;
			}
			if(!strcasecmp(request_text, "join") || !strcasecmp(request_text, "joinandconfigure")) {
				JANUS_LOG(LOG_ERR, "Already in as a publisher on this handle\n");
				error_code = JANUS_VIDEOROOM_ERROR_ALREADY_JOINED;
				g_snprintf(error_cause, 512, "Already in as a publisher on this handle");
				goto error;
			} else if(!strcasecmp(request_text, "configure") || !strcasecmp(request_text, "publish")) {
				if(!strcasecmp(request_text, "publish") && participant->sdp) {
					JANUS_LOG(LOG_ERR, "Can't publish, already published\n");
					error_code = JANUS_VIDEOROOM_ERROR_ALREADY_PUBLISHED;
					g_snprintf(error_cause, 512, "Can't publish, already published");
					goto error;
				}
				/* Configure (or publish a new feed) audio/video/bitrate for this publisher */
				JANUS_VALIDATE_JSON_OBJECT(root, publish_parameters,
					error_code, error_cause, TRUE,
					JANUS_VIDEOROOM_ERROR_MISSING_ELEMENT, JANUS_VIDEOROOM_ERROR_INVALID_ELEMENT);
				if(error_code != 0)
					goto error;
				json_t *audio = json_object_get(root, "audio");
				json_t *video = json_object_get(root, "video");
				json_t *bitrate = json_object_get(root, "bitrate");
				json_t *record = json_object_get(root, "record");
				json_t *recfile = json_object_get(root, "filename");
				if(audio) {
					participant->audio_active = json_is_true(audio);
					JANUS_LOG(LOG_VERB, "Setting audio property: %s (room %"SCNu64", user %"SCNu64")\n", participant->audio_active ? "true" : "false", participant->room->room_id, participant->user_id);
				}
				if(video) {
					participant->video_active = json_is_true(video);
					JANUS_LOG(LOG_VERB, "Setting video property: %s (room %"SCNu64", user %"SCNu64")\n", participant->video_active ? "true" : "false", participant->room->room_id, participant->user_id);
				}
				if(bitrate) {
					participant->bitrate = json_integer_value(bitrate);
					JANUS_LOG(LOG_VERB, "Setting video bitrate: %"SCNu64" (room %"SCNu64", user %"SCNu64")\n", participant->bitrate, participant->room->room_id, participant->user_id);
					/* Send a new REMB */
					if(session->started)
						participant->remb_latest = janus_get_monotonic_time();
					char rtcpbuf[24];
					janus_rtcp_remb((char *)(&rtcpbuf), 24, participant->bitrate ? participant->bitrate : 256*1024);
					gateway->relay_rtcp(msg->handle, 1, rtcpbuf, 24);
				}
				janus_mutex_lock(&participant->rec_mutex);
				gboolean prev_recording_active = participant->recording_active;
				if(record) {
					participant->recording_active = json_is_true(record);
					JANUS_LOG(LOG_VERB, "Setting record property: %s (room %"SCNu64", user %"SCNu64")\n", participant->recording_active ? "true" : "false", participant->room->room_id, participant->user_id);
				}
				if(recfile) {
					participant->recording_base = g_strdup(json_string_value(recfile));
					JANUS_LOG(LOG_VERB, "Setting recording basename: %s (room %"SCNu64", user %"SCNu64")\n", participant->recording_base, participant->room->room_id, participant->user_id);
				}
				/* Do we need to do something with the recordings right now? */
				if(participant->recording_active != prev_recording_active) {
					/* Something changed */
					if(!participant->recording_active) {
						/* Not recording (anymore?) */
						janus_videoroom_recorder_close(participant);
					} else if(participant->recording_active && participant->sdp) {
						/* We've started recording, send a PLI/FIR and go on */
						janus_videoroom_recorder_create(participant, strstr(participant->sdp, "m=audio") != NULL, strstr(participant->sdp, "m=video") != NULL);
						if(strstr(participant->sdp, "m=video")) {
							/* Send a FIR */
							char buf[20];
							memset(buf, 0, 20);
							janus_rtcp_fir((char *)&buf, 20, &participant->fir_seq);
							JANUS_LOG(LOG_VERB, "Recording video, sending FIR to %"SCNu64" (%s)\n",
								participant->user_id, participant->display ? participant->display : "??");
							gateway->relay_rtcp(participant->session->handle, 1, buf, 20);
							/* Send a PLI too, just in case... */
							memset(buf, 0, 12);
							janus_rtcp_pli((char *)&buf, 12);
							JANUS_LOG(LOG_VERB, "Recording video, sending PLI to %"SCNu64" (%s)\n",
								participant->user_id, participant->display ? participant->display : "??");
							gateway->relay_rtcp(participant->session->handle, 1, buf, 12);
						}
					}
				}
				janus_mutex_unlock(&participant->rec_mutex);
				/* Done */
				event = json_object();
				json_object_set_new(event, "videoroom", json_string("event"));
				json_object_set_new(event, "room", json_integer(participant->room->room_id));
				json_object_set_new(event, "configured", json_string("ok"));
			} else if(!strcasecmp(request_text, "unpublish")) {
				/* This participant wants to unpublish */
				if(!participant->sdp) {
					JANUS_LOG(LOG_ERR, "Can't unpublish, not published\n");
					error_code = JANUS_VIDEOROOM_ERROR_NOT_PUBLISHED;
					g_snprintf(error_cause, 512, "Can't unpublish, not published");
					goto error;
				}
				/* Tell the core to tear down the PeerConnection, hangup_media will do the rest */
				gateway->close_pc(session->handle);
				/* Done */
				event = json_object();
				json_object_set_new(event, "videoroom", json_string("event"));
				json_object_set_new(event, "room", json_integer(participant->room->room_id));
				json_object_set_new(event, "unpublished", json_string("ok"));
			} else if(!strcasecmp(request_text, "leave")) {
				/* This publisher is leaving, tell everybody */
<<<<<<< HEAD
				event = json_object();
				json_object_set_new(event, "videoroom", json_string("event"));
				json_object_set_new(event, "room", json_integer(participant->room->room_id));
				json_object_set_new(event, "leaving", json_integer(participant->user_id));
				GHashTableIter iter;
				gpointer value;
				if(participant->room) {
					if(!participant->room->destroyed) {
						janus_mutex_lock(&participant->room->participants_mutex);
						g_hash_table_iter_init(&iter, participant->room->participants);
						while (!participant->room->destroyed && g_hash_table_iter_next(&iter, NULL, &value)) {
							janus_videoroom_participant *p = value;
							if(p == participant) {
								continue;	/* Skip the new publisher itself */
							}
							JANUS_LOG(LOG_VERB, "Notifying participant %"SCNu64" (%s)\n", p->user_id, p->display ? p->display : "??");
							int ret = gateway->push_event(p->session->handle, &janus_videoroom_plugin, NULL, event, NULL);
							JANUS_LOG(LOG_VERB, "  >> %d (%s)\n", ret, janus_get_api_error(ret));
						}
						json_decref(event);
						janus_mutex_unlock(&participant->room->participants_mutex);
					}
				}
=======
				janus_videoroom_leave_or_unpublish(participant, TRUE);
>>>>>>> 0e6d18f9
				/* Done */
				participant->audio_active = FALSE;
				participant->video_active = FALSE;
				session->started = FALSE;
				//~ session->destroy = TRUE;
			} else {
				JANUS_LOG(LOG_ERR, "Unknown request '%s'\n", request_text);
				error_code = JANUS_VIDEOROOM_ERROR_INVALID_REQUEST;
				g_snprintf(error_cause, 512, "Unknown request '%s'", request_text);
				goto error;
			}
		} else if(session->participant_type == janus_videoroom_p_type_subscriber) {
			/* Handle this listener */
			janus_videoroom_listener *listener = (janus_videoroom_listener *)session->participant;
			if(listener == NULL) {
				JANUS_LOG(LOG_ERR, "Invalid listener instance\n");
				error_code = JANUS_VIDEOROOM_ERROR_UNKNOWN_ERROR;
				g_snprintf(error_cause, 512, "Invalid listener instance");
				goto error;
			}
			if(!strcasecmp(request_text, "join")) {
				JANUS_LOG(LOG_ERR, "Already in as a listener on this handle\n");
				error_code = JANUS_VIDEOROOM_ERROR_ALREADY_JOINED;
				g_snprintf(error_cause, 512, "Already in as a listener on this handle");
				goto error;
			} else if(!strcasecmp(request_text, "start")) {
				/* Start/restart receiving the publisher streams */
				janus_videoroom_participant *publisher = listener->feed;
				listener->paused = FALSE;
				event = json_object();
				json_object_set_new(event, "videoroom", json_string("event"));
				json_object_set_new(event, "room", json_integer(listener->room->room_id));
				json_object_set_new(event, "started", json_string("ok"));
				if(publisher) {
					/* Send a FIR */
					char buf[20];
					memset(buf, 0, 20);
					janus_rtcp_fir((char *)&buf, 20, &publisher->fir_seq);
					JANUS_LOG(LOG_VERB, "Resuming publisher, sending FIR to %"SCNu64" (%s)\n", publisher->user_id, publisher->display ? publisher->display : "??");
					gateway->relay_rtcp(publisher->session->handle, 1, buf, 20);
					/* Send a PLI too, just in case... */
					memset(buf, 0, 12);
					janus_rtcp_pli((char *)&buf, 12);
					JANUS_LOG(LOG_VERB, "Resuming publisher, sending PLI to %"SCNu64" (%s)\n", publisher->user_id, publisher->display ? publisher->display : "??");
					gateway->relay_rtcp(publisher->session->handle, 1, buf, 12);
				}
			} else if(!strcasecmp(request_text, "configure")) {
				JANUS_VALIDATE_JSON_OBJECT(root, configure_parameters,
					error_code, error_cause, TRUE,
					JANUS_VIDEOROOM_ERROR_MISSING_ELEMENT, JANUS_VIDEOROOM_ERROR_INVALID_ELEMENT);
				if(error_code != 0)
					goto error;
				json_t *audio = json_object_get(root, "audio");
				json_t *video = json_object_get(root, "video");
				json_t *data = json_object_get(root, "data");
				/* Update the audio/video/data flags, if set */
				janus_videoroom_participant *publisher = listener->feed;
				if(publisher) {
					if(audio && publisher->audio)
						listener->audio = json_is_true(audio);
					if(video && publisher->video)
						listener->video = json_is_true(video);
					if(data && publisher->data)
						listener->data = json_is_true(data);
				}
				event = json_object();
				json_object_set_new(event, "videoroom", json_string("event"));
				json_object_set_new(event, "room", json_integer(listener->room->room_id));
				json_object_set_new(event, "configured", json_string("ok"));
			} else if(!strcasecmp(request_text, "pause")) {
				/* Stop receiving the publisher streams for a while */
				listener->paused = TRUE;
				event = json_object();
				json_object_set_new(event, "videoroom", json_string("event"));
				json_object_set_new(event, "room", json_integer(listener->room->room_id));
				json_object_set_new(event, "paused", json_string("ok"));
			} else if(!strcasecmp(request_text, "switch")) {
				/* This listener wants to switch to a different publisher */
				JANUS_VALIDATE_JSON_OBJECT(root, listener_parameters,
					error_code, error_cause, TRUE,
					JANUS_VIDEOROOM_ERROR_MISSING_ELEMENT, JANUS_VIDEOROOM_ERROR_INVALID_ELEMENT);
				if(error_code != 0)
					goto error;
				json_t *feed = json_object_get(root, "feed");
				guint64 feed_id = json_integer_value(feed);
				json_t *audio = json_object_get(root, "audio");
				json_t *video = json_object_get(root, "video");
				json_t *data = json_object_get(root, "data");
				if(!listener->room) {
					JANUS_LOG(LOG_ERR, "Room Destroyed \n");
					error_code = JANUS_VIDEOROOM_ERROR_NO_SUCH_ROOM;
					g_snprintf(error_cause, 512, "No such room ");
					goto error;
				}
				if(listener->room->destroyed) {
					JANUS_LOG(LOG_ERR, "Room Destroyed (%"SCNu64")\n", listener->room->room_id);
					error_code = JANUS_VIDEOROOM_ERROR_NO_SUCH_ROOM;
					g_snprintf(error_cause, 512, "No such room (%"SCNu64")", listener->room->room_id);
					goto error;
				}
				janus_mutex_lock(&listener->room->participants_mutex);
				janus_videoroom_participant *publisher = g_hash_table_lookup(listener->room->participants, GUINT_TO_POINTER(feed_id));
				janus_mutex_unlock(&listener->room->participants_mutex);
				if(publisher == NULL || publisher->sdp == NULL) {
					JANUS_LOG(LOG_ERR, "No such feed (%"SCNu64")\n", feed_id);
					error_code = JANUS_VIDEOROOM_ERROR_NO_SUCH_FEED;
					g_snprintf(error_cause, 512, "No such feed (%"SCNu64")", feed_id);
					goto error;
				}
				gboolean paused = listener->paused;
				listener->paused = TRUE;
				/* Unsubscribe from the previous publisher */
				janus_videoroom_participant *prev_feed = listener->feed;
				if(prev_feed) {
					janus_mutex_lock(&prev_feed->listeners_mutex);
					prev_feed->listeners = g_slist_remove(prev_feed->listeners, listener);
					janus_mutex_unlock(&prev_feed->listeners_mutex);
					listener->feed = NULL;
				}
				/* Subscribe to the new one */
				listener->audio = audio ? json_is_true(audio) : TRUE;	/* True by default */
				if(!publisher->audio)
					listener->audio = FALSE;	/* ... unless the publisher isn't sending any audio */
				listener->video = video ? json_is_true(video) : TRUE;	/* True by default */
				if(!publisher->video)
					listener->video = FALSE;	/* ... unless the publisher isn't sending any video */
				listener->data = data ? json_is_true(data) : TRUE;	/* True by default */
				if(!publisher->data)
					listener->data = FALSE;	/* ... unless the publisher isn't sending any data */
				janus_mutex_lock(&publisher->listeners_mutex);
				publisher->listeners = g_slist_append(publisher->listeners, listener);
				janus_mutex_unlock(&publisher->listeners_mutex);
				listener->feed = publisher;
				/* Send a FIR to the new publisher */
				char buf[20];
				memset(buf, 0, 20);
				janus_rtcp_fir((char *)&buf, 20, &publisher->fir_seq);
				JANUS_LOG(LOG_VERB, "Switching existing listener to new publisher, sending FIR to %"SCNu64" (%s)\n", publisher->user_id, publisher->display ? publisher->display : "??");
				gateway->relay_rtcp(publisher->session->handle, 1, buf, 20);
				/* Send a PLI too, just in case... */
				memset(buf, 0, 12);
				janus_rtcp_pli((char *)&buf, 12);
				JANUS_LOG(LOG_VERB, "Switching existing listener to new publisher, sending PLI to %"SCNu64" (%s)\n", publisher->user_id, publisher->display ? publisher->display : "??");
				gateway->relay_rtcp(publisher->session->handle, 1, buf, 12);
				/* Done */
				listener->paused = paused;
				event = json_object();
				json_object_set_new(event, "videoroom", json_string("event"));
				json_object_set_new(event, "switched", json_string("ok"));
				json_object_set_new(event, "room", json_integer(listener->room->room_id));
				json_object_set_new(event, "id", json_integer(feed_id));
				if(publisher->display)
					json_object_set_new(event, "display", json_string(publisher->display));
			} else if(!strcasecmp(request_text, "leave")) {
				janus_videoroom_participant *publisher = listener->feed;
				if(publisher != NULL) {
					janus_mutex_lock(&publisher->listeners_mutex);
					publisher->listeners = g_slist_remove(publisher->listeners, listener);
					janus_mutex_unlock(&publisher->listeners_mutex);
					listener->feed = NULL;
				}
				event = json_object();
				json_object_set_new(event, "videoroom", json_string("event"));
				json_object_set_new(event, "room", json_integer(listener->room->room_id));
				json_object_set_new(event, "left", json_string("ok"));
				session->started = FALSE;
			} else {
				JANUS_LOG(LOG_ERR, "Unknown request '%s'\n", request_text);
				error_code = JANUS_VIDEOROOM_ERROR_INVALID_REQUEST;
				g_snprintf(error_cause, 512, "Unknown request '%s'", request_text);
				goto error;
			}
		} else if(session->participant_type == janus_videoroom_p_type_subscriber_muxed) {
			/* Handle this Multiplexed listener */
			janus_videoroom_listener_muxed *listener = (janus_videoroom_listener_muxed *)session->participant;
			if(listener == NULL) {
				JANUS_LOG(LOG_ERR, "Invalid Multiplexed listener instance\n");
				error_code = JANUS_VIDEOROOM_ERROR_UNKNOWN_ERROR;
				g_snprintf(error_cause, 512, "Invalid Multiplexed listener instance");
				goto error;
			}
			if(!strcasecmp(request_text, "join")) {
				JANUS_LOG(LOG_ERR, "Already in as a Multiplexed listener on this handle\n");
				error_code = JANUS_VIDEOROOM_ERROR_ALREADY_JOINED;
				g_snprintf(error_cause, 512, "Already in as a Multiplexed listener on this handle");
				goto error;
			} else if(!strcasecmp(request_text, "add")) {
				/* Add new streams to subscribe to */
				GList *list = NULL;
				JANUS_VALIDATE_JSON_OBJECT(root, feeds_parameters,
					error_code, error_cause, TRUE,
					JANUS_VIDEOROOM_ERROR_MISSING_ELEMENT, JANUS_VIDEOROOM_ERROR_INVALID_ELEMENT);
				if(error_code != 0)
					goto error;
				json_t *feeds = json_object_get(root, "feeds");
				unsigned int i = 0;
				int problem = 0;
				if(!listener->room) {
					JANUS_LOG(LOG_ERR, "Room Destroyed ");
					error_code = JANUS_VIDEOROOM_ERROR_NO_SUCH_ROOM;
					g_snprintf(error_cause, 512, "No such room ");
					goto error;
				}
				if(listener->room->destroyed) {
					JANUS_LOG(LOG_ERR, "Room Destroyed (%"SCNu64")", listener->room->room_id);
					error_code = JANUS_VIDEOROOM_ERROR_NO_SUCH_ROOM;
					g_snprintf(error_cause, 512, "No such room (%"SCNu64")", listener->room->room_id);
					goto error;
				}
				for(i=0; i<json_array_size(feeds); i++) {
					json_t *feed = json_array_get(feeds, i);
					if(listener->room->destroyed) {
						problem = 1;
						JANUS_LOG(LOG_ERR, "Room destroyed");
						error_code = JANUS_VIDEOROOM_ERROR_NO_SUCH_ROOM;
						g_snprintf(error_cause, 512, "Room destroyed");
						break;
					}
					if(!feed || !json_is_integer(feed)) {
						problem = 1;
						JANUS_LOG(LOG_ERR, "Invalid element (feeds in the array must be integers)\n");
						error_code = JANUS_VIDEOROOM_ERROR_INVALID_ELEMENT;
						g_snprintf(error_cause, 512, "Invalid element (feeds in the array must be integers)");
						break;
					}
					uint64_t feed_id = json_integer_value(feed);
					janus_mutex_lock(&listener->room->participants_mutex);
					janus_videoroom_participant *publisher = g_hash_table_lookup(listener->room->participants, GUINT_TO_POINTER(feed_id));
					janus_mutex_unlock(&listener->room->participants_mutex);
					if(publisher == NULL) { //~ || publisher->sdp == NULL) {
						/* FIXME For muxed listeners, we accept subscriptions to existing participants who haven't published yet */
						problem = 1;
						JANUS_LOG(LOG_ERR, "No such feed (%"SCNu64")\n", feed_id);
						error_code = JANUS_VIDEOROOM_ERROR_NO_SUCH_FEED;
						g_snprintf(error_cause, 512, "No such feed (%"SCNu64")", feed_id);
						break;
					}
					list = g_list_prepend(list, GUINT_TO_POINTER(feed_id));
				}
				if(problem) {
					goto error;
				}
				list = g_list_reverse(list);
				if(janus_videoroom_muxed_subscribe(listener, list, msg->transaction) < 0) {
					JANUS_LOG(LOG_ERR, "Error subscribing!\n");
					error_code = JANUS_VIDEOROOM_ERROR_UNKNOWN_ERROR;	/* FIXME */
					g_snprintf(error_cause, 512, "Error subscribing!");
					goto error;
				}
				janus_videoroom_message_free(msg);
				continue;
			} else if(!strcasecmp(request_text, "remove")) {
				/* Remove subscribed streams */
				GList *list = NULL;
				JANUS_VALIDATE_JSON_OBJECT(root, feeds_parameters,
					error_code, error_cause, TRUE,
					JANUS_VIDEOROOM_ERROR_MISSING_ELEMENT, JANUS_VIDEOROOM_ERROR_INVALID_ELEMENT);
				if(error_code != 0)
					goto error;
				json_t *feeds = json_object_get(root, "feeds");
				unsigned int i = 0;
				int error = 0;
				for(i=0; i<json_array_size(feeds); i++) {
					json_t *feed = json_array_get(feeds, i);
					if(!feed || !json_is_integer(feed)) {
						error = 1;
						break;
					}
					list = g_list_prepend(list, GUINT_TO_POINTER(json_integer_value(feed)));
				}
				if(error) {
					JANUS_LOG(LOG_ERR, "Invalid element (feeds in the array must be integers)\n");
					error_code = JANUS_VIDEOROOM_ERROR_INVALID_ELEMENT;
					g_snprintf(error_cause, 512, "Invalid element (feeds in the array must be integers)");
					goto error;
				}
				list = g_list_reverse(list);
				
				if(!listener->room) {
					JANUS_LOG(LOG_ERR, "Error unsubscribing!\n");
					error_code = JANUS_VIDEOROOM_ERROR_UNKNOWN_ERROR;	/* FIXME */
					g_snprintf(error_cause, 512, "Error unsubscribing!");
					goto error;
				}
				if(janus_videoroom_muxed_unsubscribe(listener, list, msg->transaction) < 0) {
					JANUS_LOG(LOG_ERR, "Error unsubscribing!\n");
					error_code = JANUS_VIDEOROOM_ERROR_UNKNOWN_ERROR;	/* FIXME */
					g_snprintf(error_cause, 512, "Error unsubscribing!");
					goto error;
				}
				janus_videoroom_message_free(msg);
				continue;
			} else if(!strcasecmp(request_text, "start")) {
				/* Start/restart receiving the publishers streams */
				/* TODO */
				event = json_object();
				json_object_set_new(event, "videoroom", json_string("event"));
				json_object_set_new(event, "room", json_integer(listener->room->room_id));
				json_object_set_new(event, "started", json_string("ok"));
				//~ /* Send a FIR */
				//~ char buf[20];
				//~ memset(buf, 0, 20);
				//~ janus_rtcp_fir((char *)&buf, 20, &publisher->fir_seq);
				//~ JANUS_LOG(LOG_VERB, "Resuming publisher, sending FIR to %"SCNu64" (%s)\n", publisher->user_id, publisher->display ? publisher->display : "??");
				//~ gateway->relay_rtcp(publisher->session->handle, 1, buf, 20);
				//~ /* Send a PLI too, just in case... */
				//~ memset(buf, 0, 12);
				//~ janus_rtcp_pli((char *)&buf, 12);
				//~ JANUS_LOG(LOG_VERB, "Resuming publisher, sending PLI to %"SCNu64" (%s)\n", publisher->user_id, publisher->display ? publisher->display : "??");
				//~ gateway->relay_rtcp(publisher->session->handle, 1, buf, 12);
			} else if(!strcasecmp(request_text, "pause")) {
				/* Stop receiving the publishers streams for a while */
				/* TODO */
				event = json_object();
				json_object_set_new(event, "videoroom", json_string("event"));
				json_object_set_new(event, "room", json_integer(listener->room->room_id));
				json_object_set_new(event, "paused", json_string("ok"));
			} else if(!strcasecmp(request_text, "leave")) {
				/* TODO */
				event = json_object();
				json_object_set_new(event, "videoroom", json_string("event"));
				json_object_set_new(event, "room", json_integer(listener->room->room_id));
				json_object_set_new(event, "left", json_string("ok"));
				session->started = FALSE;
			} else {
				JANUS_LOG(LOG_ERR, "Unknown request '%s'\n", request_text);
				error_code = JANUS_VIDEOROOM_ERROR_INVALID_REQUEST;
				g_snprintf(error_cause, 512, "Unknown request '%s'", request_text);
				goto error;
			}
		}

		/* Prepare JSON event */
		JANUS_LOG(LOG_VERB, "Preparing JSON event as a reply\n");
		/* Any SDP to handle? */
		const char *msg_sdp_type = json_string_value(json_object_get(msg->jsep, "type"));
		const char *msg_sdp = json_string_value(json_object_get(msg->jsep, "sdp"));
		if(!msg_sdp) {
			int ret = gateway->push_event(msg->handle, &janus_videoroom_plugin, msg->transaction, event, NULL);
			JANUS_LOG(LOG_VERB, "  >> %d (%s)\n", ret, janus_get_api_error(ret));
			json_decref(event);
		} else {
			JANUS_LOG(LOG_VERB, "This is involving a negotiation (%s) as well:\n%s\n", msg_sdp_type, msg_sdp);
			const char *type = NULL;
			if(!strcasecmp(msg_sdp_type, "offer")) {
				/* We need to answer */
				type = "answer";
			} else if(!strcasecmp(msg_sdp_type, "answer")) {
				/* We got an answer (from a listener?), no need to negotiate */
				g_atomic_int_set(&session->hangingup, 0);
				int ret = gateway->push_event(msg->handle, &janus_videoroom_plugin, msg->transaction, event, NULL);
				JANUS_LOG(LOG_VERB, "  >> %d (%s)\n", ret, janus_get_api_error(ret));
				json_decref(event);
				janus_videoroom_message_free(msg);
				continue;
			} else {
				/* TODO We don't support anything else right now... */
				JANUS_LOG(LOG_ERR, "Unknown SDP type '%s'\n", msg_sdp_type);
				error_code = JANUS_VIDEOROOM_ERROR_INVALID_SDP_TYPE;
				g_snprintf(error_cause, 512, "Unknown SDP type '%s'", msg_sdp_type);
				goto error;
			}
			if(session->participant_type != janus_videoroom_p_type_publisher) {
				/* We shouldn't be here, we always offer ourselves */
				JANUS_LOG(LOG_ERR, "Only publishers send offers\n");
				error_code = JANUS_VIDEOROOM_ERROR_INVALID_SDP_TYPE;
				g_snprintf(error_cause, 512, "Only publishers send offers");
				goto error;
			} else {
				/* This is a new publisher: is there room? */
				janus_videoroom_participant *participant = (janus_videoroom_participant *)session->participant;
				janus_videoroom *videoroom = participant->room;
				int count = 0;
				GHashTableIter iter;
				gpointer value;
				if(!videoroom) {
					error_code = JANUS_VIDEOROOM_ERROR_NO_SUCH_ROOM;
					goto error;
				}
				if(videoroom->destroyed) {
					error_code = JANUS_VIDEOROOM_ERROR_NO_SUCH_ROOM;
					goto error;
				}
				janus_mutex_lock(&videoroom->participants_mutex);
				g_hash_table_iter_init(&iter, videoroom->participants);
				while (!videoroom->destroyed && g_hash_table_iter_next(&iter, NULL, &value)) {
					janus_videoroom_participant *p = value;
					if(p != participant && p->sdp)
						count++;
				}
				janus_mutex_unlock(&videoroom->participants_mutex);
				if(count == videoroom->max_publishers) {
					participant->audio_active = FALSE;
					participant->video_active = FALSE;
					JANUS_LOG(LOG_ERR, "Maximum number of publishers (%d) already reached\n", videoroom->max_publishers);
					error_code = JANUS_VIDEOROOM_ERROR_PUBLISHERS_FULL;
					g_snprintf(error_cause, 512, "Maximum number of publishers (%d) already reached", videoroom->max_publishers);
					goto error;
				}
				/* Now prepare the SDP to give back */
				if(strstr(msg_sdp, "Mozilla")) {
					participant->firefox = TRUE;
				}
				/* Which media are available? */
				int audio = 0, video = 0, data = 0;
				const char *audio_mode = NULL, *video_mode = NULL;
				sdp_parser_t *parser = sdp_parse(sdphome, msg_sdp, strlen(msg_sdp), 0);
				sdp_session_t *parsed_sdp = sdp_session(parser);
				if(!parsed_sdp) {
					/* Invalid SDP */
					JANUS_LOG(LOG_ERR, "Error parsing SDP: %s\n", sdp_parsing_error(parser));
					error_code = JANUS_VIDEOROOM_ERROR_PUBLISHERS_FULL;
					g_snprintf(error_cause, 512, "Error parsing SDP: %s", sdp_parsing_error(parser));
					sdp_parser_free(parser);
					goto error;
				}
				sdp_media_t *m = parsed_sdp->sdp_media;
				while(m) {
					if(m->m_type == sdp_media_audio && m->m_port > 0) {
						audio++;
						participant->audio = TRUE;
						if(audio > 1) {
							m = m->m_next;
							continue;
						}
					} else if(m->m_type == sdp_media_video && m->m_port > 0) {
						video++;
						participant->video = TRUE;
						if(video > 1) {
							m = m->m_next;
							continue;
						}
#ifdef HAVE_SCTP
					} else if(m->m_type == sdp_media_application && m->m_port > 0) {
						data++;
						participant->data = TRUE;
						if(data > 1) {
							m = m->m_next;
							continue;
						}
#endif
					}
					if(m->m_type != sdp_media_application) {
						/* What is the direction? */
						switch(m->m_mode) {
							case sdp_recvonly:
								/* If we're getting a 'recvonly' publisher, we're going to answer with 'inactive' */
							case sdp_inactive:
								if(m->m_type == sdp_media_audio) {
									audio_mode = "inactive";
								} else {
									video_mode = "inactive";
								}
								break;
							case sdp_sendonly:
								/* What we expect, turn this into 'recvonly' */
							case sdp_sendrecv:
							default:
								if(m->m_type == sdp_media_audio) {
									audio_mode = "recvonly";
								} else {
									video_mode = "recvonly";
								}
								break;
						}
					}
					m = m->m_next;
				}
				sdp_parser_free(parser);
				JANUS_LOG(LOG_VERB, "The publisher %s going to send an audio stream\n", audio ? "is" : "is NOT");
				int opus_pt = 0, isac32_pt = 0, isac16_pt = 0, pcmu_pt = 0, pcma_pt = 0,
					vp8_pt = 0, vp9_pt = 0, h264_pt = 0;
				if(audio) {
					JANUS_LOG(LOG_VERB, "  -- Will answer with media direction '%s'\n", audio_mode);
					opus_pt = janus_get_codec_pt(msg_sdp, "opus");
					if(opus_pt > 0) {
						JANUS_LOG(LOG_VERB, "  -- -- Opus payload type is %d\n", opus_pt);
					}
					isac32_pt = janus_get_codec_pt(msg_sdp, "isac32");
					if(isac32_pt > 0) {
						JANUS_LOG(LOG_VERB, "  -- -- ISAC 32K payload type is %d\n", isac32_pt);
					}
					isac16_pt = janus_get_codec_pt(msg_sdp, "isac16");
					if(isac16_pt > 0) {
						JANUS_LOG(LOG_VERB, "  -- -- ISAC 16K payload type is %d\n", isac16_pt);
					}
					pcmu_pt = janus_get_codec_pt(msg_sdp, "pcmu");
					if(pcmu_pt > 0) {
						JANUS_LOG(LOG_VERB, "  -- -- PCMU payload type is %d\n", pcmu_pt);
					}
					pcma_pt = janus_get_codec_pt(msg_sdp, "pcma");
					if(pcma_pt > 0) {
						JANUS_LOG(LOG_VERB, "  -- -- PCMA payload type is %d\n", pcma_pt);
					}
				}
				JANUS_LOG(LOG_VERB, "The publisher %s going to send a video stream\n", video ? "is" : "is NOT");
				if(video) {
					JANUS_LOG(LOG_VERB, "  -- Will answer with media direction '%s'\n", video_mode);
					vp8_pt = janus_get_codec_pt(msg_sdp, "vp8");
					if(vp8_pt > 0) {
						JANUS_LOG(LOG_VERB, "  -- -- VP8 payload type is %d\n", vp8_pt);
					}
					vp9_pt = janus_get_codec_pt(msg_sdp, "vp9");
					if(vp9_pt > 0) {
						JANUS_LOG(LOG_VERB, "  -- -- VP9 payload type is %d\n", vp9_pt);
					}
					h264_pt = janus_get_codec_pt(msg_sdp, "h264");
					if(h264_pt > 0) {
						JANUS_LOG(LOG_VERB, "  -- -- H264 payload type is %d\n", h264_pt);
					}
				}
				JANUS_LOG(LOG_VERB, "The publisher %s going to open a data channel\n", data ? "is" : "is NOT");
				/* Also add a bandwidth SDP attribute if we're capping the bitrate in the room */
				int b = 0;
				if(participant->firefox)	/* Don't add any b=AS attribute for Chrome */
					b = (int)(videoroom->bitrate/1000);
				char sdp[1280], audio_mline[256], video_mline[512], data_mline[256];
				char *newsdp = NULL;
				int res = 0;
				int pass = 0;
				for(pass = 1; pass <= 2; pass++) {
					if(pass == 2) {
						/* Now turn the SDP into what we'll send subscribers, using the static payload types for making switching easier */
						if(audio_mode && strcmp(audio_mode, "inactive"))
							/* The publisher gets a recvonly or inactive back */
							/* Subscribers gets a sendonly or inactive back */
							audio_mode = "sendonly";
						if(video_mode && strcmp(video_mode, "inactive"))
							video_mode = "sendonly";
					}
					audio_mline[0] = '\0';
					if(audio) {
						int pt = -1;
						switch(videoroom->acodec) {
							case JANUS_VIDEOROOM_OPUS:
								if(opus_pt >= 0)
									pt = (pass == 1 ? opus_pt : OPUS_PT);
								break;
							case JANUS_VIDEOROOM_ISAC_32K:
								if(isac32_pt >= 0)
									pt = (pass == 1 ? isac32_pt : ISAC32_PT);
								break;
							case JANUS_VIDEOROOM_ISAC_16K:
								if(isac16_pt >= 0)
									pt = (pass == 1 ? isac16_pt : ISAC16_PT);
								break;
							case JANUS_VIDEOROOM_PCMU:
								if(pcmu_pt >= 0)
									pt = (pass == 1 ? pcmu_pt : PCMU_PT);
								break;
							case JANUS_VIDEOROOM_PCMA:
								if(pcma_pt >= 0)
									pt = (pass == 1 ? pcma_pt : PCMA_PT);
								break;
							default:
								/* Shouldn't happen */
								break;
						}
						if(pass == 1 && pt < 0)
							JANUS_LOG(LOG_WARN, "Videoroom is forcing %s, but publisher didn't offer any... rejecting audio\n", janus_videoroom_audiocodec_name(videoroom->acodec));
						if(pt >= 0)
							janus_videoroom_sdp_a_format(audio_mline, 256, videoroom->acodec, pt, audio_mode);
						if(audio_mline[0] == '\0' && pass == 1) {
							/* Remove "pass == 1" if the listener also should get a line with port=0. */
							g_snprintf(audio_mline, 256, "m=audio 0 RTP/SAVPF 0\r\n");
						}
					}
					video_mline[0] = '\0';
					if(video) {
						int pt = -1;
						switch(videoroom->vcodec) {
							case JANUS_VIDEOROOM_VP8:
								if(vp8_pt >= 0)
									pt = (pass == 1 ? vp8_pt : VP8_PT);
								break;
							case JANUS_VIDEOROOM_VP9:
								if(vp9_pt >= 0)
									pt = (pass == 1 ? vp9_pt : VP9_PT);
								break;
							case JANUS_VIDEOROOM_H264:
								if(h264_pt >= 0)
									pt = (pass == 1 ? h264_pt : H264_PT);
								break;
							default:
								/* Shouldn't happen */
								break;
						}
<<<<<<< HEAD
					}
				}
				janus_mutex_unlock(&participant->listeners_mutex);

				JANUS_LOG(LOG_VERB, "Handling publisher: turned this into an '%s':\n%s\n", type, newsdp);
				json_t *jsep = json_pack("{ssss}", "type", type, "sdp", newsdp);
				/* How long will the gateway take to push the event? */
				g_atomic_int_set(&session->hangingup, 0);
				gint64 start = janus_get_monotonic_time();
				int res = gateway->push_event(msg->handle, &janus_videoroom_plugin, msg->transaction, event, jsep);
				JANUS_LOG(LOG_VERB, "  >> Pushing event: %d (took %"SCNu64" us)\n", res, janus_get_monotonic_time()-start);
				json_decref(event);
				json_decref(jsep);

				/* Now turn the SDP into what we'll send subscribers, using the static payload types for making switching easier */
				if(audio) {
					switch(videoroom->acodec) {
						case JANUS_VIDEOROOM_OPUS:
							if(opus_pt < 0) {
								audio_mline[0] = '\0';
							} else {
								g_snprintf(audio_mline, 256, sdp_a_template_opus,
									OPUS_PT,						/* Opus payload type */
									/* Subscribers gets a sendonly or inactive back */
									strcmp(audio_mode, "inactive") ? "sendonly" : "inactive",
									OPUS_PT); 						/* Opus payload type */
							}
							break;
						case JANUS_VIDEOROOM_ISAC_32K:
							if(isac32_pt < 0 ) {
								JANUS_LOG(LOG_WARN, "Videoroom is forcing ISAC 32K, but publisher didn't offer any... rejecting audio\n");
								g_snprintf(audio_mline, 256, "m=audio 104 RTP/SAVPF 0\r\n");
							} else {
								g_snprintf(audio_mline, 256, sdp_a_template_isac32,
									ISAC32_PT,						/* ISAC 32K payload type */
									/* Subscribers gets a sendonly or inactive back */
									strcmp(audio_mode, "inactive") ? "sendonly" : "inactive",
									ISAC32_PT);						/* ISAC 32K payload type */
							}
							break;
						case JANUS_VIDEOROOM_ISAC_16K:
							if(isac16_pt < 0) {
								JANUS_LOG(LOG_WARN, "Videoroom is forcing ISAC 16K, but publisher didn't offer any... rejecting audio\n");
								g_snprintf(audio_mline, 256, "m=audio 103 RTP/SAVPF 0\r\n");
							} else {
								g_snprintf(audio_mline, 256, sdp_a_template_isac16,
									ISAC16_PT,						/* ISAC 16K payload type */
									/* Subscribers gets a sendonly or inactive back */
									strcmp(audio_mode, "inactive") ? "sendonly" : "inactive",
									ISAC16_PT);						/* ISAC 16K payload type */
							}
							break;
						case JANUS_VIDEOROOM_PCMU:
							if(pcmu_pt < 0) {
								JANUS_LOG(LOG_WARN, "Videoroom is forcing PCMU, but publisher didn't offer any... rejecting audio\n");
								g_snprintf(audio_mline, 256, "m=audio 0 RTP/SAVPF 0\r\n");
							} else {
								g_snprintf(audio_mline, 256, sdp_a_template_pcmu,
									PCMU_PT,						/*PCMU payload type */
									/* Subscribers gets a sendonly or inactive back */
									strcmp(audio_mode, "inactive") ? "sendonly" : "inactive",
									PCMU_PT); 						/*PCMU   payload type */
							}
							break;
						case JANUS_VIDEOROOM_PCMA:
							if(pcma_pt < 0) {
								JANUS_LOG(LOG_WARN, "Videoroom is forcing PCMA, but publisher didn't offer any... rejecting audio\n");
								g_snprintf(audio_mline, 256, "m=audio 0 RTP/SAVPF 0\r\n");
							} else {
								g_snprintf(audio_mline, 256, sdp_a_template_pcma,
									PCMA_PT,						/*PCMA payload type */
									/* Subscribers gets a sendonly or inactive back */
									strcmp(audio_mode, "inactive") ? "sendonly" : "inactive",
									PCMA_PT); 						/*PCMA   payload type */
							}
							break;
						default:
							/* Shouldn't happen */
							break;
=======
						if(pass == 1 && pt < 0)
							JANUS_LOG(LOG_WARN, "Videoroom is forcing %s, but publisher didn't offer any... rejecting video\n", janus_videoroom_videocodec_name(videoroom->vcodec));
						if(pt >= 0)
							janus_videoroom_sdp_v_format(video_mline, 512, videoroom->vcodec, pt, b, video_mode);
						if(video_mline[0] == '\0' && pass == 1) {
							/* Remove "pass == 1" if the listener also should get a line with port=0. */
							g_snprintf(video_mline, 512, "m=video 0 RTP/SAVPF 0\r\n");
>>>>>>> 0e6d18f9
						}
					}
					if(data) {
						g_snprintf(data_mline, 256, sdp_d_template);
					} else {
						data_mline[0] = '\0';
					}
					g_snprintf(sdp, 1280, sdp_template,
						janus_get_real_time(),			/* We need current time here */
						janus_get_real_time(),			/* We need current time here */
						participant->room->room_name,	/* Video room name */
						audio_mline,					/* Audio m-line, if any */
						video_mline,					/* Video m-line, if any */
						data_mline);					/* Data channel m-line, if any */
					newsdp = g_strdup(sdp);
					if(video && b == 0) {
						/* Remove useless bandwidth attribute */
						newsdp = janus_string_replace(newsdp, "b=AS:0\r\n", "");
					}
					if(pass == 2)
						break;
					/* Is this room recorded? */
					janus_mutex_lock(&participant->rec_mutex);
					if(videoroom->record || participant->recording_active) {
						janus_videoroom_recorder_create(participant, audio, video);
					}
					janus_mutex_unlock(&participant->rec_mutex);

					JANUS_LOG(LOG_VERB, "Handling publisher: turned this into an '%s':\n%s\n", type, newsdp);
					/* How long will the gateway take to push the event? */
					g_atomic_int_set(&session->hangingup, 0);
					gint64 start = janus_get_monotonic_time();
					res = gateway->push_event(msg->handle, &janus_videoroom_plugin, msg->transaction, event_text, type, newsdp);
					JANUS_LOG(LOG_VERB, "  >> Pushing event: %d (took %"SCNu64" us)\n", res, janus_get_monotonic_time()-start);
					g_free(newsdp);
				}
				/* Done */
				if(res != JANUS_OK) {
					/* TODO Failed to negotiate? We should remove this publisher */
					g_free(newsdp);
				} else {
					/* Store the participant's SDP for interested listeners */
					participant->sdp = newsdp;
					/* We'll wait for the setup_media event before actually telling listeners */
				}
			}
		}
		janus_videoroom_message_free(msg);

		continue;
		
error:
		{
			/* Prepare JSON error event */
			json_t *event = json_object();
			json_object_set_new(event, "videoroom", json_string("event"));
			json_object_set_new(event, "error_code", json_integer(error_code));
			json_object_set_new(event, "error", json_string(error_cause));
			int ret = gateway->push_event(msg->handle, &janus_videoroom_plugin, msg->transaction, event, NULL);
			JANUS_LOG(LOG_VERB, "  >> Pushing event: %d (%s)\n", ret, janus_get_api_error(ret));
			json_decref(event);
			janus_videoroom_message_free(msg);
		}
	}
	JANUS_LOG(LOG_VERB, "Leaving VideoRoom handler thread\n");
	return NULL;
}


/* Multiplexing helpers */
int janus_videoroom_muxed_subscribe(janus_videoroom_listener_muxed *muxed_listener, GList *feeds, char *transaction) {
	if(!muxed_listener || !feeds)
		return -1;
	janus_mutex_lock(&muxed_listener->listeners_mutex);
	JANUS_LOG(LOG_VERB, "Subscribing to %d feeds\n", g_list_length(feeds));
	janus_videoroom *videoroom = muxed_listener->room;
	GList *ps = feeds;
	json_t *list = json_array();
	int added_feeds = 0;
	while(ps) {
		uint64_t feed_id = GPOINTER_TO_UINT(ps->data);
		janus_videoroom_participant *publisher = g_hash_table_lookup(videoroom->participants, GUINT_TO_POINTER(feed_id));
		if(publisher == NULL) { //~ || publisher->sdp == NULL) {
			/* FIXME For muxed listeners, we accept subscriptions to existing participants who haven't published yet */
			JANUS_LOG(LOG_WARN, "No such feed (%"SCNu64"), skipping\n", feed_id);
			ps = ps->next;
			continue;
		}
		/* Are we already subscribed? */
		gboolean subscribed = FALSE;
		GSList *ls = muxed_listener->listeners;
		while(ls) {
			janus_videoroom_listener *l = (janus_videoroom_listener *)ls->data;
			if(l && (l->feed == publisher)) {
				subscribed = TRUE;
				JANUS_LOG(LOG_WARN, "Already subscribed to feed %"SCNu64", skipping\n", feed_id);
				break;
			}
			ls = ls->next;
		}
		if(subscribed) {
			ps = ps->next;
			continue;
		}
		janus_videoroom_listener *listener = g_malloc0(sizeof(janus_videoroom_listener));
		listener->session = muxed_listener->session;
		listener->room = videoroom;
		listener->feed = publisher;
		//~ listener->paused = TRUE;	/* We need an explicit start from the listener */
		listener->paused = FALSE;
		listener->parent = muxed_listener;
		janus_mutex_lock(&publisher->listeners_mutex);
		publisher->listeners = g_slist_append(publisher->listeners, listener);
		janus_mutex_unlock(&publisher->listeners_mutex);
		muxed_listener->listeners = g_slist_append(muxed_listener->listeners, listener);
		JANUS_LOG(LOG_VERB, "Now subscribed to %d feeds\n", g_slist_length(muxed_listener->listeners));
		/* Add to feeds in the answer */
		added_feeds++;
		json_t *f = json_object();
		json_object_set_new(f, "id", json_integer(feed_id));
		if(publisher->display)
			json_object_set_new(f, "display", json_string(publisher->display));
		json_array_append_new(list, f);
		ps = ps->next;
	}
	janus_mutex_unlock(&muxed_listener->listeners_mutex);
	if(added_feeds == 0) {
		/* Nothing changed */
		return 0;
	}
	/* Prepare event */
	json_t *event = json_object();
	json_object_set_new(event, "videoroom", json_string("muxed-attached"));
	json_object_set_new(event, "room", json_integer(videoroom->room_id));
	json_object_set_new(event, "feeds", list);
	JANUS_LOG(LOG_VERB, "Preparing JSON event as a reply\n");
	/* Send the updated offer */
	return janus_videoroom_muxed_offer(muxed_listener, transaction, event);
}

int janus_videoroom_muxed_unsubscribe(janus_videoroom_listener_muxed *muxed_listener, GList *feeds, char *transaction) {
	janus_mutex_lock(&muxed_listener->listeners_mutex);
	JANUS_LOG(LOG_VERB, "Unsubscribing from %d feeds\n", g_list_length(feeds));
	janus_videoroom *videoroom = muxed_listener->room;
	GList *ps = feeds;
	json_t *list = json_array();
	int removed_feeds = 0;
	while(ps) {
		uint64_t feed_id = GPOINTER_TO_UINT(ps->data);
		GSList *ls = muxed_listener->listeners;
		while(ls) {
			janus_videoroom_listener *listener = (janus_videoroom_listener *)ls->data;
			if(listener) {
				janus_videoroom_participant *publisher = listener->feed;
				if(publisher == NULL || publisher->user_id != feed_id) {
					/* Not the publisher we're looking for */
					ls = ls->next;
					continue;
				}
				janus_mutex_lock(&publisher->listeners_mutex);
				publisher->listeners = g_slist_remove(publisher->listeners, listener);
				janus_mutex_unlock(&publisher->listeners_mutex);
				listener->feed = NULL;
				muxed_listener->listeners = g_slist_remove(muxed_listener->listeners, listener);
				JANUS_LOG(LOG_VERB, "Now subscribed to %d feeds\n", g_slist_length(muxed_listener->listeners));
				janus_videoroom_listener_free(listener);
				/* Add to feeds in the answer */
				removed_feeds++;
				json_t *f = json_object();
				json_object_set_new(f, "id", json_integer(feed_id));
				json_array_append_new(list, f);
				break;
			}
			ls = ls->next;
		}
		ps = ps->next;
	}
	janus_mutex_unlock(&muxed_listener->listeners_mutex);
	if(removed_feeds == 0) {
		/* Nothing changed */
		return 0;
	}
	/* Prepare event */
	json_t *event = json_object();
	json_object_set_new(event, "videoroom", json_string("muxed-detached"));
	json_object_set_new(event, "room", json_integer(videoroom->room_id));
	json_object_set_new(event, "feeds", list);
	JANUS_LOG(LOG_VERB, "Preparing JSON event as a reply\n");
	/* Send the updated offer */
	return janus_videoroom_muxed_offer(muxed_listener, transaction, event);
}

int janus_videoroom_muxed_offer(janus_videoroom_listener_muxed *muxed_listener, char *transaction, json_t *event) {
	if(muxed_listener == NULL)
		return -1;
	/* Negotiate by placing a 'muxed' fake attribute for each publisher we subscribed to,
	 * that will translate to multiple SSRCs when merging the SDP */
	int audio = 0, video = 0;
	char audio_muxed[1024], video_muxed[1024], temp[255];
	char sdp[2048], audio_mline[512], video_mline[512], data_mline[1];
	data_mline[0] = '\0'; /* Multiplexed streams do not support data channels */
	memset(audio_muxed, 0, 1024);
	memset(video_muxed, 0, 1024);
	memset(audio_mline, 0, 512);
	memset(video_mline, 0, 512);
	/* Prepare the m-lines (FIXME this will result in an audio line even for video-only rooms, but we don't care) */
	int pt = -1;
	switch(muxed_listener->room->acodec) {
		case JANUS_VIDEOROOM_OPUS:
			pt = OPUS_PT;
			break;
		case JANUS_VIDEOROOM_ISAC_32K:
			pt = ISAC32_PT;
			break;
		case JANUS_VIDEOROOM_ISAC_16K:
			pt = ISAC16_PT;
			break;
		case JANUS_VIDEOROOM_PCMU:
			pt = PCMU_PT;
			break;
		case JANUS_VIDEOROOM_PCMA:
			pt = PCMA_PT;
			break;
		default:
			/* Shouldn't happen */
			break;
	}
	janus_videoroom_sdp_a_format(audio_mline, 512, muxed_listener->room->acodec, pt, "sendonly");
	pt = -1;
	switch(muxed_listener->room->vcodec) {
		case JANUS_VIDEOROOM_VP8:
			pt = VP8_PT;
			break;
		case JANUS_VIDEOROOM_VP9:
			pt = VP9_PT;
			break;
		case JANUS_VIDEOROOM_H264:
			pt = H264_PT;
			break;
		default:
			/* Shouldn't happen */
			break;
	}
	janus_videoroom_sdp_v_format(video_mline, 512, muxed_listener->room->vcodec, pt, 0, "sendonly");
	/* FIXME Add a fake user/SSRC just to avoid the "Failed to set max send bandwidth for video content" bug */
	g_strlcat(audio_muxed, "a=planb:sfu0 1\r\n", 1024);
	g_strlcat(video_muxed, "a=planb:sfu0 2\r\n", 1024);
	/* Go through all the available publishers */
	GSList *ps = muxed_listener->listeners;
	while(ps) {
		janus_videoroom_listener *l = (janus_videoroom_listener *)ps->data;
		if(l && l->feed) { //~ && l->feed->sdp) {
			if(strstr(l->feed->sdp, "m=audio")) {
				audio++;
				g_snprintf(temp, 255, "a=planb:sfu%"SCNu64" %"SCNu32"\r\n", l->feed->user_id, l->feed->audio_ssrc);
				g_strlcat(audio_muxed, temp, 1024);
			}
			if(strstr(l->feed->sdp, "m=video")) {
				video++;
				g_snprintf(temp, 255, "a=planb:sfu%"SCNu64" %"SCNu32"\r\n", l->feed->user_id, l->feed->video_ssrc);
				g_strlcat(video_muxed, temp, 1024);
			}
		}
		ps = ps->next;
	}
	/* Also add a bandwidth SDP attribute if we're capping the bitrate in the room */
	if(audio) {
		g_strlcat(audio_mline, audio_muxed, 2048);
	}
	if(video) {
		g_strlcat(video_mline, video_muxed, 2048);
	}
	g_snprintf(sdp, 2048, sdp_template,
		janus_get_real_time(),			/* We need current time here */
		janus_get_real_time(),			/* We need current time here */
		muxed_listener->room->room_name,	/* Video room name */
		audio_mline,					/* Audio m-line */
		video_mline,					/* Video m-line */
		data_mline);					/* Data channel m-line */
	char *newsdp = g_strdup(sdp);
	if(video) {
		/* Remove useless bandwidth attribute, if any */
		newsdp = janus_string_replace(newsdp, "b=AS:0\r\n", "");
	}
	JANUS_LOG(LOG_VERB, "%s", newsdp);
	json_t *jsep = json_pack("{ssss}", "type", "offer", "sdp", newsdp);
	/* How long will the gateway take to push the event? */
	gint64 start = janus_get_monotonic_time();
	int res = gateway->push_event(muxed_listener->session->handle, &janus_videoroom_plugin, transaction, event, jsep);
	JANUS_LOG(LOG_VERB, "  >> Pushing event: %d (took %"SCNu64" us)\n", res, janus_get_monotonic_time()-start);
	json_decref(event);
	json_decref(jsep);
	if(res != JANUS_OK) {
		/* TODO Failed to negotiate? We should remove this listener */
	} else {
		/* Let's wait for the setup_media event */
	}
	return 0;
}


/* Helper to quickly relay RTP packets from publishers to subscribers */
static void janus_videoroom_relay_rtp_packet(gpointer data, gpointer user_data) {
	janus_videoroom_rtp_relay_packet *packet = (janus_videoroom_rtp_relay_packet *)user_data;
	if(!packet || !packet->data || packet->length < 1) {
		JANUS_LOG(LOG_ERR, "Invalid packet...\n");
		return;
	}
	janus_videoroom_listener *listener = (janus_videoroom_listener *)data;
	if(!listener || !listener->session) {
		// JANUS_LOG(LOG_ERR, "Invalid session...\n");
		return;
	}
	if(listener->paused) {
		// JANUS_LOG(LOG_ERR, "This listener paused the stream...\n");
		return;
	}
	janus_videoroom_session *session = listener->session;
	if(!session || !session->handle) {
		// JANUS_LOG(LOG_ERR, "Invalid session...\n");
		return;
	}
	if(!session->started) {
		// JANUS_LOG(LOG_ERR, "Streaming not started yet for this session...\n");
		return;
	}
	
	/* Make sure there hasn't been a publisher switch by checking the SSRC */
	if(packet->is_video) {
		/* Check if this listener is subscribed to this medium */
		if(!listener->video) {
			/* Nope, don't relay */
			return;
		}
		if(ntohl(packet->data->ssrc) != listener->context.v_last_ssrc) {
			listener->context.v_last_ssrc = ntohl(packet->data->ssrc);
			listener->context.v_base_ts_prev = listener->context.v_last_ts;
			listener->context.v_base_ts = packet->timestamp;
			listener->context.v_base_seq_prev = listener->context.v_last_seq;
			listener->context.v_base_seq = packet->seq_number;
		}
		/* Compute a coherent timestamp and sequence number */
		listener->context.v_last_ts = (packet->timestamp-listener->context.v_base_ts)
			+ listener->context.v_base_ts_prev+4500;	/* FIXME When switching, we assume 15fps */
		listener->context.v_last_seq = (packet->seq_number-listener->context.v_base_seq)+listener->context.v_base_seq_prev+1;
		/* Update the timestamp and sequence number in the RTP packet, and send it */
		packet->data->timestamp = htonl(listener->context.v_last_ts);
		packet->data->seq_number = htons(listener->context.v_last_seq);
		if(gateway != NULL)
			gateway->relay_rtp(session->handle, packet->is_video, (char *)packet->data, packet->length);
		/* Restore the timestamp and sequence number to what the publisher set them to */
		packet->data->timestamp = htonl(packet->timestamp);
		packet->data->seq_number = htons(packet->seq_number);
	} else {
		/* Check if this listener is subscribed to this medium */
		if(!listener->audio) {
			/* Nope, don't relay */
			return;
		}
		if(ntohl(packet->data->ssrc) != listener->context.a_last_ssrc) {
			listener->context.a_last_ssrc = ntohl(packet->data->ssrc);
			listener->context.a_base_ts_prev = listener->context.a_last_ts;
			listener->context.a_base_ts = packet->timestamp;
			listener->context.a_base_seq_prev = listener->context.a_last_seq;
			listener->context.a_base_seq = packet->seq_number;
		}
		/* Compute a coherent timestamp and sequence number */
		listener->context.a_last_ts = (packet->timestamp-listener->context.a_base_ts)
			+ listener->context.a_base_ts_prev+960;	/* FIXME When switching, we assume Opus and so a 960 ts step */
		listener->context.a_last_seq = (packet->seq_number-listener->context.a_base_seq)+listener->context.a_base_seq_prev+1;
		/* Update the timestamp and sequence number in the RTP packet, and send it */
		packet->data->timestamp = htonl(listener->context.a_last_ts);
		packet->data->seq_number = htons(listener->context.a_last_seq);
		if(gateway != NULL)
			gateway->relay_rtp(session->handle, packet->is_video, (char *)packet->data, packet->length);
		/* Restore the timestamp and sequence number to what the publisher set them to */
		packet->data->timestamp = htonl(packet->timestamp);
		packet->data->seq_number = htons(packet->seq_number);
	}

	return;
}

static void janus_videoroom_relay_data_packet(gpointer data, gpointer user_data) {
	char *text = (char *)user_data;
	janus_videoroom_listener *listener = (janus_videoroom_listener *)data;
	if(!listener || !listener->session || !listener->data || listener->paused) {
		return;
	}
	janus_videoroom_session *session = listener->session;
	if(!session || !session->handle) {
		return;
	}
	if(!session->started) {
		return;
	}
	if(gateway != NULL && text != NULL) {
		JANUS_LOG(LOG_VERB, "Forwarding DataChannel message (%zu bytes) to viewer: %s\n", strlen(text), text);
		gateway->relay_data(session->handle, text, strlen(text));
	}
	return;
}

/* Helper to free janus_videoroom structs. */
static void janus_videoroom_free(janus_videoroom *room) {
	if(room) {
		janus_mutex_lock(&room->participants_mutex);
		g_free(room->room_name);
		g_free(room->room_secret);
		g_free(room->room_pin);
		g_free(room->rec_dir);
		g_hash_table_unref(room->participants);
		janus_mutex_unlock(&room->participants_mutex);
		janus_mutex_destroy(&room->participants_mutex);
		g_free(room);
		room = NULL;
	}
}

static void janus_videoroom_listener_free(janus_videoroom_listener *l) {
	JANUS_LOG(LOG_VERB, "Freeing listener\n");
	g_free(l);
}

static void janus_videoroom_muxed_listener_free(janus_videoroom_listener_muxed *l) {
	JANUS_LOG(LOG_VERB, "Freeing muxed-listener\n");
	GSList *ls = l->listeners;
	while(ls) {
		janus_videoroom_listener *listener = (janus_videoroom_listener *)ls->data;
		if(listener) {
			janus_videoroom_listener_free(listener);
		}
		ls = ls->next;
	}
	g_slist_free(l->listeners);
	g_free(l);
}

static void janus_videoroom_participant_free(janus_videoroom_participant *p) {
	JANUS_LOG(LOG_VERB, "Freeing publisher\n");
	g_free(p->display);
	g_free(p->sdp);

	if(p->arc) {
		janus_recorder_free(p->arc);
		p->arc = NULL;
	}
	if(p->vrc) {
		janus_recorder_free(p->vrc);
		p->vrc = NULL;
	}

	janus_mutex_lock(&p->listeners_mutex);
	while(p->listeners) {
		janus_videoroom_listener *l = (janus_videoroom_listener *)p->listeners->data;
		if(l) {
			p->listeners = g_slist_remove(p->listeners, l);
			l->feed = NULL;
		}
	}
	janus_mutex_unlock(&p->listeners_mutex);
	janus_mutex_lock(&p->rtp_forwarders_mutex);
	if(p->udp_sock > 0) {
		close(p->udp_sock);
		p->udp_sock = 0;
	}
	g_hash_table_destroy(p->rtp_forwarders);
	p->rtp_forwarders = NULL;
	janus_mutex_unlock(&p->rtp_forwarders_mutex);
	g_slist_free(p->listeners);

	janus_mutex_destroy(&p->listeners_mutex);
	janus_mutex_destroy(&p->rtp_forwarders_mutex);
	g_free(p);
}<|MERGE_RESOLUTION|>--- conflicted
+++ resolved
@@ -971,7 +971,7 @@
 	return;
 }
 
-static void janus_videoroom_notify_participants(janus_videoroom_participant *participant, char *msg) {
+static void janus_videoroom_notify_participants(janus_videoroom_participant *participant, json_t *msg) {
 	/* participant->room->participants_mutex has to be locked. */
 	GHashTableIter iter;
 	gpointer value;
@@ -980,7 +980,7 @@
 		janus_videoroom_participant *p = value;
 		if(p && p->session && p != participant) {
 			JANUS_LOG(LOG_VERB, "Notifying participant %"SCNu64" (%s)\n", p->user_id, p->display ? p->display : "??");
-			int ret = gateway->push_event(p->session->handle, &janus_videoroom_plugin, NULL, msg, NULL, NULL);
+			int ret = gateway->push_event(p->session->handle, &janus_videoroom_plugin, NULL, msg, NULL);
 			JANUS_LOG(LOG_VERB, "  >> %d (%s)\n", ret, janus_get_api_error(ret));
 		}
 	}
@@ -991,20 +991,18 @@
 	json_object_set_new(event, "videoroom", json_string("event"));
 	json_object_set_new(event, "room", json_integer(participant->room->room_id));
 	json_object_set_new(event, is_leaving ? "leaving" : "unpublished", json_integer(participant->user_id));
-	char *leaving_text = json_dumps(event, JSON_INDENT(3) | JSON_PRESERVE_ORDER);
-	json_decref(event);
 	/* we need to check if the room still exists, may have been destroyed already */
 	if(participant->room) {
 		if(!participant->room->destroyed) {
 			janus_mutex_lock(&participant->room->participants_mutex);
-			janus_videoroom_notify_participants(participant, leaving_text);
+			janus_videoroom_notify_participants(participant, event);
 			if(is_leaving) {
 				g_hash_table_remove(participant->room->participants, GUINT_TO_POINTER(participant->user_id));
 			}
 			janus_mutex_unlock(&participant->room->participants_mutex);
 		}
 	}
-	g_free(leaving_text);
+	json_decref(event);
 }
 
 void janus_videoroom_destroy_session(janus_plugin_session *handle, int *error) {
@@ -1042,35 +1040,7 @@
 			if(participant->recording_base)
 				g_free(participant->recording_base);
 			participant->recording_base = NULL;
-<<<<<<< HEAD
-			json_t *event = json_object();
-			json_object_set_new(event, "videoroom", json_string("event"));
-			json_object_set_new(event, "room", json_integer(participant->room->room_id));
-			json_object_set_new(event, "leaving", json_integer(participant->user_id));
-			GHashTableIter iter;
-			gpointer value;
-			/* we need to check if the room still exists, may have been destroyed already */
-			if(participant->room) {
-				if(!participant->room->destroyed) {
-					janus_mutex_lock(&participant->room->participants_mutex);
-					g_hash_table_iter_init(&iter, participant->room->participants);
-					while (!participant->room->destroyed && g_hash_table_iter_next(&iter, NULL, &value)) {
-						janus_videoroom_participant *p = value;
-						if(p == participant) {
-							continue;	/* Skip the leaving publisher itself */
-						}
-						JANUS_LOG(LOG_VERB, "Notifying participant %"SCNu64" (%s)\n", p->user_id, p->display ? p->display : "??");
-						int ret = gateway->push_event(p->session->handle, &janus_videoroom_plugin, NULL, event, NULL);
-						JANUS_LOG(LOG_VERB, "  >> %d (%s)\n", ret, janus_get_api_error(ret));
-					}
-					json_decref(event);
-					g_hash_table_remove(participant->room->participants, GUINT_TO_POINTER(participant->user_id));
-					janus_mutex_unlock(&participant->room->participants_mutex);
-				}
-			}
-=======
 			janus_videoroom_leave_or_unpublish(participant, TRUE);
->>>>>>> 0e6d18f9
 		} else if(session->participant_type == janus_videoroom_p_type_subscriber) {
 			/* Detaching this listener from its publisher is already done by hangup_media */
 		} else if(session->participant_type == janus_videoroom_p_type_subscriber_muxed) {
@@ -1149,9 +1119,6 @@
 	return info;
 }
 
-<<<<<<< HEAD
-struct janus_plugin_result *janus_videoroom_handle_message(janus_plugin_session *handle, char *transaction, json_t *message, json_t *jsep) {
-=======
 static int janus_videoroom_access_room(json_t *root, gboolean check_secret, gboolean check_pin, janus_videoroom **videoroom, char *error_cause, int error_cause_size) {
 	/* rooms_mutex has to be locked */
 	int error_code = 0;
@@ -1193,8 +1160,7 @@
 	return 0;
 }
 
-struct janus_plugin_result *janus_videoroom_handle_message(janus_plugin_session *handle, char *transaction, char *message, char *sdp_type, char *sdp) {
->>>>>>> 0e6d18f9
+struct janus_plugin_result *janus_videoroom_handle_message(janus_plugin_session *handle, char *transaction, json_t *message, json_t *jsep) {
 	if(g_atomic_int_get(&stopping) || !g_atomic_int_get(&initialized))
 		return janus_plugin_result_new(JANUS_PLUGIN_ERROR, g_atomic_int_get(&stopping) ? "Shutting down" : "Plugin not initialized", NULL);
 	
@@ -2263,32 +2229,7 @@
 			}
 		}
 		janus_mutex_unlock(&participant->listeners_mutex);
-<<<<<<< HEAD
-		json_t *event = json_object();
-		json_object_set_new(event, "videoroom", json_string("event"));
-		json_object_set_new(event, "room", json_integer(participant->room->room_id));
-		json_object_set_new(event, "unpublished", json_integer(participant->user_id));
-		GHashTableIter iter;
-		gpointer value;
-		if(participant && participant->room) {
-			if(!participant->room->destroyed) {
-				janus_mutex_lock(&participant->room->participants_mutex);
-				g_hash_table_iter_init(&iter, participant->room->participants);
-				while (!participant->room->destroyed && g_hash_table_iter_next(&iter, NULL, &value)) {
-					janus_videoroom_participant *p = value;
-					if(p && p->session && p != participant) {
-						JANUS_LOG(LOG_VERB, "Notifying participant %"SCNu64" (%s)\n", p->user_id, p->display ? p->display : "??");
-						int ret = gateway->push_event(p->session->handle, &janus_videoroom_plugin, NULL, event, NULL);
-						JANUS_LOG(LOG_VERB, "  >> %d (%s)\n", ret, janus_get_api_error(ret));
-					}
-				}
-				json_decref(event);
-				janus_mutex_unlock(&participant->room->participants_mutex);
-			}
-		}
-=======
 		janus_videoroom_leave_or_unpublish(participant, FALSE);
->>>>>>> 0e6d18f9
 	} else if(session->participant_type == janus_videoroom_p_type_subscriber) {
 		/* Get rid of listener */
 		janus_videoroom_listener *listener = (janus_videoroom_listener *)session->participant;
@@ -2916,33 +2857,7 @@
 				json_object_set_new(event, "unpublished", json_string("ok"));
 			} else if(!strcasecmp(request_text, "leave")) {
 				/* This publisher is leaving, tell everybody */
-<<<<<<< HEAD
-				event = json_object();
-				json_object_set_new(event, "videoroom", json_string("event"));
-				json_object_set_new(event, "room", json_integer(participant->room->room_id));
-				json_object_set_new(event, "leaving", json_integer(participant->user_id));
-				GHashTableIter iter;
-				gpointer value;
-				if(participant->room) {
-					if(!participant->room->destroyed) {
-						janus_mutex_lock(&participant->room->participants_mutex);
-						g_hash_table_iter_init(&iter, participant->room->participants);
-						while (!participant->room->destroyed && g_hash_table_iter_next(&iter, NULL, &value)) {
-							janus_videoroom_participant *p = value;
-							if(p == participant) {
-								continue;	/* Skip the new publisher itself */
-							}
-							JANUS_LOG(LOG_VERB, "Notifying participant %"SCNu64" (%s)\n", p->user_id, p->display ? p->display : "??");
-							int ret = gateway->push_event(p->session->handle, &janus_videoroom_plugin, NULL, event, NULL);
-							JANUS_LOG(LOG_VERB, "  >> %d (%s)\n", ret, janus_get_api_error(ret));
-						}
-						json_decref(event);
-						janus_mutex_unlock(&participant->room->participants_mutex);
-					}
-				}
-=======
 				janus_videoroom_leave_or_unpublish(participant, TRUE);
->>>>>>> 0e6d18f9
 				/* Done */
 				participant->audio_active = FALSE;
 				participant->video_active = FALSE;
@@ -3530,87 +3445,6 @@
 								/* Shouldn't happen */
 								break;
 						}
-<<<<<<< HEAD
-					}
-				}
-				janus_mutex_unlock(&participant->listeners_mutex);
-
-				JANUS_LOG(LOG_VERB, "Handling publisher: turned this into an '%s':\n%s\n", type, newsdp);
-				json_t *jsep = json_pack("{ssss}", "type", type, "sdp", newsdp);
-				/* How long will the gateway take to push the event? */
-				g_atomic_int_set(&session->hangingup, 0);
-				gint64 start = janus_get_monotonic_time();
-				int res = gateway->push_event(msg->handle, &janus_videoroom_plugin, msg->transaction, event, jsep);
-				JANUS_LOG(LOG_VERB, "  >> Pushing event: %d (took %"SCNu64" us)\n", res, janus_get_monotonic_time()-start);
-				json_decref(event);
-				json_decref(jsep);
-
-				/* Now turn the SDP into what we'll send subscribers, using the static payload types for making switching easier */
-				if(audio) {
-					switch(videoroom->acodec) {
-						case JANUS_VIDEOROOM_OPUS:
-							if(opus_pt < 0) {
-								audio_mline[0] = '\0';
-							} else {
-								g_snprintf(audio_mline, 256, sdp_a_template_opus,
-									OPUS_PT,						/* Opus payload type */
-									/* Subscribers gets a sendonly or inactive back */
-									strcmp(audio_mode, "inactive") ? "sendonly" : "inactive",
-									OPUS_PT); 						/* Opus payload type */
-							}
-							break;
-						case JANUS_VIDEOROOM_ISAC_32K:
-							if(isac32_pt < 0 ) {
-								JANUS_LOG(LOG_WARN, "Videoroom is forcing ISAC 32K, but publisher didn't offer any... rejecting audio\n");
-								g_snprintf(audio_mline, 256, "m=audio 104 RTP/SAVPF 0\r\n");
-							} else {
-								g_snprintf(audio_mline, 256, sdp_a_template_isac32,
-									ISAC32_PT,						/* ISAC 32K payload type */
-									/* Subscribers gets a sendonly or inactive back */
-									strcmp(audio_mode, "inactive") ? "sendonly" : "inactive",
-									ISAC32_PT);						/* ISAC 32K payload type */
-							}
-							break;
-						case JANUS_VIDEOROOM_ISAC_16K:
-							if(isac16_pt < 0) {
-								JANUS_LOG(LOG_WARN, "Videoroom is forcing ISAC 16K, but publisher didn't offer any... rejecting audio\n");
-								g_snprintf(audio_mline, 256, "m=audio 103 RTP/SAVPF 0\r\n");
-							} else {
-								g_snprintf(audio_mline, 256, sdp_a_template_isac16,
-									ISAC16_PT,						/* ISAC 16K payload type */
-									/* Subscribers gets a sendonly or inactive back */
-									strcmp(audio_mode, "inactive") ? "sendonly" : "inactive",
-									ISAC16_PT);						/* ISAC 16K payload type */
-							}
-							break;
-						case JANUS_VIDEOROOM_PCMU:
-							if(pcmu_pt < 0) {
-								JANUS_LOG(LOG_WARN, "Videoroom is forcing PCMU, but publisher didn't offer any... rejecting audio\n");
-								g_snprintf(audio_mline, 256, "m=audio 0 RTP/SAVPF 0\r\n");
-							} else {
-								g_snprintf(audio_mline, 256, sdp_a_template_pcmu,
-									PCMU_PT,						/*PCMU payload type */
-									/* Subscribers gets a sendonly or inactive back */
-									strcmp(audio_mode, "inactive") ? "sendonly" : "inactive",
-									PCMU_PT); 						/*PCMU   payload type */
-							}
-							break;
-						case JANUS_VIDEOROOM_PCMA:
-							if(pcma_pt < 0) {
-								JANUS_LOG(LOG_WARN, "Videoroom is forcing PCMA, but publisher didn't offer any... rejecting audio\n");
-								g_snprintf(audio_mline, 256, "m=audio 0 RTP/SAVPF 0\r\n");
-							} else {
-								g_snprintf(audio_mline, 256, sdp_a_template_pcma,
-									PCMA_PT,						/*PCMA payload type */
-									/* Subscribers gets a sendonly or inactive back */
-									strcmp(audio_mode, "inactive") ? "sendonly" : "inactive",
-									PCMA_PT); 						/*PCMA   payload type */
-							}
-							break;
-						default:
-							/* Shouldn't happen */
-							break;
-=======
 						if(pass == 1 && pt < 0)
 							JANUS_LOG(LOG_WARN, "Videoroom is forcing %s, but publisher didn't offer any... rejecting video\n", janus_videoroom_videocodec_name(videoroom->vcodec));
 						if(pt >= 0)
@@ -3618,7 +3452,6 @@
 						if(video_mline[0] == '\0' && pass == 1) {
 							/* Remove "pass == 1" if the listener also should get a line with port=0. */
 							g_snprintf(video_mline, 512, "m=video 0 RTP/SAVPF 0\r\n");
->>>>>>> 0e6d18f9
 						}
 					}
 					if(data) {
@@ -3648,11 +3481,14 @@
 					janus_mutex_unlock(&participant->rec_mutex);
 
 					JANUS_LOG(LOG_VERB, "Handling publisher: turned this into an '%s':\n%s\n", type, newsdp);
+					json_t *jsep = json_pack("{ssss}", "type", type, "sdp", newsdp);
 					/* How long will the gateway take to push the event? */
 					g_atomic_int_set(&session->hangingup, 0);
 					gint64 start = janus_get_monotonic_time();
-					res = gateway->push_event(msg->handle, &janus_videoroom_plugin, msg->transaction, event_text, type, newsdp);
+					res = gateway->push_event(msg->handle, &janus_videoroom_plugin, msg->transaction, event, jsep);
 					JANUS_LOG(LOG_VERB, "  >> Pushing event: %d (took %"SCNu64" us)\n", res, janus_get_monotonic_time()-start);
+					json_decref(event);
+					json_decref(jsep);
 					g_free(newsdp);
 				}
 				/* Done */
