/*! \file   janus_videoroom.c
 * \author Lorenzo Miniero <lorenzo@meetecho.com>
 * \copyright GNU General Public License v3
 * \brief  Janus VideoRoom plugin
 * \details  This is a plugin implementing a videoconferencing SFU
 * (Selective Forwarding Unit) for Janus, that is an audio/video router.
 * This means that the plugin implements a virtual conferencing room peers
 * can join and leave at any time. This room is based on a Publish/Subscribe
 * pattern. Each peer can publish his/her own live audio/video feeds: this
 * feed becomes an available stream in the room the other participants can
 * attach to. This means that this plugin allows the realization of several
 * different scenarios, ranging from a simple webinar (one speaker, several
 * listeners) to a fully meshed video conference (each peer sending and
 * receiving to and from all the others).
 * 
 * For what concerns the subscriber side, there are two different ways to
 * attach to a publisher's feed: a generic 'listener', which can attach to
 * a single feed, and a more complex 'Multiplexed listener', which instead can
 * attach to more feeds using the same PeerConnection. The generic 'listener'
 * is the default, which means that if you want to watch more feeds at the
 * same time, you'll need to create multiple 'listeners' to attach at any
 * of them. The 'Multiplexed listener', instead, is a more complex alternative
 * that exploits the so called RTCWEB 'Plan B', which multiplexes more
 * streams on a single PeerConnection and in the SDP: while more efficient in terms of
 * resources, though, this approach is experimental, and currently only
 * available on Google Chrome, so use it wisely.
 * \note As of now, work on Plan B is still going on, and as such its support in Janus
 * is flaky to say the least. Don't try to attach as a Multiplexed listener or bad
 * things will probably happen!
 * 
 * Considering that this plugin allows for several different WebRTC PeerConnections
 * to be on at the same time for the same peer (specifically, each peer
 * potentially has 1 PeerConnection on for publishing and N on for subscriptions
 * from other peers), each peer may need to attach several times to the same
 * plugin for every stream: this means that each peer needs to have at least one
 * handle active for managing its relation with the plugin (joining a room,
 * leaving a room, muting/unmuting, publishing, receiving events), and needs
 * to open a new one each time he/she wants to subscribe to a feed from
 * another participant (or a single one in case a 'Multiplexed listener is used).
 * The handle used for a subscription, however, would be logically a "slave"
 * to the master one used for managing the room: this means that it cannot
 * be used, for instance, to unmute in the room, as its only purpose would
 * be to provide a context in which creating the sendonly PeerConnection
 * for the subscription to the active participant.
 * 
 * Rooms to make available are listed in the plugin configuration file.
 * A pre-filled configuration file is provided in \c conf/janus.plugin.videoroom.cfg
 * and includes a demo room for testing. The same plugin is also used
 * dynamically (that is, with rooms created on the fly via API) in the
 * Screen Sharing demo as well.
 * 
 * To add more rooms or modify the existing one, you can use the following
 * syntax:
 * 
 * \verbatim
[<unique room ID>]
description = This is my awesome room
is_private = yes|no (private rooms don't appear when you do a 'list' request)
secret = <optional password needed for manipulating (e.g. destroying) the room>
pin = <optional password needed for joining the room>
require_pvtid = yes|no (whether subscriptions are required to provide a valid
             a valid private_id to associate with a publisher, default=no)
publishers = <max number of concurrent senders> (e.g., 6 for a video
             conference or 1 for a webinar, default=3)
bitrate = <max video bitrate for senders> (e.g., 128000)
fir_freq = <send a FIR to publishers every fir_freq seconds> (0=disable)
audiocodec = opus|isac32|isac16|pcmu|pcma|g722 (audio codec to force on publishers, default=opus)
videocodec = vp8|vp9|h264 (video codec to force on publishers, default=vp8)
video_svc = yes|no (whether SVC support must be enabled; works only for VP9, default=no)
audiolevel_ext = yes|no (whether the ssrc-audio-level RTP extension must be
	negotiated/used or not for new publishers, default=yes)
audiolevel_event = yes|no (whether to emit event to other users or not)
audio_active_packets = 100 (number of packets with audio level, default=100, 2 seconds)
audio_level_average = 25 (average value of audio level, 127=muted, 0='too loud', default=25)
videoorient_ext = yes|no (whether the video-orientation RTP extension must be
	negotiated/used or not for new publishers, default=yes)
playoutdelay_ext = yes|no (whether the playout-delay RTP extension must be
	negotiated/used or not for new publishers, default=yes)
record = true|false (whether this room should be recorded, default=false)
rec_dir = <folder where recordings should be stored, when enabled>
notify_joining = true|false (optional, whether to notify all participants when a new
            participant joins the room. The Videoroom plugin by design only notifies
            new feeds (publishers), and enabling this may result extra notification
            traffic. This flag is particularly useful when enabled with \c require_pvtid
            for admin to manage listening only participants. default=false)
\endverbatim
 *
 * Note that recording will work with all codecs except iSAC.
 *
 * \section sfuapi Video Room API
 * 
 * The Video Room API supports several requests, some of which are
 * synchronous and some asynchronous. There are some situations, though,
 * (invalid JSON, invalid request) which will always result in a
 * synchronous error response even for asynchronous requests. 
 * 
 * \c create , \c destroy , \c edit , \c exists, \c list, \c allowed, \c kick and
 * and \c listparticipants are synchronous requests, which means you'll
 * get a response directly within the context of the transaction.
 * \c create allows you to create a new video room dynamically, as an
 * alternative to using the configuration file; \c edit allows you to
 * dynamically edit some room properties (e.g., the PIN); \c destroy removes a
 * video room and destroys it, kicking all the users out as part of the
 * process; \c exists allows you to check whether a specific video room
 * exists; finally, \c list lists all the available rooms, while \c
 * listparticipants lists all the participants of a specific room and
 * their details.
 * 
 * The \c join , \c joinandconfigure , \c configure , \c publish ,
 * \c unpublish , \c start , \c pause , \c switch , \c stop , \c add ,
 * \c remove and \c leave requests instead are all asynchronous, which
 * means you'll get a notification about their success or failure in
 * an event. \c join allows you to join a specific video room, specifying
 * whether that specific PeerConnection will be used for publishing or
 * watching; \c configure can be used to modify some of the participation
 * settings (e.g., bitrate cap); \c joinandconfigure combines the previous
 * two requests in a single one (just for publishers); \c publish can be
 * used to start sending media to broadcast to the other participants,
 * while \c unpublish does the opposite; \c start allows you to start
 * receiving media from a publisher you've subscribed to previously by
 * means of a \c join , while \c pause pauses the delivery of the media;
 * the \c switch request can be used to change the source of the media
 * flowing over a specific PeerConnection (e.g., I was watching Alice,
 * I want to watch Bob now) without having to create a new handle for
 * that; \c stop interrupts a viewer instance; finally, \c leave allows
 * you to leave a video room for good.
 * 
 * Notice that, in general, all users can create rooms. If you want to
 * limit this functionality, you can configure an admin \c admin_key in
 * the plugin settings. When configured, only "create" requests that
 * include the correct \c admin_key value in an "admin_key" property
 * will succeed, and will be rejected otherwise.
 * 
 * Actual API docs: TBD.
 * 
 * \ingroup plugins
 * \ref plugins
 */

#include "plugin.h"

#include <jansson.h>

#include "../debug.h"
#include "../apierror.h"
#include "../config.h"
#include "../mutex.h"
#include "../rtp.h"
#include "../rtcp.h"
#include "../record.h"
#include "../sdp-utils.h"
#include "../utils.h"
#include <sys/types.h>
#include <sys/socket.h>


/* Plugin information */
#define JANUS_VIDEOROOM_VERSION			9
#define JANUS_VIDEOROOM_VERSION_STRING	"0.0.9"
#define JANUS_VIDEOROOM_DESCRIPTION		"This is a plugin implementing a videoconferencing SFU (Selective Forwarding Unit) for Janus, that is an audio/video router."
#define JANUS_VIDEOROOM_NAME			"JANUS VideoRoom plugin"
#define JANUS_VIDEOROOM_AUTHOR			"Meetecho s.r.l."
#define JANUS_VIDEOROOM_PACKAGE			"janus.plugin.videoroom"
#define JANUS_RECEP_NAME				"etherrecorderep"

/* Plugin methods */
janus_plugin *create(void);
int janus_videoroom_init(janus_callbacks *callback, const char *config_path);
void janus_videoroom_destroy(void);
int janus_videoroom_get_api_compatibility(void);
int janus_videoroom_get_version(void);
const char *janus_videoroom_get_version_string(void);
const char *janus_videoroom_get_description(void);
const char *janus_videoroom_get_name(void);
const char *janus_videoroom_get_author(void);
const char *janus_videoroom_get_package(void);
void janus_videoroom_create_session(janus_plugin_session *handle, int *error);
struct janus_plugin_result *janus_videoroom_handle_message(janus_plugin_session *handle, char *transaction, json_t *message, json_t *jsep);
void janus_videoroom_setup_media(janus_plugin_session *handle);
void janus_videoroom_incoming_rtp(janus_plugin_session *handle, int video, char *buf, int len);
void janus_videoroom_incoming_rtcp(janus_plugin_session *handle, int video, char *buf, int len);
void janus_videoroom_incoming_data(janus_plugin_session *handle, char *buf, int len);
void janus_videoroom_slow_link(janus_plugin_session *handle, int uplink, int video);
void janus_videoroom_hangup_media(janus_plugin_session *handle);
void janus_videoroom_destroy_session(janus_plugin_session *handle, int *error);
json_t *janus_videoroom_query_session(janus_plugin_session *handle);

/* Plugin setup */
static janus_plugin janus_videoroom_plugin =
	JANUS_PLUGIN_INIT (
		.init = janus_videoroom_init,
		.destroy = janus_videoroom_destroy,

		.get_api_compatibility = janus_videoroom_get_api_compatibility,
		.get_version = janus_videoroom_get_version,
		.get_version_string = janus_videoroom_get_version_string,
		.get_description = janus_videoroom_get_description,
		.get_name = janus_videoroom_get_name,
		.get_author = janus_videoroom_get_author,
		.get_package = janus_videoroom_get_package,
		
		.create_session = janus_videoroom_create_session,
		.handle_message = janus_videoroom_handle_message,
		.setup_media = janus_videoroom_setup_media,
		.incoming_rtp = janus_videoroom_incoming_rtp,
		.incoming_rtcp = janus_videoroom_incoming_rtcp,
		.incoming_data = janus_videoroom_incoming_data,
		.slow_link = janus_videoroom_slow_link,
		.hangup_media = janus_videoroom_hangup_media,
		.destroy_session = janus_videoroom_destroy_session,
		.query_session = janus_videoroom_query_session,
	);

/* Plugin creator */
janus_plugin *create(void) {
	JANUS_LOG(LOG_VERB, "%s created!\n", JANUS_VIDEOROOM_NAME);
	return &janus_videoroom_plugin;
}

/* Parameter validation */
static struct janus_json_parameter request_parameters[] = {
	{"request", JSON_STRING, JANUS_JSON_PARAM_REQUIRED}
};
static struct janus_json_parameter adminkey_parameters[] = {
	{"admin_key", JSON_STRING, JANUS_JSON_PARAM_REQUIRED}
};
static struct janus_json_parameter create_parameters[] = {
	{"room", JSON_INTEGER, JANUS_JSON_PARAM_POSITIVE},
	{"description", JSON_STRING, 0},
	{"is_private", JANUS_JSON_BOOL, 0},
	{"allowed", JSON_ARRAY, 0},
	{"secret", JSON_STRING, 0},
	{"pin", JSON_STRING, 0},
	{"require_pvtid", JANUS_JSON_BOOL, 0},
	{"bitrate", JSON_INTEGER, JANUS_JSON_PARAM_POSITIVE},
	{"fir_freq", JSON_INTEGER, JANUS_JSON_PARAM_POSITIVE},
	{"publishers", JSON_INTEGER, JANUS_JSON_PARAM_POSITIVE},
	{"audiocodec", JSON_STRING, 0},
	{"videocodec", JSON_STRING, 0},
	{"video_svc", JANUS_JSON_BOOL, 0},
	{"audiolevel_ext", JANUS_JSON_BOOL, 0},
	{"audiolevel_event", JANUS_JSON_BOOL, 0},
	{"audio_active_packets", JSON_INTEGER, JANUS_JSON_PARAM_POSITIVE},
	{"audio_level_average", JSON_INTEGER, JANUS_JSON_PARAM_POSITIVE},
	{"videoorient_ext", JANUS_JSON_BOOL, 0},
	{"playoutdelay_ext", JANUS_JSON_BOOL, 0},
	{"record", JANUS_JSON_BOOL, 0},
	{"rec_dir", JSON_STRING, 0},
	{"permanent", JANUS_JSON_BOOL, 0},
	{"notify_joining", JANUS_JSON_BOOL, 0},
};
static struct janus_json_parameter edit_parameters[] = {
	{"room", JSON_INTEGER, JANUS_JSON_PARAM_REQUIRED | JANUS_JSON_PARAM_POSITIVE},
	{"secret", JSON_STRING, 0},
	{"new_description", JSON_STRING, 0},
	{"new_is_private", JANUS_JSON_BOOL, 0},
	{"new_secret", JSON_STRING, 0},
	{"new_pin", JSON_STRING, 0},
	{"new_require_pvtid", JANUS_JSON_BOOL, 0},
	{"new_bitrate", JSON_INTEGER, JANUS_JSON_PARAM_POSITIVE},
	{"new_fir_freq", JSON_INTEGER, JANUS_JSON_PARAM_POSITIVE},
	{"new_publishers", JSON_INTEGER, JANUS_JSON_PARAM_POSITIVE},
	{"permanent", JANUS_JSON_BOOL, 0}
};
static struct janus_json_parameter room_parameters[] = {
	{"room", JSON_INTEGER, JANUS_JSON_PARAM_REQUIRED | JANUS_JSON_PARAM_POSITIVE}
};
static struct janus_json_parameter destroy_parameters[] = {
	{"room", JSON_INTEGER, JANUS_JSON_PARAM_REQUIRED | JANUS_JSON_PARAM_POSITIVE},
	{"permanent", JANUS_JSON_BOOL, 0}
};
static struct janus_json_parameter allowed_parameters[] = {
	{"room", JSON_INTEGER, JANUS_JSON_PARAM_REQUIRED | JANUS_JSON_PARAM_POSITIVE},
	{"secret", JSON_STRING, 0},
	{"action", JSON_STRING, JANUS_JSON_PARAM_REQUIRED},
	{"allowed", JSON_ARRAY, 0}
};
static struct janus_json_parameter kick_parameters[] = {
	{"room", JSON_INTEGER, JANUS_JSON_PARAM_REQUIRED | JANUS_JSON_PARAM_POSITIVE},
	{"secret", JSON_STRING, 0},
	{"id", JSON_INTEGER, JANUS_JSON_PARAM_REQUIRED | JANUS_JSON_PARAM_POSITIVE}
};
static struct janus_json_parameter join_parameters[] = {
	{"room", JSON_INTEGER, JANUS_JSON_PARAM_REQUIRED | JANUS_JSON_PARAM_POSITIVE},
	{"ptype", JSON_STRING, JANUS_JSON_PARAM_REQUIRED},
	{"audio", JANUS_JSON_BOOL, 0},
	{"video", JANUS_JSON_BOOL, 0},
	{"data", JANUS_JSON_BOOL, 0},
	{"bitrate", JSON_INTEGER, JANUS_JSON_PARAM_POSITIVE},
	{"record", JANUS_JSON_BOOL, 0},
	{"filename", JSON_STRING, 0}
};
static struct janus_json_parameter publish_parameters[] = {
	{"audio", JANUS_JSON_BOOL, 0},
	{"video", JANUS_JSON_BOOL, 0},
	{"data", JANUS_JSON_BOOL, 0},
	{"bitrate", JSON_INTEGER, JANUS_JSON_PARAM_POSITIVE},
	{"record", JANUS_JSON_BOOL, 0},
	{"filename", JSON_STRING, 0},
	{"display", JSON_STRING, 0}
};
static struct janus_json_parameter rtp_forward_parameters[] = {
	{"room", JSON_INTEGER, JANUS_JSON_PARAM_REQUIRED | JANUS_JSON_PARAM_POSITIVE},
	{"publisher_id", JSON_INTEGER, JANUS_JSON_PARAM_REQUIRED | JANUS_JSON_PARAM_POSITIVE},
	{"video_port", JSON_INTEGER, JANUS_JSON_PARAM_POSITIVE},
	{"video_ssrc", JSON_INTEGER, JANUS_JSON_PARAM_POSITIVE},
	{"video_pt", JSON_INTEGER, JANUS_JSON_PARAM_POSITIVE},
	{"video_port_2", JSON_INTEGER, JANUS_JSON_PARAM_POSITIVE},
	{"video_ssrc_2", JSON_INTEGER, JANUS_JSON_PARAM_POSITIVE},
	{"video_pt_2", JSON_INTEGER, JANUS_JSON_PARAM_POSITIVE},
	{"video_port_3", JSON_INTEGER, JANUS_JSON_PARAM_POSITIVE},
	{"video_ssrc_3", JSON_INTEGER, JANUS_JSON_PARAM_POSITIVE},
	{"video_pt_3", JSON_INTEGER, JANUS_JSON_PARAM_POSITIVE},
	{"audio_port", JSON_INTEGER, JANUS_JSON_PARAM_POSITIVE},
	{"audio_ssrc", JSON_INTEGER, JANUS_JSON_PARAM_POSITIVE},
	{"audio_pt", JSON_INTEGER, JANUS_JSON_PARAM_POSITIVE},
	{"data_port", JSON_INTEGER, JANUS_JSON_PARAM_POSITIVE},
	{"host", JSON_STRING, JANUS_JSON_PARAM_REQUIRED}
};
static struct janus_json_parameter stop_rtp_forward_parameters[] = {
	{"room", JSON_INTEGER, JANUS_JSON_PARAM_REQUIRED | JANUS_JSON_PARAM_POSITIVE},
	{"publisher_id", JSON_INTEGER, JANUS_JSON_PARAM_REQUIRED | JANUS_JSON_PARAM_POSITIVE},
	{"stream_id", JSON_INTEGER, JANUS_JSON_PARAM_REQUIRED | JANUS_JSON_PARAM_POSITIVE}
};
static struct janus_json_parameter publisher_parameters[] = {
	{"id", JSON_INTEGER, JANUS_JSON_PARAM_POSITIVE},
	{"display", JSON_STRING, 0}
};
static struct janus_json_parameter configure_parameters[] = {
	{"audio", JANUS_JSON_BOOL, 0},
	{"video", JANUS_JSON_BOOL, 0},
	{"data", JANUS_JSON_BOOL, 0},
	/* For VP8 simulcast */
	{"substream", JSON_INTEGER, JANUS_JSON_PARAM_POSITIVE},
	{"temporal", JSON_INTEGER, JANUS_JSON_PARAM_POSITIVE},
	/* For VP9 SVC */
	{"spatial_layer", JSON_INTEGER, JANUS_JSON_PARAM_POSITIVE},
	{"temporal_layer", JSON_INTEGER, JANUS_JSON_PARAM_POSITIVE}
};
static struct janus_json_parameter listener_parameters[] = {
	{"feed", JSON_INTEGER, JANUS_JSON_PARAM_REQUIRED | JANUS_JSON_PARAM_POSITIVE},
	{"private_id", JSON_INTEGER, JANUS_JSON_PARAM_POSITIVE},
	{"audio", JANUS_JSON_BOOL, 0},
	{"video", JANUS_JSON_BOOL, 0},
	{"data", JANUS_JSON_BOOL, 0},
	{"offer_audio", JANUS_JSON_BOOL, 0},
	{"offer_video", JANUS_JSON_BOOL, 0},
	{"offer_data", JANUS_JSON_BOOL, 0}
};

/* Static configuration instance */
static janus_config *config = NULL;
static const char *config_folder = NULL;
static janus_mutex config_mutex = JANUS_MUTEX_INITIALIZER;

/* Useful stuff */
static volatile gint initialized = 0, stopping = 0;
static gboolean notify_events = TRUE;
static janus_callbacks *gateway = NULL;
static GThread *handler_thread;
static GThread *watchdog;
static void *janus_videoroom_handler(void *data);
static void janus_videoroom_relay_rtp_packet(gpointer data, gpointer user_data);
static void janus_videoroom_relay_data_packet(gpointer data, gpointer user_data);

typedef enum janus_videoroom_p_type {
	janus_videoroom_p_type_none = 0,
	janus_videoroom_p_type_subscriber,			/* Generic listener/subscriber */
	janus_videoroom_p_type_publisher,			/* Participant/publisher */
} janus_videoroom_p_type;

typedef struct janus_videoroom_message {
	janus_plugin_session *handle;
	char *transaction;
	json_t *message;
	json_t *jsep;
} janus_videoroom_message;
static GAsyncQueue *messages = NULL;
static janus_videoroom_message exit_message;

static void janus_videoroom_message_free(janus_videoroom_message *msg) {
	if(!msg || msg == &exit_message)
		return;

	msg->handle = NULL;

	g_free(msg->transaction);
	msg->transaction = NULL;
	if(msg->message)
		json_decref(msg->message);
	msg->message = NULL;
	if(msg->jsep)
		json_decref(msg->jsep);
	msg->jsep = NULL;

	g_free(msg);
}

/* Payload types we'll offer internally */
#define OPUS_PT		111
#define ISAC32_PT	104
#define ISAC16_PT	103
#define PCMU_PT		0
#define PCMA_PT		8
#define G722_PT		9
#define VP8_PT		96
#define VP9_PT		101
#define H264_PT		107

typedef enum janus_videoroom_audiocodec {
	JANUS_VIDEOROOM_OPUS,		/* Publishers will have to use OPUS 	*/
	JANUS_VIDEOROOM_ISAC_32K,	/* Publishers will have to use ISAC 32K */
	JANUS_VIDEOROOM_ISAC_16K,	/* Publishers will have to use ISAC 16K */
	JANUS_VIDEOROOM_PCMU,		/* Publishers will have to use PCMU 8K 	*/
	JANUS_VIDEOROOM_PCMA,		/* Publishers will have to use PCMA 8K 	*/
	JANUS_VIDEOROOM_G722		/* Publishers will have to use G.722 	*/
} janus_videoroom_audiocodec;
static const char *janus_videoroom_audiocodec_name(janus_videoroom_audiocodec acodec) {
	switch(acodec) {
		case JANUS_VIDEOROOM_OPUS:
			return "opus";
		case JANUS_VIDEOROOM_ISAC_32K:
			return "isac32";
		case JANUS_VIDEOROOM_ISAC_16K:
			return "isac16";
		case JANUS_VIDEOROOM_PCMU:
			return "pcmu";
		case JANUS_VIDEOROOM_PCMA:
			return "pcma";
		case JANUS_VIDEOROOM_G722:
			return "g722";
		default:
			/* Shouldn't happen */
			return "opus";
	}
}
static int janus_videoroom_audiocodec_pt(janus_videoroom_audiocodec acodec) {
	switch(acodec) {
		case JANUS_VIDEOROOM_OPUS:
			return OPUS_PT;
		case JANUS_VIDEOROOM_ISAC_32K:
			return ISAC32_PT;
		case JANUS_VIDEOROOM_ISAC_16K:
			return ISAC16_PT;
		case JANUS_VIDEOROOM_PCMU:
			return PCMU_PT;
		case JANUS_VIDEOROOM_PCMA:
			return PCMA_PT;
		case JANUS_VIDEOROOM_G722:
			return G722_PT;
		default:
			/* Shouldn't happen */
			return OPUS_PT;
	}
}

typedef enum janus_videoroom_videocodec {
	JANUS_VIDEOROOM_VP8,	/* Publishers will have to use VP8 */
	JANUS_VIDEOROOM_VP9,	/* Publishers will have to use VP9 */
	JANUS_VIDEOROOM_H264	/* Publishers will have to use H264 */
} janus_videoroom_videocodec;
static const char *janus_videoroom_videocodec_name(janus_videoroom_videocodec vcodec) {
	switch(vcodec) {
		case JANUS_VIDEOROOM_VP8:
			return "vp8";
		case JANUS_VIDEOROOM_VP9:
			return "vp9";
		case JANUS_VIDEOROOM_H264:
			return "h264";
		default:
			/* Shouldn't happen */
			return "vp8";
	}
}
static int janus_videoroom_videocodec_pt(janus_videoroom_videocodec vcodec) {
	switch(vcodec) {
		case JANUS_VIDEOROOM_VP8:
			return VP8_PT;
		case JANUS_VIDEOROOM_VP9:
			return VP9_PT;
		case JANUS_VIDEOROOM_H264:
			return H264_PT;
		default:
			/* Shouldn't happen */
			return VP8_PT;
	}
}


typedef struct janus_videoroom {
	guint64 room_id;			/* Unique room ID */
	gchar *room_name;			/* Room description */
	gchar *room_secret;			/* Secret needed to manipulate (e.g., destroy) this room */
	gchar *room_pin;			/* Password needed to join this room, if any */
	gboolean is_private;		/* Whether this room is 'private' (as in hidden) or not */
	gboolean require_pvtid;		/* Whether subscriptions in this room require a private_id */
	int max_publishers;			/* Maximum number of concurrent publishers */
	uint32_t bitrate;			/* Global bitrate limit */
	uint16_t fir_freq;			/* Regular FIR frequency (0=disabled) */
	janus_videoroom_audiocodec acodec;	/* Audio codec to force on publishers*/
	janus_videoroom_videocodec vcodec;	/* Video codec to force on publishers*/
	gboolean do_svc;			/* Whether SVC must be done for video (note: only available for VP9 right now) */
	gboolean audiolevel_ext;	/* Whether the ssrc-audio-level extension must be negotiated or not for new publishers */
	gboolean audiolevel_event;	/* Whether to emit event to other users about audiolevel */
	int audio_active_packets;	/* Amount of packets with audio level for checkup */
	int audio_level_average;	/* Average audio level */
	gboolean videoorient_ext;	/* Whether the video-orientation extension must be negotiated or not for new publishers */
	gboolean playoutdelay_ext;	/* Whether the playout-delay extension must be negotiated or not for new publishers */
	gboolean record;			/* Whether the feeds from publishers in this room should be recorded */
	char *rec_dir;				/* Where to save the recordings of this room, if enabled */
	gint64 destroyed;			/* Value to flag the room for destruction, done lazily */
	GHashTable *participants;	/* Map of potential publishers (we get listeners from them) */
	GHashTable *private_ids;	/* Map of existing private IDs */
	gboolean check_tokens;		/* Whether to check tokens when participants join (see below) */
	GHashTable *allowed;		/* Map of participants (as tokens) allowed to join */
	janus_mutex participants_mutex;/* Mutex to protect room properties */
	gboolean notify_joining;	/* Whether an event is sent to notify all participants if a new participant joins the room */

	// Added for tracking meeting start and endtime
	gboolean first_joined;
	gboolean last_left;
	gboolean is_recep_present;
} janus_videoroom;

static GHashTable *rooms;
static janus_mutex rooms_mutex = JANUS_MUTEX_INITIALIZER;
static GList *old_rooms;
static char *admin_key = NULL;
static void janus_videoroom_free(janus_videoroom *room);

typedef struct janus_videoroom_session {
	janus_plugin_session *handle;
	janus_videoroom_p_type participant_type;
	gpointer participant;
	gboolean started;
	gboolean stopping;
	volatile gint hangingup;
	gint64 destroyed;	/* Time at which this session was marked as destroyed */
} janus_videoroom_session;
static GHashTable *sessions;
static GList *old_sessions;
static janus_mutex sessions_mutex = JANUS_MUTEX_INITIALIZER;

/* A host whose ports gets streamed RTP packets of the corresponding type */
typedef struct janus_videoroom_rtp_forwarder {
	gboolean is_video;
	gboolean is_data;
	uint32_t ssrc;
	int payload_type;
	int substream;
	struct sockaddr_in serv_addr;
} janus_videoroom_rtp_forwarder;

typedef struct janus_videoroom_participant {
	janus_videoroom_session *session;
	janus_videoroom *room;	/* Room */
	guint64 user_id;	/* Unique ID in the room */
	guint32 pvt_id;		/* This is sent to the publisher for mapping purposes, but shouldn't be shared with others */
	gchar *display;		/* Display name (just for fun) */
	gchar *sdp;			/* The SDP this publisher negotiated, if any */
	gboolean audio, video, data;		/* Whether audio, video and/or data is going to be sent by this publisher */
	guint32 audio_pt;		/* Audio payload type (Opus) */
	guint32 video_pt;		/* Video payload type (depends on room configuration) */
	guint32 audio_ssrc;		/* Audio SSRC of this publisher */
	guint32 video_ssrc;		/* Video SSRC of this publisher */
	uint32_t ssrc[3];		/* Only needed in case VP8 simulcasting is involved */
	int rtpmapid_extmap_id;	/* Only needed in case Firefox's RID-based simulcasting is involved */
	char *rid[3];			/* Only needed in case Firefox's RID-based simulcasting is involved */
	guint8 audio_level_extmap_id;	/* Audio level extmap ID */
	guint8 video_orient_extmap_id;	/* Video orientation extmap ID */
	guint8 playout_delay_extmap_id;	/* Playout delay extmap ID */
	gboolean audio_active;
	gboolean video_active;
	int audio_dBov_level;		/* Value in dBov of the audio level (last value from extension) */
	int audio_active_packets;	/* Participant's number of audio packets to accumulate */
	int audio_dBov_sum;			/* Participant's accumulated dBov value for audio level*/
	gboolean talking;			/* Whether this participant is currently talking (uses audio levels extension) */
	gboolean data_active;
	gboolean firefox;	/* We send Firefox users a different kind of FIR */
	uint32_t bitrate;
	gint64 remb_startup;/* Incremental changes on REMB to reach the target at startup */
	gint64 remb_latest;	/* Time of latest sent REMB (to avoid flooding) */
	gint64 fir_latest;	/* Time of latest sent FIR (to avoid flooding) */
	gint fir_seq;		/* FIR sequence number */
	gboolean recording_active;	/* Whether this publisher has to be recorded or not */
	gchar *recording_base;	/* Base name for the recording (e.g., /path/to/filename, will generate /path/to/filename-audio.mjr and/or /path/to/filename-video.mjr */
	janus_recorder *arc;	/* The Janus recorder instance for this publisher's audio, if enabled */
	janus_recorder *vrc;	/* The Janus recorder instance for this user's video, if enabled */
	janus_recorder *drc;	/* The Janus recorder instance for this publisher's data, if enabled */
	janus_mutex rec_mutex;	/* Mutex to protect the recorders from race conditions */
	GSList *listeners;		/* Subscriptions to this publisher (who's watching this publisher)  */
	GSList *subscriptions;	/* Subscriptions this publisher has created (who this publisher is watching) */
	janus_mutex listeners_mutex;
	GHashTable *rtp_forwarders;
	janus_mutex rtp_forwarders_mutex;
	int udp_sock; /* The udp socket on which to forward rtp packets */
	gboolean kicked;	/* Whether this participant has been kicked */
} janus_videoroom_participant;

static void janus_videoroom_participant_free(janus_videoroom_participant *p);
static void janus_videoroom_rtp_forwarder_free_helper(gpointer data);
static guint32 janus_videoroom_rtp_forwarder_add_helper(janus_videoroom_participant *p,
	const gchar* host, int port, int pt, uint32_t ssrc, int substream, gboolean is_video, gboolean is_data);

typedef struct janus_videoroom_listener {
	janus_videoroom_session *session;
	janus_videoroom *room;	/* Room */
	janus_videoroom_participant *feed;	/* Participant this listener is subscribed to */
	guint32 pvt_id;		/* Private ID of the participant that is subscribing (if available/provided) */
	janus_rtp_switching_context context;	/* Needed in case there are publisher switches on this listener */
	int substream;			/* Which VP8 simulcast substream we should forward, in case the publisher is simulcasting */
	int substream_target;	/* As above, but to handle transitions (e.g., wait for keyframe) */
	int templayer;			/* Which VP8 simulcast temporal layer we should forward, in case the publisher is simulcasting */
	int templayer_target;	/* As above, but to handle transitions (e.g., wait for keyframe) */
	gint64 last_relayed;	/* When we relayed the last packet (used to detect when substreams become unavailable) */
	janus_vp8_simulcast_context simulcast_context;
	gboolean audio, video, data;		/* Whether audio, video and/or data must be sent to this listener */
	/* As above, but can't change dynamically (says whether something was negotiated at all in SDP) */
	gboolean audio_offered, video_offered, data_offered;
	gboolean paused;
	gboolean kicked;	/* Whether this subscription belongs to a participant that has been kicked */
	/* The following are only relevant if we're doing VP9 SVC, and are not to be confused with VP8
	 * simulcast, which has similar info (substream/templayer) but in a completely different context */
	int spatial_layer, target_spatial_layer;
	int temporal_layer, target_temporal_layer;
} janus_videoroom_listener;
static void janus_videoroom_listener_free(janus_videoroom_listener *l);

typedef struct janus_videoroom_rtp_relay_packet {
	janus_rtp_header *data;
	gint length;
	gboolean is_video;
	uint32_t ssrc[3];
	uint32_t timestamp;
	uint16_t seq_number;
	/* The following are only relevant if we're doing VP9 SVC*/
	gboolean svc;
	int spatial_layer;
	int temporal_layer;
	uint8_t pbit, dbit, ubit, bbit, ebit;
} janus_videoroom_rtp_relay_packet;



/* Error codes */
#define JANUS_VIDEOROOM_ERROR_UNKNOWN_ERROR		499
#define JANUS_VIDEOROOM_ERROR_NO_MESSAGE		421
#define JANUS_VIDEOROOM_ERROR_INVALID_JSON		422
#define JANUS_VIDEOROOM_ERROR_INVALID_REQUEST	423
#define JANUS_VIDEOROOM_ERROR_JOIN_FIRST		424
#define JANUS_VIDEOROOM_ERROR_ALREADY_JOINED	425
#define JANUS_VIDEOROOM_ERROR_NO_SUCH_ROOM		426
#define JANUS_VIDEOROOM_ERROR_ROOM_EXISTS		427
#define JANUS_VIDEOROOM_ERROR_NO_SUCH_FEED		428
#define JANUS_VIDEOROOM_ERROR_MISSING_ELEMENT	429
#define JANUS_VIDEOROOM_ERROR_INVALID_ELEMENT	430
#define JANUS_VIDEOROOM_ERROR_INVALID_SDP_TYPE	431
#define JANUS_VIDEOROOM_ERROR_PUBLISHERS_FULL	432
#define JANUS_VIDEOROOM_ERROR_UNAUTHORIZED		433
#define JANUS_VIDEOROOM_ERROR_ALREADY_PUBLISHED	434
#define JANUS_VIDEOROOM_ERROR_NOT_PUBLISHED		435
#define JANUS_VIDEOROOM_ERROR_ID_EXISTS			436
#define JANUS_VIDEOROOM_ERROR_INVALID_SDP		437

<<<<<<< HEAD
=======
#define JANUS_VIDEOROOM_ERROR_LIBOPUS_ERROR		488

>>>>>>> c169d5b8

static guint32 janus_videoroom_rtp_forwarder_add_helper(janus_videoroom_participant *p,
		const gchar* host, int port, int pt, uint32_t ssrc, int substream, gboolean is_video, gboolean is_data) {
	if(!p || !host) {
		return 0;
	}
	janus_videoroom_rtp_forwarder *forward = g_malloc0(sizeof(janus_videoroom_rtp_forwarder));
	forward->is_video = is_video;
	forward->payload_type = pt;
	forward->ssrc = ssrc;
	forward->substream = substream;
	forward->is_data = is_data;
	forward->serv_addr.sin_family = AF_INET;
	inet_pton(AF_INET, host, &(forward->serv_addr.sin_addr));
	forward->serv_addr.sin_port = htons(port);
	janus_mutex_lock(&p->rtp_forwarders_mutex);
	guint32 stream_id = janus_random_uint32();
	while(g_hash_table_lookup(p->rtp_forwarders, GUINT_TO_POINTER(stream_id)) != NULL) {
		stream_id = janus_random_uint32();
	}
	g_hash_table_insert(p->rtp_forwarders, GUINT_TO_POINTER(stream_id), forward);
	janus_mutex_unlock(&p->rtp_forwarders_mutex);
	JANUS_LOG(LOG_VERB, "Added %s/%d rtp_forward to participant %"SCNu64" host: %s:%d stream_id: %"SCNu32"\n",
		is_data ? "data" : (is_video ? "video" : "audio"), substream, p->user_id, host, port, stream_id);
	return stream_id;
}


/* Convenience function for freeing a session */
static void session_free(gpointer data) {
	if(data) {
		janus_videoroom_session* session = (janus_videoroom_session*)data;
		switch(session->participant_type) {
		case janus_videoroom_p_type_publisher: 
			janus_videoroom_participant_free(session->participant);
			break;   
		case janus_videoroom_p_type_subscriber:
			janus_videoroom_listener_free(session->participant);
			break;
		default:
			break;
		}
		session->handle = NULL;
		g_free(session);
		session = NULL;
	}
}

static void janus_videoroom_rtp_forwarder_free_helper(gpointer data) {
	if(data) {
		janus_videoroom_rtp_forwarder* forward = (janus_videoroom_rtp_forwarder*)data;
		if(forward) {
			g_free(forward);
			forward = NULL;
		}
	}
}

/* Convenience wrapper function for session_free that corresponds to GHRFunc() format for hash table cleanup */
static gboolean session_hash_table_remove(gpointer key, gpointer value, gpointer not_used) {
	if(value) {
		session_free(value);
	}
	return TRUE;
}

/* VideoRoom watchdog/garbage collector (sort of) */
static void *janus_videoroom_watchdog(void *data) {
	JANUS_LOG(LOG_INFO, "VideoRoom watchdog started\n");
	gint64 now = 0, room_now = 0;
	while(g_atomic_int_get(&initialized) && !g_atomic_int_get(&stopping)) {
		janus_mutex_lock(&sessions_mutex);
		/* Iterate on all the participants/listeners and check if we need to remove any of them */
		now = janus_get_monotonic_time();
		if(old_sessions != NULL) {
			GList *sl = old_sessions;
			JANUS_LOG(LOG_HUGE, "Checking %d old VideoRoom sessions...\n", g_list_length(old_sessions));
			while(sl) {
				janus_videoroom_session *session = (janus_videoroom_session *)sl->data;
				/* If we are stopping, their is no point to continue to iterate */
				if(!initialized || stopping) {
					break;
				}
				if(!session) {
					sl = sl->next;
					continue;
				}
				if(now-session->destroyed >= 5*G_USEC_PER_SEC) {
					/* We're lazy and actually get rid of the stuff only after a few seconds */
					JANUS_LOG(LOG_VERB, "Freeing old VideoRoom session\n");
					GList *rm = sl->next;
					old_sessions = g_list_delete_link(old_sessions, sl);
					sl = rm;
					session_free(session);
					continue;
				}
				sl = sl->next;
			}
		}
		janus_mutex_unlock(&sessions_mutex);
		janus_mutex_lock(&rooms_mutex);
		if(old_rooms != NULL) {
			GList *rl = old_rooms;
			room_now = janus_get_monotonic_time();
			while(rl) {
				janus_videoroom* room = (janus_videoroom*)rl->data;
				if(!initialized || stopping){
					break;
				}
				if(!room) {
					rl = rl->next;
					continue;
				}
				if(room_now - room->destroyed >= 5*G_USEC_PER_SEC) {
					GList *rm = rl->next;
					old_rooms = g_list_delete_link(old_rooms, rl);
					rl = rm;
					g_hash_table_remove(rooms, &room->room_id);
					continue;
				}
				rl = rl->next;
			}
		}
		janus_mutex_unlock(&rooms_mutex);
		g_usleep(500000);
	}
	JANUS_LOG(LOG_INFO, "VideoRoom watchdog stopped\n");
	return NULL;
}


/* Plugin implementation */
int janus_videoroom_init(janus_callbacks *callback, const char *config_path) {
	if(g_atomic_int_get(&stopping)) {
		/* Still stopping from before */
		return -1;
	}
	if(callback == NULL || config_path == NULL) {
		/* Invalid arguments */
		return -1;
	}

	/* Read configuration */
	char filename[255];
	g_snprintf(filename, 255, "%s/%s.cfg", config_path, JANUS_VIDEOROOM_PACKAGE);
	JANUS_LOG(LOG_VERB, "Configuration file: %s\n", filename);
	config = janus_config_parse(filename);
	config_folder = config_path;
	if(config != NULL)
		janus_config_print(config);

	rooms = g_hash_table_new_full(g_int64_hash, g_int64_equal,
		(GDestroyNotify)g_free, (GDestroyNotify) janus_videoroom_free);
	sessions = g_hash_table_new(NULL, NULL);

	messages = g_async_queue_new_full((GDestroyNotify) janus_videoroom_message_free);

	/* This is the callback we'll need to invoke to contact the gateway */
	gateway = callback;

	/* Parse configuration to populate the rooms list */
	if(config != NULL) {
		/* Any admin key to limit who can "create"? */
		janus_config_item *key = janus_config_get_item_drilldown(config, "general", "admin_key");
		if(key != NULL && key->value != NULL)
			admin_key = g_strdup(key->value);
		janus_config_item *events = janus_config_get_item_drilldown(config, "general", "events");
		if(events != NULL && events->value != NULL)
			notify_events = janus_is_true(events->value);
		if(!notify_events && callback->events_is_enabled()) {
			JANUS_LOG(LOG_WARN, "Notification of events to handlers disabled for %s\n", JANUS_VIDEOROOM_NAME);
		}
		/* Iterate on all rooms */
		GList *cl = janus_config_get_categories(config);
		while(cl != NULL) {
			janus_config_category *cat = (janus_config_category *)cl->data;
			if(cat->name == NULL || !strcasecmp(cat->name, "general")) {
				cl = cl->next;
				continue;
			}
			JANUS_LOG(LOG_VERB, "Adding video room '%s'\n", cat->name);
			janus_config_item *desc = janus_config_get_item(cat, "description");
			janus_config_item *priv = janus_config_get_item(cat, "is_private");
			janus_config_item *secret = janus_config_get_item(cat, "secret");
			janus_config_item *pin = janus_config_get_item(cat, "pin");
			janus_config_item *req_pvtid = janus_config_get_item(cat, "require_pvtid");
			janus_config_item *bitrate = janus_config_get_item(cat, "bitrate");
			janus_config_item *maxp = janus_config_get_item(cat, "publishers");
			janus_config_item *firfreq = janus_config_get_item(cat, "fir_freq");
			janus_config_item *audiocodec = janus_config_get_item(cat, "audiocodec");
			janus_config_item *videocodec = janus_config_get_item(cat, "videocodec");
			janus_config_item *svc = janus_config_get_item(cat, "video_svc");
			janus_config_item *audiolevel_ext = janus_config_get_item(cat, "audiolevel_ext");
			janus_config_item *audiolevel_event = janus_config_get_item(cat, "audiolevel_event");
			janus_config_item *audio_active_packets = janus_config_get_item(cat, "audio_active_packets");
			janus_config_item *audio_level_average = janus_config_get_item(cat, "audio_level_average");
			janus_config_item *videoorient_ext = janus_config_get_item(cat, "videoorient_ext");
			janus_config_item *playoutdelay_ext = janus_config_get_item(cat, "playoutdelay_ext");
			janus_config_item *notify_joining = janus_config_get_item(cat, "notify_joining");
			janus_config_item *record = janus_config_get_item(cat, "record");
			janus_config_item *rec_dir = janus_config_get_item(cat, "rec_dir");
		
			/* Create the video room */
			janus_videoroom *videoroom = g_malloc0(sizeof(janus_videoroom));
			videoroom->room_id = g_ascii_strtoull(cat->name, NULL, 0);
			char *description = NULL;
			if(desc != NULL && desc->value != NULL && strlen(desc->value) > 0)
				description = g_strdup(desc->value);
			else
				description = g_strdup(cat->name);
			videoroom->room_name = description;
			if(secret != NULL && secret->value != NULL) {
				videoroom->room_secret = g_strdup(secret->value);
			}
			if(pin != NULL && pin->value != NULL) {
				videoroom->room_pin = g_strdup(pin->value);
			}
			videoroom->is_private = priv && priv->value && janus_is_true(priv->value);
			videoroom->require_pvtid = req_pvtid && req_pvtid->value && janus_is_true(req_pvtid->value);
			videoroom->max_publishers = 3;	/* FIXME How should we choose a default? */
			if(maxp != NULL && maxp->value != NULL)
				videoroom->max_publishers = atol(maxp->value);
			if(videoroom->max_publishers < 0)
				videoroom->max_publishers = 3;	/* FIXME How should we choose a default? */
			videoroom->bitrate = 0;
			if(bitrate != NULL && bitrate->value != NULL)
				videoroom->bitrate = atol(bitrate->value);
			if(videoroom->bitrate > 0 && videoroom->bitrate < 64000)
				videoroom->bitrate = 64000;	/* Don't go below 64k */
			videoroom->fir_freq = 0;
			if(firfreq != NULL && firfreq->value != NULL)
				videoroom->fir_freq = atol(firfreq->value);
			videoroom->acodec = JANUS_VIDEOROOM_OPUS;
			if(audiocodec && audiocodec->value) {
				if(!strcasecmp(audiocodec->value, "opus"))
					videoroom->acodec = JANUS_VIDEOROOM_OPUS;
				else if(!strcasecmp(audiocodec->value, "isac32"))
					videoroom->acodec = JANUS_VIDEOROOM_ISAC_32K;
				else if(!strcasecmp(audiocodec->value, "isac16"))
					videoroom->acodec = JANUS_VIDEOROOM_ISAC_16K;
				else if(!strcasecmp(audiocodec->value, "pcmu"))
					videoroom->acodec = JANUS_VIDEOROOM_PCMU;
				else if(!strcasecmp(audiocodec->value, "pcma"))
					videoroom->acodec = JANUS_VIDEOROOM_PCMA;
				else if(!strcasecmp(audiocodec->value, "g722"))
					videoroom->acodec = JANUS_VIDEOROOM_G722;
				else {
					JANUS_LOG(LOG_WARN, "Unsupported audio codec '%s', falling back to OPUS\n", audiocodec->value);
					videoroom->acodec = JANUS_VIDEOROOM_OPUS;
				}
			}
			videoroom->vcodec = JANUS_VIDEOROOM_VP8;
			if(videocodec && videocodec->value) {
				if(!strcasecmp(videocodec->value, "vp8"))
					videoroom->vcodec = JANUS_VIDEOROOM_VP8;
				else if(!strcasecmp(videocodec->value, "vp9"))
					videoroom->vcodec = JANUS_VIDEOROOM_VP9;
				else if(!strcasecmp(videocodec->value, "h264"))
					videoroom->vcodec = JANUS_VIDEOROOM_H264;
				else {
					JANUS_LOG(LOG_WARN, "Unsupported video codec '%s', falling back to VP8\n", videocodec->value);
					videoroom->vcodec = JANUS_VIDEOROOM_VP8;
				}
			}
			if(svc && svc->value && janus_is_true(svc->value)) {
				if(videoroom->vcodec == JANUS_VIDEOROOM_VP9) {
					videoroom->do_svc = TRUE;
				} else {
					JANUS_LOG(LOG_WARN, "SVC is only supported, in an experimental way, for VP9, not %s: disabling it...\n",
						janus_videoroom_videocodec_name(videoroom->vcodec));
				}
			}
			videoroom->audiolevel_ext = TRUE;
			if(audiolevel_ext != NULL && audiolevel_ext->value != NULL)
				videoroom->audiolevel_ext = janus_is_true(audiolevel_ext->value);
			videoroom->audiolevel_event = FALSE;
			if(audiolevel_event != NULL && audiolevel_event->value != NULL)
				videoroom->audiolevel_event = janus_is_true(audiolevel_event->value);
			if(videoroom->audiolevel_event) {
				videoroom->audio_active_packets = 100;
				if(audio_active_packets != NULL && audio_active_packets->value != NULL){
					if(atoi(audio_active_packets->value) > 0) {
						videoroom->audio_active_packets = atoi(audio_active_packets->value);
					} else {
						JANUS_LOG(LOG_WARN, "Invalid audio_active_packets value, using default: %d\n", videoroom->audio_active_packets);
					}
				}
				videoroom->audio_level_average = 25;
				if(audio_level_average != NULL && audio_level_average->value != NULL) {
					if(atoi(audio_level_average->value) > 0) {
						videoroom->audio_level_average = atoi(audio_level_average->value);
					} else {
						JANUS_LOG(LOG_WARN, "Invalid audio_level_average value provided, using default: %d\n", videoroom->audio_level_average);
					}
				}
			}
			videoroom->videoorient_ext = TRUE;
			if(videoorient_ext != NULL && videoorient_ext->value != NULL)
				videoroom->videoorient_ext = janus_is_true(videoorient_ext->value);
			videoroom->playoutdelay_ext = TRUE;
			if(playoutdelay_ext != NULL && playoutdelay_ext->value != NULL)
				videoroom->playoutdelay_ext = janus_is_true(playoutdelay_ext->value);
			if(record && record->value) {
				videoroom->record = janus_is_true(record->value);
			}
			if(rec_dir && rec_dir->value) {
				videoroom->rec_dir = g_strdup(rec_dir->value);
			}
			/* By default, the videoroom plugin does not notify about participants simply joining the room.
			   It only notifies when the participant actually starts publishing media. */
			videoroom->notify_joining = FALSE;
			if(notify_joining != NULL && notify_joining->value != NULL)
				videoroom->notify_joining = janus_is_true(notify_joining->value);
			videoroom->destroyed = 0;
			videoroom->is_recep_present = FALSE;
			videoroom->first_joined = FALSE;
			videoroom->last_left = FALSE;
			janus_mutex_init(&videoroom->participants_mutex);
			videoroom->participants = g_hash_table_new_full(g_int64_hash, g_int64_equal, (GDestroyNotify)g_free, NULL);
			videoroom->private_ids = g_hash_table_new(NULL, NULL);
			videoroom->check_tokens = FALSE;	/* Static rooms can't have an "allowed" list yet, no hooks to the configuration file */
			videoroom->allowed = g_hash_table_new_full(g_str_hash, g_str_equal, (GDestroyNotify)g_free, NULL);
			janus_mutex_lock(&rooms_mutex);
			g_hash_table_insert(rooms, janus_uint64_dup(videoroom->room_id), videoroom);
			janus_mutex_unlock(&rooms_mutex);
			JANUS_LOG(LOG_VERB, "Created videoroom: %"SCNu64" (%s, %s, %s/%s codecs, secret: %s, pin: %s, pvtid: %s)\n",
				videoroom->room_id, videoroom->room_name,
				videoroom->is_private ? "private" : "public",
				janus_videoroom_audiocodec_name(videoroom->acodec),
				janus_videoroom_videocodec_name(videoroom->vcodec),
				videoroom->room_secret ? videoroom->room_secret : "no secret",
				videoroom->room_pin ? videoroom->room_pin : "no pin",
				videoroom->require_pvtid ? "required" : "optional");

			if(videoroom->record) {
				JANUS_LOG(LOG_VERB, "  -- Room is going to be recorded in %s\n", videoroom->rec_dir ? videoroom->rec_dir : "the current folder");
			}
			cl = cl->next;
		}
		/* Done: we keep the configuration file open in case we get a "create" or "destroy" with permanent=true */
	}

	/* Show available rooms */
	janus_mutex_lock(&rooms_mutex);
	GHashTableIter iter;
	gpointer value;
	g_hash_table_iter_init(&iter, rooms);
	while (g_hash_table_iter_next(&iter, NULL, &value)) {
		janus_videoroom *vr = value;
		JANUS_LOG(LOG_VERB, "  ::: [%"SCNu64"][%s] %"SCNu32", max %d publishers, FIR frequency of %d seconds, %s audio codec, %s video codec\n",
			vr->room_id, vr->room_name, vr->bitrate, vr->max_publishers, vr->fir_freq,
			janus_videoroom_audiocodec_name(vr->acodec), janus_videoroom_videocodec_name(vr->vcodec));
	}
	janus_mutex_unlock(&rooms_mutex);

	g_atomic_int_set(&initialized, 1);

	GError *error = NULL;
	/* Start the sessions watchdog */
	watchdog = g_thread_try_new("videoroom watchdog", &janus_videoroom_watchdog, NULL, &error);
	if(error != NULL) {
		g_atomic_int_set(&initialized, 0);
		JANUS_LOG(LOG_ERR, "Got error %d (%s) trying to launch the VideoRoom watchdog thread...\n", error->code, error->message ? error->message : "??");
		janus_config_destroy(config);
		return -1;
	}
	/* Launch the thread that will handle incoming messages */
	handler_thread = g_thread_try_new("videoroom handler", janus_videoroom_handler, NULL, &error);
	if(error != NULL) {
		g_atomic_int_set(&initialized, 0);
		JANUS_LOG(LOG_ERR, "Got error %d (%s) trying to launch the VideoRoom handler thread...\n", error->code, error->message ? error->message : "??");
		janus_config_destroy(config);
		return -1;
	}
	JANUS_LOG(LOG_INFO, "%s initialized!\n", JANUS_VIDEOROOM_NAME);
	return 0;
}

void janus_videoroom_destroy(void) {
	if(!g_atomic_int_get(&initialized))
		return;
	g_atomic_int_set(&stopping, 1);

	g_async_queue_push(messages, &exit_message);
	if(handler_thread != NULL) {
		g_thread_join(handler_thread);
		handler_thread = NULL;
	}
	if(watchdog != NULL) {
		g_thread_join(watchdog);
		watchdog = NULL;
	}

	/* FIXME We should destroy the sessions cleanly */
	janus_mutex_lock(&sessions_mutex);
	g_hash_table_foreach_remove(sessions, (GHRFunc)session_hash_table_remove, NULL);
	g_hash_table_destroy(sessions);
	sessions = NULL;
	janus_mutex_unlock(&sessions_mutex);

	janus_mutex_lock(&rooms_mutex);
	g_hash_table_destroy(rooms);
	rooms = NULL;
	janus_mutex_unlock(&rooms_mutex);
	janus_mutex_destroy(&rooms_mutex);

	g_async_queue_unref(messages);
	messages = NULL;

	janus_config_destroy(config);
	g_free(admin_key);

	g_atomic_int_set(&initialized, 0);
	g_atomic_int_set(&stopping, 0);
	JANUS_LOG(LOG_INFO, "%s destroyed!\n", JANUS_VIDEOROOM_NAME);
}

int janus_videoroom_get_api_compatibility(void) {
	/* Important! This is what your plugin MUST always return: don't lie here or bad things will happen */
	return JANUS_PLUGIN_API_VERSION;
}

int janus_videoroom_get_version(void) {
	return JANUS_VIDEOROOM_VERSION;
}

const char *janus_videoroom_get_version_string(void) {
	return JANUS_VIDEOROOM_VERSION_STRING;
}

const char *janus_videoroom_get_description(void) {
	return JANUS_VIDEOROOM_DESCRIPTION;
}

const char *janus_videoroom_get_name(void) {
	return JANUS_VIDEOROOM_NAME;
}

const char *janus_videoroom_get_author(void) {
	return JANUS_VIDEOROOM_AUTHOR;
}

const char *janus_videoroom_get_package(void) {
	return JANUS_VIDEOROOM_PACKAGE;
}

void janus_videoroom_create_session(janus_plugin_session *handle, int *error) {
	if(g_atomic_int_get(&stopping) || !g_atomic_int_get(&initialized)) {
		*error = -1;
		return;
	}	
	janus_videoroom_session *session = (janus_videoroom_session *)g_malloc0(sizeof(janus_videoroom_session));
	session->handle = handle;
	session->participant_type = janus_videoroom_p_type_none;
	session->participant = NULL;
	session->destroyed = 0;
	g_atomic_int_set(&session->hangingup, 0);
	handle->plugin_handle = session;
	janus_mutex_lock(&sessions_mutex);
	g_hash_table_insert(sessions, handle, session);
	janus_mutex_unlock(&sessions_mutex);

	return;
}

static void janus_videoroom_notify_participants(janus_videoroom_participant *participant, json_t *msg) {
	/* participant->room->participants_mutex has to be locked. */
	GHashTableIter iter;
	gpointer value;
	g_hash_table_iter_init(&iter, participant->room->participants);
	while (!participant->room->destroyed && g_hash_table_iter_next(&iter, NULL, &value)) {
		janus_videoroom_participant *p = value;
		if(p && p->session && p != participant) {
			JANUS_LOG(LOG_VERB, "Notifying participant %"SCNu64" (%s)\n", p->user_id, p->display ? p->display : "??");
			int ret = gateway->push_event(p->session->handle, &janus_videoroom_plugin, NULL, msg, NULL);
			JANUS_LOG(LOG_VERB, "  >> %d (%s)\n", ret, janus_get_api_error(ret));
		}
	}
}

static void janus_videoroom_participant_joining(janus_videoroom_participant *p) {
	/* we need to check if the room still exists, may have been destroyed already */
	if(p->room && !p->room->destroyed && p->room->notify_joining) {
		json_t *event = json_object();
		json_t *user = json_object();
		json_object_set_new(user, "id", json_integer(p->user_id));
		if (p->display) {
			json_object_set_new(user, "display", json_string(p->display));
		}
		json_object_set_new(event, "videoroom", json_string("event"));
		json_object_set_new(event, "room", json_integer(p->room->room_id));
		json_object_set_new(event, "joining", user);
		janus_mutex_lock(&p->room->participants_mutex);
		janus_videoroom_notify_participants(p, event);
		janus_mutex_unlock(&p->room->participants_mutex);
		/* user gets deref-ed by the owner event */
		json_decref(event);
	}
}

static void janus_videoroom_leave_or_unpublish(janus_videoroom_participant *participant, gboolean is_leaving, gboolean kicked) {
	/* we need to check if the room still exists, may have been destroyed already */
	if(participant->room && !participant->room->destroyed) {
		json_t *event = json_object();
		json_object_set_new(event, "videoroom", json_string("event"));
		json_object_set_new(event, "room", json_integer(participant->room->room_id));
		json_object_set_new(event, is_leaving ? (kicked ? "kicked" : "leaving") : "unpublished",
			json_integer(participant->user_id));
		janus_mutex_lock(&participant->room->participants_mutex);
		janus_videoroom_notify_participants(participant, event);
		if(is_leaving) {
			g_hash_table_remove(participant->room->participants, &participant->user_id);
			g_hash_table_remove(participant->room->private_ids, GUINT_TO_POINTER(participant->pvt_id));
		}
		janus_mutex_unlock(&participant->room->participants_mutex);
		json_decref(event);
	}
}

void janus_videoroom_destroy_session(janus_plugin_session *handle, int *error) {
	if(g_atomic_int_get(&stopping) || !g_atomic_int_get(&initialized)) {
		*error = -1;
		return;
	}	
	janus_videoroom_session *session = (janus_videoroom_session *)handle->plugin_handle; 
	if(!session) {
		JANUS_LOG(LOG_ERR, "No VideoRoom session associated with this handle...\n");
		*error = -2;
		return;
	}
	if(session->destroyed) {
		JANUS_LOG(LOG_WARN, "VideoRoom session already marked as destroyed...\n");
		return;
	}
	JANUS_LOG(LOG_VERB, "Removing VideoRoom session...\n");

	/* Cleaning up and removing the session is done in a lazy way */
	janus_mutex_lock(&sessions_mutex);
	if(!session->destroyed) {
		/* Any related WebRTC PeerConnection is not available anymore either */
		janus_videoroom_hangup_media(handle);
		session->destroyed = janus_get_monotonic_time();
		old_sessions = g_list_append(old_sessions, session);

		if(session->participant_type == janus_videoroom_p_type_publisher) {
			/* Get rid of publisher */
			janus_videoroom_participant *participant = (janus_videoroom_participant *)session->participant;
			participant->audio = FALSE;
			participant->video = FALSE;
			participant->data = FALSE;
			participant->audio_active = FALSE;
			participant->video_active = FALSE;
			participant->data_active = FALSE;
			participant->recording_active = FALSE;

			if(!strcasecmp(participant->display, JANUS_RECEP_NAME)) {
				participant->room->is_recep_present = FALSE;
			}

			if(participant->recording_base)
				g_free(participant->recording_base);
			participant->recording_base = NULL;
			session->participant_type = janus_videoroom_p_type_none;
			janus_videoroom_leave_or_unpublish(participant, TRUE, FALSE);
		} else if(session->participant_type == janus_videoroom_p_type_subscriber) {
			/* Detaching this listener from its publisher is already done by hangup_media */
		}
		/* Send event to event handler */
		if(notify_events && gateway->events_is_enabled() && session->participant) {
			janus_videoroom *videoroom = ((janus_videoroom_participant *)session->participant)->room;
			if(videoroom->is_recep_present == g_hash_table_size(videoroom->participants) && (!videoroom->last_left)) {
				json_t *info = json_object();
				json_object_set_new(info, "event", json_string("last-left"));
				json_object_set_new(info, "room", json_integer(videoroom->room_id));
				gateway->notify_event(&janus_videoroom_plugin, session->handle, info);
				videoroom->last_left = TRUE;
			}
		}			
		g_hash_table_remove(sessions, handle);
	}
	janus_mutex_unlock(&sessions_mutex);

	return;
}

json_t *janus_videoroom_query_session(janus_plugin_session *handle) {
	if(g_atomic_int_get(&stopping) || !g_atomic_int_get(&initialized)) {
		return NULL;
	}	
	janus_videoroom_session *session = (janus_videoroom_session *)handle->plugin_handle;
	if(!session) {
		JANUS_LOG(LOG_ERR, "No session associated with this handle...\n");
		return NULL;
	}
	/* Show the participant/room info, if any */
	json_t *info = json_object();
	if(session->participant) {
		if(session->participant_type == janus_videoroom_p_type_none) {
			json_object_set_new(info, "type", json_string("none"));
		} else if(session->participant_type == janus_videoroom_p_type_publisher) {
			json_object_set_new(info, "type", json_string("publisher"));
			janus_videoroom_participant *participant = (janus_videoroom_participant *)session->participant;
			if(participant) {
				janus_videoroom *room = participant->room; 
				json_object_set_new(info, "room", room ? json_integer(room->room_id) : NULL);
				json_object_set_new(info, "id", json_integer(participant->user_id));
				json_object_set_new(info, "private_id", json_integer(participant->pvt_id));
				if(participant->display)
					json_object_set_new(info, "display", json_string(participant->display));
				if(participant->listeners)
					json_object_set_new(info, "viewers", json_integer(g_slist_length(participant->listeners)));
				json_t *media = json_object();
				json_object_set_new(media, "audio", participant->audio ? json_true() : json_false());
				if(participant->audio)
					json_object_set_new(media, "audio_codec", json_string(janus_videoroom_audiocodec_name(participant->room->acodec)));
				json_object_set_new(media, "video", participant->video ? json_true() : json_false());
				if(participant->video)
					json_object_set_new(media, "video_codec", json_string(janus_videoroom_videocodec_name(participant->room->vcodec)));
				json_object_set_new(media, "data", participant->data ? json_true() : json_false());
				json_object_set_new(info, "media", media);
				json_object_set_new(info, "bitrate", json_integer(participant->bitrate));
				if(participant->ssrc[0] != 0)
					json_object_set_new(info, "simulcast", json_true());
				if(participant->arc || participant->vrc || participant->drc) {
					json_t *recording = json_object();
					if(participant->arc && participant->arc->filename)
						json_object_set_new(recording, "audio", json_string(participant->arc->filename));
					if(participant->vrc && participant->vrc->filename)
						json_object_set_new(recording, "video", json_string(participant->vrc->filename));
					if(participant->drc && participant->drc->filename)
						json_object_set_new(recording, "data", json_string(participant->drc->filename));
					json_object_set_new(info, "recording", recording);
				}
				if(participant->audio_level_extmap_id > 0) {
					json_object_set_new(info, "audio-level-dBov", json_integer(participant->audio_dBov_level));
					json_object_set_new(info, "talking", participant->talking ? json_true() : json_false());
				}
			}
		} else if(session->participant_type == janus_videoroom_p_type_subscriber) {
			json_object_set_new(info, "type", json_string("listener"));
			janus_videoroom_listener *participant = (janus_videoroom_listener *)session->participant;
			if(participant) {
				janus_videoroom_participant *feed = (janus_videoroom_participant *)participant->feed;
				if(feed) {
					janus_videoroom *room = feed->room; 
					json_object_set_new(info, "room", room ? json_integer(room->room_id) : NULL);
					json_object_set_new(info, "private_id", json_integer(participant->pvt_id));
					json_object_set_new(info, "feed_id", json_integer(feed->user_id));
					if(feed->display)
						json_object_set_new(info, "feed_display", json_string(feed->display));
				}
				json_t *media = json_object();
				json_object_set_new(media, "audio", json_integer(participant->audio_offered));
				json_object_set_new(media, "video", json_integer(participant->video_offered));
				json_object_set_new(media, "data", json_integer(participant->data_offered));
				if(feed && feed->ssrc[0] != 0) {
					json_object_set_new(info, "simulcast", json_true());
					json_object_set_new(info, "substream", json_integer(participant->substream));
					json_object_set_new(info, "substream-target", json_integer(participant->substream_target));
					json_object_set_new(info, "temporal-layer", json_integer(participant->templayer));
					json_object_set_new(info, "temporal-layer-target", json_integer(participant->templayer_target));
				}
				json_object_set_new(info, "media", media);
				if(participant->room && participant->room->do_svc) {
					json_t *svc = json_object();
					json_object_set_new(svc, "spatial-layer", json_integer(participant->spatial_layer));
					json_object_set_new(svc, "target-spatial-layer", json_integer(participant->target_spatial_layer));
					json_object_set_new(svc, "temporal-layer", json_integer(participant->temporal_layer));
					json_object_set_new(svc, "target-temporal-layer", json_integer(participant->target_temporal_layer));
					json_object_set_new(info, "svc", svc);
				}
			}
		}
	}
	json_object_set_new(info, "destroyed", json_integer(session->destroyed));
	return info;
}

static int janus_videoroom_access_room(json_t *root, gboolean check_secret, gboolean check_pin, janus_videoroom **videoroom, char *error_cause, int error_cause_size) {
	/* rooms_mutex has to be locked */
	int error_code = 0;
	json_t *room = json_object_get(root, "room");
	guint64 room_id = json_integer_value(room);
	*videoroom = g_hash_table_lookup(rooms, &room_id);
	if(*videoroom == NULL) {
		JANUS_LOG(LOG_ERR, "No such room (%"SCNu64")\n", room_id);
		error_code = JANUS_VIDEOROOM_ERROR_NO_SUCH_ROOM;
		if(error_cause)
			g_snprintf(error_cause, error_cause_size, "No such room (%"SCNu64")", room_id);
		return error_code;
	}
	if((*videoroom)->destroyed) {
		JANUS_LOG(LOG_ERR, "No such room (%"SCNu64")\n", room_id);
		error_code = JANUS_VIDEOROOM_ERROR_NO_SUCH_ROOM;
		if(error_cause)
			g_snprintf(error_cause, error_cause_size, "No such room (%"SCNu64")", room_id);
		return error_code;
	}
	if(check_secret) {
		char error_cause2[100];
		JANUS_CHECK_SECRET((*videoroom)->room_secret, root, "secret", error_code, error_cause2,
			JANUS_VIDEOROOM_ERROR_MISSING_ELEMENT, JANUS_VIDEOROOM_ERROR_INVALID_ELEMENT, JANUS_VIDEOROOM_ERROR_UNAUTHORIZED);
		if(error_code != 0) {
			g_strlcpy(error_cause, error_cause2, error_cause_size);
			return error_code;
		}
	}
	if(check_pin) {
		char error_cause2[100];
		JANUS_CHECK_SECRET((*videoroom)->room_pin, root, "pin", error_code, error_cause2,
			JANUS_VIDEOROOM_ERROR_MISSING_ELEMENT, JANUS_VIDEOROOM_ERROR_INVALID_ELEMENT, JANUS_VIDEOROOM_ERROR_UNAUTHORIZED);
		if(error_code != 0) {
			g_strlcpy(error_cause, error_cause2, error_cause_size);
			return error_code;
		}
	}
	return 0;
}

struct janus_plugin_result *janus_videoroom_handle_message(janus_plugin_session *handle, char *transaction, json_t *message, json_t *jsep) {
	if(g_atomic_int_get(&stopping) || !g_atomic_int_get(&initialized))
		return janus_plugin_result_new(JANUS_PLUGIN_ERROR, g_atomic_int_get(&stopping) ? "Shutting down" : "Plugin not initialized", NULL);
	
	/* Pre-parse the message */
	int error_code = 0;
	char error_cause[512];
	json_t *root = message;
	json_t *response = NULL;

	if(message == NULL) {
		JANUS_LOG(LOG_ERR, "No message??\n");
		error_code = JANUS_VIDEOROOM_ERROR_NO_MESSAGE;
		g_snprintf(error_cause, 512, "%s", "No message??");
		goto plugin_response;
	}

	janus_videoroom_session *session = (janus_videoroom_session *)handle->plugin_handle;	
	if(!session) {
		JANUS_LOG(LOG_ERR, "No session associated with this handle...\n");
		error_code = JANUS_VIDEOROOM_ERROR_UNKNOWN_ERROR;
		g_snprintf(error_cause, 512, "%s", "session associated with this handle...");
		goto plugin_response;
	}
	if(session->destroyed) {
		JANUS_LOG(LOG_ERR, "Session has already been marked as destroyed...\n");
		error_code = JANUS_VIDEOROOM_ERROR_UNKNOWN_ERROR;
		g_snprintf(error_cause, 512, "%s", "Session has already been marked as destroyed...");
		goto plugin_response;
	}
	if(!json_is_object(root)) {
		JANUS_LOG(LOG_ERR, "JSON error: not an object\n");
		error_code = JANUS_VIDEOROOM_ERROR_INVALID_JSON;
		g_snprintf(error_cause, 512, "JSON error: not an object");
		goto plugin_response;
	}
	/* Get the request first */
	JANUS_VALIDATE_JSON_OBJECT(root, request_parameters,
		error_code, error_cause, TRUE,
		JANUS_VIDEOROOM_ERROR_MISSING_ELEMENT, JANUS_VIDEOROOM_ERROR_INVALID_ELEMENT);
	if(error_code != 0)
		goto plugin_response;
	json_t *request = json_object_get(root, "request");
	/* Some requests ('create', 'destroy', 'exists', 'list') can be handled synchronously */
	const char *request_text = json_string_value(request);
	if(!strcasecmp(request_text, "create")) {
		/* Create a new videoroom */
		JANUS_LOG(LOG_VERB, "Creating a new videoroom\n");
		JANUS_VALIDATE_JSON_OBJECT(root, create_parameters,
			error_code, error_cause, TRUE,
			JANUS_VIDEOROOM_ERROR_MISSING_ELEMENT, JANUS_VIDEOROOM_ERROR_INVALID_ELEMENT);
		if(error_code != 0)
			goto plugin_response;
		if(admin_key != NULL) {
			/* An admin key was specified: make sure it was provided, and that it's valid */
			JANUS_VALIDATE_JSON_OBJECT(root, adminkey_parameters,
				error_code, error_cause, TRUE,
				JANUS_VIDEOROOM_ERROR_MISSING_ELEMENT, JANUS_VIDEOROOM_ERROR_INVALID_ELEMENT);
			if(error_code != 0)
				goto plugin_response;
			JANUS_CHECK_SECRET(admin_key, root, "admin_key", error_code, error_cause,
				JANUS_VIDEOROOM_ERROR_MISSING_ELEMENT, JANUS_VIDEOROOM_ERROR_INVALID_ELEMENT, JANUS_VIDEOROOM_ERROR_UNAUTHORIZED);
			if(error_code != 0)
				goto plugin_response;
		}
		json_t *desc = json_object_get(root, "description");
		json_t *is_private = json_object_get(root, "is_private");
		json_t *req_pvtid = json_object_get(root, "require_pvtid");
		json_t *secret = json_object_get(root, "secret");
		json_t *pin = json_object_get(root, "pin");
		json_t *bitrate = json_object_get(root, "bitrate");
		json_t *fir_freq = json_object_get(root, "fir_freq");
		json_t *publishers = json_object_get(root, "publishers");
		json_t *allowed = json_object_get(root, "allowed");
		json_t *audiocodec = json_object_get(root, "audiocodec");
		if(audiocodec) {
			const char *audiocodec_value = json_string_value(audiocodec);
			if(!strcasecmp(audiocodec_value, "opus") && !strcasecmp(audiocodec_value, "g722") &&
					!strcasecmp(audiocodec_value, "isac32") && !strcasecmp(audiocodec_value, "isac16") &&
					!strcasecmp(audiocodec_value, "pcmu") && !strcasecmp(audiocodec_value, "pcma")) {
				JANUS_LOG(LOG_ERR, "Invalid element (audiocodec can only be opus, isac32, isac16, pcmu, pcma or g722)\n");
				error_code = JANUS_VIDEOROOM_ERROR_INVALID_ELEMENT;
				g_snprintf(error_cause, 512, "Invalid element (audiocodec can only be opus, isac32, isac16, pcmu, pcma or g722)");
				goto plugin_response;
			}
		}
		json_t *videocodec = json_object_get(root, "videocodec");
		if(videocodec) {
			const char *videocodec_value = json_string_value(videocodec);
			if(!strcasecmp(videocodec_value, "vp8") && !strcasecmp(videocodec_value, "vp9") && !strcasecmp(videocodec_value, "h264")) {
				JANUS_LOG(LOG_ERR, "Invalid element (videocodec can only be vp8, vp9 or h264)\n");
				error_code = JANUS_VIDEOROOM_ERROR_INVALID_ELEMENT;
				g_snprintf(error_cause, 512, "Invalid element (videocodec can only be vp8, vp9 or h264)");
				goto plugin_response;
			}
		}
		json_t *svc = json_object_get(root, "video_svc");
		json_t *audiolevel_ext = json_object_get(root, "audiolevel_ext");
		json_t *audiolevel_event = json_object_get(root, "audiolevel_event");
		json_t *audio_active_packets = json_object_get(root, "audio_active_packets");
		json_t *audio_level_average = json_object_get(root, "audio_level_average");
		json_t *videoorient_ext = json_object_get(root, "videoorient_ext");
		json_t *playoutdelay_ext = json_object_get(root, "playoutdelay_ext");
		json_t *notify_joining = json_object_get(root, "notify_joining");
		json_t *record = json_object_get(root, "record");
		json_t *rec_dir = json_object_get(root, "rec_dir");
		json_t *permanent = json_object_get(root, "permanent");

		if(allowed) {
			/* Make sure the "allowed" array only contains strings */
			gboolean ok = TRUE;
			if(json_array_size(allowed) > 0) {
				size_t i = 0;
				for(i=0; i<json_array_size(allowed); i++) {
					json_t *a = json_array_get(allowed, i);
					if(!a || !json_is_string(a)) {
						ok = FALSE;
						break;
					}
				}
			}
			if(!ok) {
				JANUS_LOG(LOG_ERR, "Invalid element in the allowed array (not a string)\n");
				error_code = JANUS_VIDEOROOM_ERROR_INVALID_ELEMENT;
				g_snprintf(error_cause, 512, "Invalid element in the allowed array (not a string)");
				goto plugin_response;
			}
		}
		gboolean save = permanent ? json_is_true(permanent) : FALSE;
		if(save && config == NULL) {
			JANUS_LOG(LOG_ERR, "No configuration file, can't create permanent room\n");
			error_code = JANUS_VIDEOROOM_ERROR_UNKNOWN_ERROR;
			g_snprintf(error_cause, 512, "No configuration file, can't create permanent room");
			goto plugin_response;
		}
		guint64 room_id = 0;
		json_t *room = json_object_get(root, "room");
		if(room) {
			room_id = json_integer_value(room);
			if(room_id == 0) {
				JANUS_LOG(LOG_WARN, "Desired room ID is 0, which is not allowed... picking random ID instead\n");
			}
		}
		janus_mutex_lock(&rooms_mutex);
		if(room_id > 0) {
			/* Let's make sure the room doesn't exist already */
			if(g_hash_table_lookup(rooms, &room_id) != NULL) {
				/* It does... */
				janus_mutex_unlock(&rooms_mutex);
				JANUS_LOG(LOG_ERR, "Room %"SCNu64" already exists!\n", room_id);
				error_code = JANUS_VIDEOROOM_ERROR_ROOM_EXISTS;
				g_snprintf(error_cause, 512, "Room %"SCNu64" already exists", room_id);
				goto plugin_response;
			}
		}
		/* Create the room */
		janus_videoroom *videoroom = g_malloc0(sizeof(janus_videoroom));
		/* Generate a random ID */
		if(room_id == 0) {
			while(room_id == 0) {
				room_id = janus_random_uint64();
				if(g_hash_table_lookup(rooms, &room_id) != NULL) {
					/* Room ID already taken, try another one */
					room_id = 0;
				}
			}
		}
		videoroom->room_id = room_id;
		char *description = NULL;
		if(desc != NULL && strlen(json_string_value(desc)) > 0) {
			description = g_strdup(json_string_value(desc));
		} else {
			char roomname[255];
			g_snprintf(roomname, 255, "Room %"SCNu64"", videoroom->room_id);
			description = g_strdup(roomname);
		}
		videoroom->room_name = description;
		videoroom->is_private = is_private ? json_is_true(is_private) : FALSE;
		videoroom->require_pvtid = req_pvtid ? json_is_true(req_pvtid) : FALSE;
		if(secret)
			videoroom->room_secret = g_strdup(json_string_value(secret));
		if(pin)
			videoroom->room_pin = g_strdup(json_string_value(pin));
		videoroom->max_publishers = 3;	/* FIXME How should we choose a default? */
		if(publishers)
			videoroom->max_publishers = json_integer_value(publishers);
		if(videoroom->max_publishers < 0)
			videoroom->max_publishers = 3;	/* FIXME How should we choose a default? */
		videoroom->bitrate = 0;
		if(bitrate)
			videoroom->bitrate = json_integer_value(bitrate);
		if(videoroom->bitrate > 0 && videoroom->bitrate < 64000)
			videoroom->bitrate = 64000;	/* Don't go below 64k */
		videoroom->fir_freq = 0;
		if(fir_freq)
			videoroom->fir_freq = json_integer_value(fir_freq);
		videoroom->acodec = JANUS_VIDEOROOM_OPUS;
		if(audiocodec) {
			const char *audiocodec_value = json_string_value(audiocodec);
			if(!strcasecmp(audiocodec_value, "opus"))
				videoroom->acodec = JANUS_VIDEOROOM_OPUS;
			else if(!strcasecmp(audiocodec_value, "isac32"))
				videoroom->acodec = JANUS_VIDEOROOM_ISAC_32K;
			else if(!strcasecmp(audiocodec_value, "isac16"))
				videoroom->acodec = JANUS_VIDEOROOM_ISAC_16K;
			else if(!strcasecmp(audiocodec_value, "pcmu"))
				videoroom->acodec = JANUS_VIDEOROOM_PCMU;
			else if(!strcasecmp(audiocodec_value, "pcma"))
				videoroom->acodec = JANUS_VIDEOROOM_PCMA;
			else if(!strcasecmp(audiocodec_value, "g722"))
				videoroom->acodec = JANUS_VIDEOROOM_G722;
			else {
				JANUS_LOG(LOG_WARN, "Unsupported audio codec '%s', falling back to OPUS\n", audiocodec_value);
				videoroom->acodec = JANUS_VIDEOROOM_OPUS;
			}
		}
		videoroom->vcodec = JANUS_VIDEOROOM_VP8;
		if(videocodec) {
			const char *videocodec_value = json_string_value(videocodec);
			if(!strcasecmp(videocodec_value, "vp8"))
				videoroom->vcodec = JANUS_VIDEOROOM_VP8;
			else if(!strcasecmp(videocodec_value, "vp9"))
				videoroom->vcodec = JANUS_VIDEOROOM_VP9;
			else if(!strcasecmp(videocodec_value, "h264"))
				videoroom->vcodec = JANUS_VIDEOROOM_H264;
			else {
				JANUS_LOG(LOG_WARN, "Unsupported video codec '%s', falling back to VP8\n", videocodec_value);
				videoroom->vcodec = JANUS_VIDEOROOM_VP8;
			}
		}
		if(svc && json_is_true(svc)) {
			if(videoroom->vcodec == JANUS_VIDEOROOM_VP9) {
				videoroom->do_svc = TRUE;
			} else {
				JANUS_LOG(LOG_WARN, "SVC is only supported, in an experimental way, for VP9, not %s: disabling it...\n",
					janus_videoroom_videocodec_name(videoroom->vcodec));
			}
		}
		videoroom->audiolevel_ext = audiolevel_ext ? json_is_true(audiolevel_ext) : TRUE;
		videoroom->audiolevel_event = audiolevel_event ? json_is_true(audiolevel_event) : FALSE;
		if(videoroom->audiolevel_event) {
			videoroom->audio_active_packets = 100;
			if(json_integer_value(audio_active_packets) > 0) {
				videoroom->audio_active_packets = json_integer_value(audio_active_packets);
			} else {
				JANUS_LOG(LOG_WARN, "Invalid audio_active_packets value provided, using default: %d\n", videoroom->audio_active_packets);
			}
			videoroom->audio_level_average = 25;
			if(json_integer_value(audio_level_average) > 0) {
				videoroom->audio_level_average = json_integer_value(audio_level_average);
			} else {
				JANUS_LOG(LOG_WARN, "Invalid audio_level_average value provided, using default: %d\n", videoroom->audio_level_average);
			}
		}
		videoroom->videoorient_ext = videoorient_ext ? json_is_true(videoorient_ext) : TRUE;
		videoroom->playoutdelay_ext = playoutdelay_ext ? json_is_true(playoutdelay_ext) : TRUE;
		/* By default, the videoroom plugin does not notify about participants simply joining the room.
		   It only notifies when the participant actually starts publishing media. */
		videoroom->notify_joining = notify_joining ? json_is_true(notify_joining) : FALSE;
		if(record) {
			videoroom->record = json_is_true(record);
		}
		if(rec_dir) {
			videoroom->rec_dir = g_strdup(json_string_value(rec_dir));
		}

		videoroom->destroyed = 0;
		videoroom->is_recep_present = FALSE;
		videoroom->first_joined = FALSE;
		videoroom->last_left = FALSE;
		janus_mutex_init(&videoroom->participants_mutex);
		videoroom->participants = g_hash_table_new_full(g_int64_hash, g_int64_equal, (GDestroyNotify)g_free, NULL);
		videoroom->private_ids = g_hash_table_new(NULL, NULL);
		videoroom->allowed = g_hash_table_new_full(g_str_hash, g_str_equal, (GDestroyNotify)g_free, NULL);
		if(allowed != NULL) {
			/* Populate the "allowed" list as an ACL for people trying to join */
			if(json_array_size(allowed) > 0) {
				size_t i = 0;
				for(i=0; i<json_array_size(allowed); i++) {
					const char *token = json_string_value(json_array_get(allowed, i));
					if(!g_hash_table_lookup(videoroom->allowed, token))
						g_hash_table_insert(videoroom->allowed, g_strdup(token), GINT_TO_POINTER(TRUE));
				}
			}
			videoroom->check_tokens = TRUE;
		}
		JANUS_LOG(LOG_VERB, "Created videoroom: %"SCNu64" (%s, %s, %s/%s codecs, secret: %s, pin: %s, pvtid: %s)\n",
			videoroom->room_id, videoroom->room_name,
			videoroom->is_private ? "private" : "public",
			janus_videoroom_audiocodec_name(videoroom->acodec),
			janus_videoroom_videocodec_name(videoroom->vcodec),
			videoroom->room_secret ? videoroom->room_secret : "no secret",
			videoroom->room_pin ? videoroom->room_pin : "no pin",
			videoroom->require_pvtid ? "required" : "optional");
		if(videoroom->record) {
			JANUS_LOG(LOG_VERB, "  -- Room is going to be recorded in %s\n", videoroom->rec_dir ? videoroom->rec_dir : "the current folder");
		}

		if(save) {
			/* This room is permanent: save to the configuration file too
			 * FIXME: We should check if anything fails... */
			JANUS_LOG(LOG_VERB, "Saving room %"SCNu64" permanently in config file\n", videoroom->room_id);
			janus_mutex_lock(&config_mutex);
			char cat[BUFSIZ], value[BUFSIZ];
			/* The room ID is the category */
			g_snprintf(cat, BUFSIZ, "%"SCNu64, videoroom->room_id);
			janus_config_add_category(config, cat);
			/* Now for the values */
			janus_config_add_item(config, cat, "description", videoroom->room_name);
			if(videoroom->is_private)
				janus_config_add_item(config, cat, "is_private", "yes");
			if(videoroom->require_pvtid)
				janus_config_add_item(config, cat, "require_pvtid", "yes");
			g_snprintf(value, BUFSIZ, "%"SCNu32, videoroom->bitrate);
			janus_config_add_item(config, cat, "bitrate", value);
			g_snprintf(value, BUFSIZ, "%d", videoroom->max_publishers);
			janus_config_add_item(config, cat, "publishers", value);
			if(videoroom->fir_freq) {
				g_snprintf(value, BUFSIZ, "%"SCNu16, videoroom->fir_freq);
				janus_config_add_item(config, cat, "fir_freq", value);
			}
			janus_config_add_item(config, cat, "audiocodec", janus_videoroom_audiocodec_name(videoroom->acodec));
			janus_config_add_item(config, cat, "videocodec", janus_videoroom_videocodec_name(videoroom->vcodec));
			if(videoroom->do_svc)
				janus_config_add_item(config, cat, "video_svc", "yes");
			if(videoroom->room_secret)
				janus_config_add_item(config, cat, "secret", videoroom->room_secret);
			if(videoroom->room_pin)
				janus_config_add_item(config, cat, "pin", videoroom->room_pin);
			if(videoroom->record)
				janus_config_add_item(config, cat, "record", "yes");
			if(videoroom->rec_dir)
				janus_config_add_item(config, cat, "rec_dir", videoroom->rec_dir);
			/* Save modified configuration */
			if(janus_config_save(config, config_folder, JANUS_VIDEOROOM_PACKAGE) < 0)
				save = FALSE;	/* This will notify the user the room is not permanent */
			janus_mutex_unlock(&config_mutex);
		}
		/* Show updated rooms list */
		GHashTableIter iter;
		gpointer value;
		g_hash_table_insert(rooms, janus_uint64_dup(videoroom->room_id), videoroom);
		g_hash_table_iter_init(&iter, rooms);
		while (g_hash_table_iter_next(&iter, NULL, &value)) {
			janus_videoroom *vr = value;
			JANUS_LOG(LOG_VERB, "  ::: [%"SCNu64"][%s] %"SCNu32", max %d publishers, FIR frequency of %d seconds\n", vr->room_id, vr->room_name, vr->bitrate, vr->max_publishers, vr->fir_freq);
		}
		janus_mutex_unlock(&rooms_mutex);
		/* Send info back */
		response = json_object();
		json_object_set_new(response, "videoroom", json_string("created"));
		json_object_set_new(response, "room", json_integer(videoroom->room_id));
		json_object_set_new(response, "permanent", save ? json_true() : json_false());
		/* Also notify event handlers */
		if(notify_events && gateway->events_is_enabled()) {
			json_t *info = json_object();
			json_object_set_new(info, "event", json_string("created"));
			json_object_set_new(info, "room", json_integer(videoroom->room_id));
			gateway->notify_event(&janus_videoroom_plugin, session->handle, info);
		}
		goto plugin_response;
	} else if(!strcasecmp(request_text, "edit")) {
		/* Edit the properties for an existing videoroom */
		JANUS_LOG(LOG_VERB, "Attempt to edit the properties of an existing videoroom room\n");
		JANUS_VALIDATE_JSON_OBJECT(root, edit_parameters,
			error_code, error_cause, TRUE,
			JANUS_VIDEOROOM_ERROR_MISSING_ELEMENT, JANUS_VIDEOROOM_ERROR_INVALID_ELEMENT);
		if(error_code != 0)
			goto plugin_response;
		/* We only allow for a limited set of properties to be edited */
		json_t *desc = json_object_get(root, "new_description");
		json_t *is_private = json_object_get(root, "new_is_private");
		json_t *req_pvtid = json_object_get(root, "new_require_pvtid");
		json_t *secret = json_object_get(root, "new_secret");
		json_t *pin = json_object_get(root, "new_pin");
		json_t *bitrate = json_object_get(root, "new_bitrate");
		json_t *fir_freq = json_object_get(root, "new_fir_freq");
		json_t *publishers = json_object_get(root, "new_publishers");
		json_t *permanent = json_object_get(root, "permanent");
		gboolean save = permanent ? json_is_true(permanent) : FALSE;
		if(save && config == NULL) {
			JANUS_LOG(LOG_ERR, "No configuration file, can't edit room permanently\n");
			error_code = JANUS_VIDEOROOM_ERROR_UNKNOWN_ERROR;
			g_snprintf(error_cause, 512, "No configuration file, can't edit room permanently");
			goto plugin_response;
		}
		janus_mutex_lock(&rooms_mutex);
		janus_videoroom *videoroom = NULL;
		error_code = janus_videoroom_access_room(root, TRUE, FALSE, &videoroom, error_cause, sizeof(error_cause));
		if(error_code != 0) {
			janus_mutex_unlock(&rooms_mutex);
			goto plugin_response;
		}
		/* Edit the room properties that were provided */
		if(desc != NULL && strlen(json_string_value(desc)) > 0) {
			char *old_description = videoroom->room_name;
			char *new_description = g_strdup(json_string_value(desc));
			videoroom->room_name = new_description;
			g_free(old_description);
		}
		if(is_private)
			videoroom->is_private = json_is_true(is_private);
		if(req_pvtid)
			videoroom->require_pvtid = json_is_true(req_pvtid);
		if(publishers)
			videoroom->max_publishers = json_integer_value(publishers);
		if(bitrate) {
			videoroom->bitrate = json_integer_value(bitrate);
			if(videoroom->bitrate > 0 && videoroom->bitrate < 64000)
				videoroom->bitrate = 64000;	/* Don't go below 64k */
		}
		if(fir_freq)
			videoroom->fir_freq = json_integer_value(fir_freq);
		if(secret && strlen(json_string_value(secret)) > 0) {
			char *old_secret = videoroom->room_secret;
			char *new_secret = g_strdup(json_string_value(secret));
			videoroom->room_secret = new_secret;
			g_free(old_secret);
		}
		if(pin && strlen(json_string_value(pin)) > 0) {
			char *old_pin = videoroom->room_pin;
			char *new_pin = g_strdup(json_string_value(pin));
			videoroom->room_pin = new_pin;
			g_free(old_pin);
		}
		if(save) {
			/* This room is permanent: save to the configuration file too
			 * FIXME: We should check if anything fails... */
			JANUS_LOG(LOG_VERB, "Modifying room %"SCNu64" permanently in config file\n", videoroom->room_id);
			janus_mutex_lock(&config_mutex);
			char cat[BUFSIZ], value[BUFSIZ];
			/* The room ID is the category */
			g_snprintf(cat, BUFSIZ, "%"SCNu64, videoroom->room_id);
			/* Remove the old category first */
			janus_config_remove_category(config, cat);
			/* Now write the room details again */
			janus_config_add_category(config, cat);
			janus_config_add_item(config, cat, "description", videoroom->room_name);
			if(videoroom->is_private)
				janus_config_add_item(config, cat, "is_private", "yes");
			if(videoroom->require_pvtid)
				janus_config_add_item(config, cat, "require_pvtid", "yes");
			g_snprintf(value, BUFSIZ, "%"SCNu32, videoroom->bitrate);
			janus_config_add_item(config, cat, "bitrate", value);
			g_snprintf(value, BUFSIZ, "%d", videoroom->max_publishers);
			janus_config_add_item(config, cat, "publishers", value);
			if(videoroom->fir_freq) {
				g_snprintf(value, BUFSIZ, "%"SCNu16, videoroom->fir_freq);
				janus_config_add_item(config, cat, "fir_freq", value);
			}
			janus_config_add_item(config, cat, "audiocodec", janus_videoroom_audiocodec_name(videoroom->acodec));
			janus_config_add_item(config, cat, "videocodec", janus_videoroom_videocodec_name(videoroom->vcodec));
			if(videoroom->do_svc)
				janus_config_add_item(config, cat, "video_svc", "yes");
			if(videoroom->room_secret)
				janus_config_add_item(config, cat, "secret", videoroom->room_secret);
			if(videoroom->room_pin)
				janus_config_add_item(config, cat, "pin", videoroom->room_pin);
			if(videoroom->record)
				janus_config_add_item(config, cat, "record", "yes");
			if(videoroom->rec_dir)
				janus_config_add_item(config, cat, "rec_dir", videoroom->rec_dir);
			/* Save modified configuration */
			if(janus_config_save(config, config_folder, JANUS_VIDEOROOM_PACKAGE) < 0)
				save = FALSE;	/* This will notify the user the room changes are not permanent */
			janus_mutex_unlock(&config_mutex);
		}
		janus_mutex_unlock(&rooms_mutex);
		/* Send info back */
		response = json_object();
		json_object_set_new(response, "videoroom", json_string("edited"));
		json_object_set_new(response, "room", json_integer(videoroom->room_id));
		json_object_set_new(response, "permanent", save ? json_true() : json_false());
		/* Also notify event handlers */
		if(notify_events && gateway->events_is_enabled()) {
			json_t *info = json_object();
			json_object_set_new(info, "event", json_string("edited"));
			json_object_set_new(info, "room", json_integer(videoroom->room_id));
			gateway->notify_event(&janus_videoroom_plugin, session->handle, info);
		}
		goto plugin_response;
	} else if(!strcasecmp(request_text, "destroy")) {
		JANUS_LOG(LOG_VERB, "Attempt to destroy an existing videoroom room\n");
		JANUS_VALIDATE_JSON_OBJECT(root, destroy_parameters,
			error_code, error_cause, TRUE,
			JANUS_VIDEOROOM_ERROR_MISSING_ELEMENT, JANUS_VIDEOROOM_ERROR_INVALID_ELEMENT);
		if(error_code != 0)
			goto plugin_response;
		json_t *room = json_object_get(root, "room");
		json_t *permanent = json_object_get(root, "permanent");
		gboolean save = permanent ? json_is_true(permanent) : FALSE;
		if(save && config == NULL) {
			JANUS_LOG(LOG_ERR, "No configuration file, can't destroy room permanently\n");
			error_code = JANUS_VIDEOROOM_ERROR_UNKNOWN_ERROR;
			g_snprintf(error_cause, 512, "No configuration file, can't destroy room permanently");
			goto plugin_response;
		}
		guint64 room_id = json_integer_value(room);
		janus_mutex_lock(&rooms_mutex);
		janus_videoroom *videoroom = NULL;
		error_code = janus_videoroom_access_room(root, TRUE, FALSE, &videoroom, error_cause, sizeof(error_cause));
		if(error_code != 0) {
			janus_mutex_unlock(&rooms_mutex);
			goto plugin_response;
		}
		/* Notify all participants that the fun is over, and that they'll be kicked */
		JANUS_LOG(LOG_VERB, "Notifying all participants\n");
		json_t *destroyed = json_object();
		json_object_set_new(destroyed, "videoroom", json_string("destroyed"));
		json_object_set_new(destroyed, "room", json_integer(videoroom->room_id));
		GHashTableIter iter;
		gpointer value;
		/* Remove room lazily*/
		videoroom->destroyed = janus_get_monotonic_time();
		old_rooms = g_list_append(old_rooms, videoroom);
		janus_mutex_lock(&videoroom->participants_mutex);
		g_hash_table_iter_init(&iter, videoroom->participants);
		while (g_hash_table_iter_next(&iter, NULL, &value)) {
			janus_videoroom_participant *p = value;
			if(p && p->session) {
				/* Notify the user we're going to destroy the room... */
				int ret = gateway->push_event(p->session->handle, &janus_videoroom_plugin, NULL, destroyed, NULL);
				JANUS_LOG(LOG_VERB, "  >> %d (%s)\n", ret, janus_get_api_error(ret));
				/* ... and then ask the core to remove the handle */
				gateway->end_session(p->session->handle);
			}
		}
		json_decref(destroyed);
		janus_mutex_unlock(&videoroom->participants_mutex);
		/* Also notify event handlers */
		if(notify_events && gateway->events_is_enabled()) {
			json_t *info = json_object();
			json_object_set_new(info, "event", json_string("destroyed"));
			json_object_set_new(info, "room", json_integer(room_id));
			gateway->notify_event(&janus_videoroom_plugin, session->handle, info);
		}
		janus_mutex_unlock(&rooms_mutex);
		if(save) {
			/* This change is permanent: save to the configuration file too
			 * FIXME: We should check if anything fails... */
			JANUS_LOG(LOG_VERB, "Destroying room %"SCNu64" permanently in config file\n", room_id);
			janus_mutex_lock(&config_mutex);
			char cat[BUFSIZ];
			/* The room ID is the category */
			g_snprintf(cat, BUFSIZ, "%"SCNu64, room_id);
			janus_config_remove_category(config, cat);
			/* Save modified configuration */
			if(janus_config_save(config, config_folder, JANUS_VIDEOROOM_PACKAGE) < 0)
				save = FALSE;	/* This will notify the user the room destruction is not permanent */
			janus_mutex_unlock(&config_mutex);
		}
		/* Done */
		response = json_object();
		json_object_set_new(response, "videoroom", json_string("destroyed"));
		json_object_set_new(response, "room", json_integer(room_id));
		json_object_set_new(response, "permanent", save ? json_true() : json_false());
		goto plugin_response;
	} else if(!strcasecmp(request_text, "list")) {
		/* List all rooms (but private ones) and their details (except for the secret, of course...) */
		json_t *list = json_array();
		JANUS_LOG(LOG_VERB, "Getting the list of video rooms\n");
		janus_mutex_lock(&rooms_mutex);
		GHashTableIter iter;
		gpointer value;
		g_hash_table_iter_init(&iter, rooms);
		while(g_hash_table_iter_next(&iter, NULL, &value)) {
			janus_videoroom *room = value;
			if(!room)
				continue;
			if(room->is_private) {
				/* Skip private room */
				JANUS_LOG(LOG_VERB, "Skipping private room '%s'\n", room->room_name);
				continue;
			}
			if(!room->destroyed) {
				json_t *rl = json_object();
				json_object_set_new(rl, "room", json_integer(room->room_id));
				json_object_set_new(rl, "description", json_string(room->room_name));
				json_object_set_new(rl, "pin_required", room->room_pin ? json_true() : json_false());
				json_object_set_new(rl, "max_publishers", json_integer(room->max_publishers));
				json_object_set_new(rl, "bitrate", json_integer(room->bitrate));
				json_object_set_new(rl, "fir_freq", json_integer(room->fir_freq));
				json_object_set_new(rl, "audiocodec", json_string(janus_videoroom_audiocodec_name(room->acodec)));
				json_object_set_new(rl, "videocodec", json_string(janus_videoroom_videocodec_name(room->vcodec)));
				if(room->do_svc)
					json_object_set_new(rl, "video_svc", json_true());
				json_object_set_new(rl, "record", room->record ? json_true() : json_false());
				json_object_set_new(rl, "rec_dir", json_string(room->rec_dir));
				/* TODO: Should we list participants as well? or should there be a separate API call on a specific room for this? */
				json_object_set_new(rl, "num_participants", json_integer(g_hash_table_size(room->participants)));
				json_array_append_new(list, rl);
			}
		}
		janus_mutex_unlock(&rooms_mutex);
		response = json_object();
		json_object_set_new(response, "videoroom", json_string("success"));
		json_object_set_new(response, "list", list);
		goto plugin_response;
	} else if(!strcasecmp(request_text, "rtp_forward")) {
		JANUS_VALIDATE_JSON_OBJECT(root, rtp_forward_parameters,
			error_code, error_cause, TRUE,
			JANUS_VIDEOROOM_ERROR_MISSING_ELEMENT, JANUS_VIDEOROOM_ERROR_INVALID_ELEMENT);
		if(error_code != 0)
			goto plugin_response;
		json_t *room = json_object_get(root, "room");
		json_t *pub_id = json_object_get(root, "publisher_id");
		int video_port[3] = {-1, -1, -1}, video_pt[3] = {0, 0, 0};
		uint32_t video_ssrc[3] = {0, 0, 0};
		int audio_port = -1, audio_pt = 0;
		uint32_t audio_ssrc = 0;
		int data_port = -1;
		/* There may be multiple target video ports (e.g., publisher simulcasting) */
		json_t *vid_port = json_object_get(root, "video_port");
		if(vid_port) {
			video_port[0] = json_integer_value(vid_port);
			json_t *pt = json_object_get(root, "video_pt");
			if(pt)
				video_pt[0] = json_integer_value(pt);
			json_t *ssrc = json_object_get(root, "video_ssrc");
			if(ssrc)
				video_ssrc[0] = json_integer_value(ssrc);
		}
		vid_port = json_object_get(root, "video_port_2");
		if(vid_port) {
			video_port[1] = json_integer_value(vid_port);
			json_t *pt = json_object_get(root, "video_pt_2");
			if(pt)
				video_pt[1] = json_integer_value(pt);
			json_t *ssrc = json_object_get(root, "video_ssrc_2");
			if(ssrc)
				video_ssrc[1] = json_integer_value(ssrc);
		}
		vid_port = json_object_get(root, "video_port_3");
		if(vid_port) {
			video_port[2] = json_integer_value(vid_port);
			json_t *pt = json_object_get(root, "video_pt_3");
			if(pt)
				video_pt[2] = json_integer_value(pt);
			json_t *ssrc = json_object_get(root, "video_ssrc_3");
			if(ssrc)
				video_ssrc[2] = json_integer_value(ssrc);
		}
		/* Audio target */
		json_t *au_port = json_object_get(root, "audio_port");
		if(au_port) {
			audio_port = json_integer_value(au_port);
			json_t *pt = json_object_get(root, "audio_pt");
			if(pt)
				audio_pt = json_integer_value(pt);
			json_t *ssrc = json_object_get(root, "audio_ssrc");
			if(ssrc)
				audio_ssrc = json_integer_value(ssrc);
		}
		/* Data target */
		json_t *d_port = json_object_get(root, "data_port");
		if(d_port) {
			data_port = json_integer_value(d_port);
		}
		json_t *json_host = json_object_get(root, "host");
		
		guint64 room_id = json_integer_value(room);
		guint64 publisher_id = json_integer_value(pub_id);
		const gchar* host = json_string_value(json_host);
		janus_mutex_lock(&rooms_mutex);
		janus_videoroom *videoroom = NULL;
		error_code = janus_videoroom_access_room(root, TRUE, FALSE, &videoroom, error_cause, sizeof(error_cause));
		janus_mutex_unlock(&rooms_mutex);
		if(error_code != 0)
			goto plugin_response;
		janus_mutex_lock(&videoroom->participants_mutex);
		janus_videoroom_participant* publisher = g_hash_table_lookup(videoroom->participants, &publisher_id);
		if(publisher == NULL) {
			janus_mutex_unlock(&videoroom->participants_mutex);
			JANUS_LOG(LOG_ERR, "No such publisher (%"SCNu64")\n", publisher_id);
			error_code = JANUS_VIDEOROOM_ERROR_NO_SUCH_FEED;
			g_snprintf(error_cause, 512, "No such feed (%"SCNu64")", publisher_id);
			goto plugin_response;
		}
		if(publisher->udp_sock <= 0) {
			publisher->udp_sock = socket(AF_INET, SOCK_DGRAM, IPPROTO_UDP);
			if(publisher->udp_sock <= 0) {
				janus_mutex_unlock(&videoroom->participants_mutex);
				JANUS_LOG(LOG_ERR, "Could not open UDP socket for rtp stream for publisher (%"SCNu64")\n", publisher_id);
				error_code = JANUS_VIDEOROOM_ERROR_UNKNOWN_ERROR;
				g_snprintf(error_cause, 512, "Could not open UDP socket for rtp stream");
				goto plugin_response;
			}
		}
		guint32 audio_handle = 0;
		guint32 video_handle[3] = {0, 0, 0};
		guint32 data_handle = 0;
		if(audio_port > 0) {
			audio_handle = janus_videoroom_rtp_forwarder_add_helper(publisher, host, audio_port, audio_pt, audio_ssrc, 0, FALSE, FALSE);
		}
		if(video_port[0] > 0) {
			video_handle[0] = janus_videoroom_rtp_forwarder_add_helper(publisher, host, video_port[0], video_pt[0], video_ssrc[0], 0, TRUE, FALSE);
		}
		if(video_port[1] > 0) {
			video_handle[1] = janus_videoroom_rtp_forwarder_add_helper(publisher, host, video_port[1], video_pt[1], video_ssrc[1], 1, TRUE, FALSE);
		}
		if(video_port[2] > 0) {
			video_handle[2] = janus_videoroom_rtp_forwarder_add_helper(publisher, host, video_port[2], video_pt[2], video_ssrc[2], 2, TRUE, FALSE);
		}
		if(data_port > 0) {
			data_handle = janus_videoroom_rtp_forwarder_add_helper(publisher, host, data_port, 0, 0, 0, FALSE, TRUE);
		}
		janus_mutex_unlock(&videoroom->participants_mutex);
		response = json_object();
		json_t* rtp_stream = json_object();
		if(audio_handle > 0) {
			json_object_set_new(rtp_stream, "audio_stream_id", json_integer(audio_handle));
			json_object_set_new(rtp_stream, "audio", json_integer(audio_port));
		}
		if(video_handle[0] > 0 || video_handle[1] > 0 || video_handle[2] > 0) {
			/* Send a FIR to the new RTP forward publisher */
			char buf[20];
			janus_rtcp_fir((char *)&buf, 20, &publisher->fir_seq);
			JANUS_LOG(LOG_VERB, "New RTP forward publisher, sending FIR to %"SCNu64" (%s)\n", publisher->user_id, publisher->display ? publisher->display : "??");
			gateway->relay_rtcp(publisher->session->handle, 1, buf, 20);
			/* Send a PLI too, just in case... */
			janus_rtcp_pli((char *)&buf, 12);
			JANUS_LOG(LOG_VERB, "New RTP forward publisher, sending PLI to %"SCNu64" (%s)\n", publisher->user_id, publisher->display ? publisher->display : "??");
			gateway->relay_rtcp(publisher->session->handle, 1, buf, 12);
			/* Done */
			if(video_handle[0] > 0) {
				json_object_set_new(rtp_stream, "video_stream_id", json_integer(video_handle[0]));
				json_object_set_new(rtp_stream, "video", json_integer(video_port[0]));
			}
			if(video_handle[1] > 0) {
				json_object_set_new(rtp_stream, "video_stream_id_2", json_integer(video_handle[1]));
				json_object_set_new(rtp_stream, "video_2", json_integer(video_port[1]));
			}
			if(video_handle[2] > 0) {
				json_object_set_new(rtp_stream, "video_stream_id_3", json_integer(video_handle[2]));
				json_object_set_new(rtp_stream, "video_3", json_integer(video_port[2]));
			}
		}
		if(data_handle > 0) {
			json_object_set_new(rtp_stream, "data_stream_id", json_integer(data_handle));
			json_object_set_new(rtp_stream, "data", json_integer(data_port));
		}
		json_object_set_new(rtp_stream, "host", json_string(host));
		json_object_set_new(response, "publisher_id", json_integer(publisher_id));
		json_object_set_new(response, "rtp_stream", rtp_stream);
		json_object_set_new(response, "room", json_integer(room_id));
		json_object_set_new(response, "videoroom", json_string("rtp_forward"));
		goto plugin_response;
	} else if(!strcasecmp(request_text, "stop_rtp_forward")) {
		JANUS_VALIDATE_JSON_OBJECT(root, stop_rtp_forward_parameters,
			error_code, error_cause, TRUE,
			JANUS_VIDEOROOM_ERROR_MISSING_ELEMENT, JANUS_VIDEOROOM_ERROR_INVALID_ELEMENT);
		if(error_code != 0)
			goto plugin_response;
		json_t *room = json_object_get(root, "room");
		json_t *pub_id = json_object_get(root, "publisher_id");
		json_t *id = json_object_get(root, "stream_id");

		guint64 room_id = json_integer_value(room);
		guint64 publisher_id = json_integer_value(pub_id);
		guint32 stream_id = json_integer_value(id);
		janus_mutex_lock(&rooms_mutex);
		janus_videoroom *videoroom = NULL;
		error_code = janus_videoroom_access_room(root, TRUE, FALSE, &videoroom, error_cause, sizeof(error_cause));
		janus_mutex_unlock(&rooms_mutex);
		if(error_code != 0)
			goto plugin_response;
		janus_mutex_lock(&videoroom->participants_mutex);
		janus_videoroom_participant *publisher = g_hash_table_lookup(videoroom->participants, &publisher_id);
		if(publisher == NULL) {
			janus_mutex_unlock(&videoroom->participants_mutex);
			JANUS_LOG(LOG_ERR, "No such publisher (%"SCNu64")\n", publisher_id);
			error_code = JANUS_VIDEOROOM_ERROR_NO_SUCH_FEED;
			g_snprintf(error_cause, 512, "No such feed (%"SCNu64")", publisher_id);
			goto plugin_response;
		}
		janus_mutex_lock(&publisher->rtp_forwarders_mutex);
		if(g_hash_table_lookup(publisher->rtp_forwarders, GUINT_TO_POINTER(stream_id)) == NULL) {
			janus_mutex_unlock(&publisher->rtp_forwarders_mutex);
			janus_mutex_unlock(&videoroom->participants_mutex);
			JANUS_LOG(LOG_ERR, "No such stream (%"SCNu32")\n", stream_id);
			error_code = JANUS_VIDEOROOM_ERROR_NO_SUCH_FEED;
			g_snprintf(error_cause, 512, "No such stream (%"SCNu32")", stream_id);
			goto plugin_response;
		}
		g_hash_table_remove(publisher->rtp_forwarders, GUINT_TO_POINTER(stream_id));
		janus_mutex_unlock(&publisher->rtp_forwarders_mutex);
		janus_mutex_unlock(&videoroom->participants_mutex);
		response = json_object();
		json_object_set_new(response, "videoroom", json_string("stop_rtp_forward"));
		json_object_set_new(response, "room", json_integer(room_id));
		json_object_set_new(response, "publisher_id", json_integer(publisher_id));
		json_object_set_new(response, "stream_id", json_integer(stream_id));
		goto plugin_response;
	} else if(!strcasecmp(request_text, "exists")) {
		/* Check whether a given room exists or not, returns true/false */	
		JANUS_VALIDATE_JSON_OBJECT(root, room_parameters,
			error_code, error_cause, TRUE,
			JANUS_VIDEOROOM_ERROR_MISSING_ELEMENT, JANUS_VIDEOROOM_ERROR_INVALID_ELEMENT);
		if(error_code != 0)
			goto plugin_response;
		json_t *room = json_object_get(root, "room");
		guint64 room_id = json_integer_value(room);
		janus_mutex_lock(&rooms_mutex);
		gboolean room_exists = g_hash_table_contains(rooms, &room_id);
		janus_mutex_unlock(&rooms_mutex);
		response = json_object();
		json_object_set_new(response, "videoroom", json_string("success"));
		json_object_set_new(response, "room", json_integer(room_id));
		json_object_set_new(response, "exists", room_exists ? json_true() : json_false());
		goto plugin_response;
	} else if(!strcasecmp(request_text, "allowed")) {
		JANUS_LOG(LOG_VERB, "Attempt to edit the list of allowed participants in an existing videoroom room\n");
		JANUS_VALIDATE_JSON_OBJECT(root, allowed_parameters,
			error_code, error_cause, TRUE,
			JANUS_VIDEOROOM_ERROR_MISSING_ELEMENT, JANUS_VIDEOROOM_ERROR_INVALID_ELEMENT);
		if(error_code != 0)
			goto plugin_response;
		json_t *action = json_object_get(root, "action");
		json_t *room = json_object_get(root, "room");
		json_t *allowed = json_object_get(root, "allowed");
		const char *action_text = json_string_value(action);
		if(strcasecmp(action_text, "enable") && strcasecmp(action_text, "disable") &&
				strcasecmp(action_text, "add") && strcasecmp(action_text, "remove")) {
			JANUS_LOG(LOG_ERR, "Unsupported action '%s' (allowed)\n", action_text);
			error_code = JANUS_VIDEOROOM_ERROR_INVALID_ELEMENT;
			g_snprintf(error_cause, 512, "Unsupported action '%s' (allowed)", action_text);
			goto plugin_response;
		}
		guint64 room_id = json_integer_value(room);
		janus_mutex_lock(&rooms_mutex);
		janus_videoroom *videoroom = g_hash_table_lookup(rooms, &room_id);
		if(videoroom == NULL) {
			janus_mutex_unlock(&rooms_mutex);
			JANUS_LOG(LOG_ERR, "No such room (%"SCNu64")\n", room_id);
			error_code = JANUS_VIDEOROOM_ERROR_NO_SUCH_ROOM;
			g_snprintf(error_cause, 512, "No such room (%"SCNu64")", room_id);
			goto plugin_response;
		}
		/* A secret may be required for this action */
		JANUS_CHECK_SECRET(videoroom->room_secret, root, "secret", error_code, error_cause,
			JANUS_VIDEOROOM_ERROR_MISSING_ELEMENT, JANUS_VIDEOROOM_ERROR_INVALID_ELEMENT, JANUS_VIDEOROOM_ERROR_UNAUTHORIZED);
		if(error_code != 0) {
			janus_mutex_unlock(&rooms_mutex);
			goto plugin_response;
		}
		if(!strcasecmp(action_text, "enable")) {
			JANUS_LOG(LOG_VERB, "Enabling the check on allowed authorization tokens for room %"SCNu64"\n", room_id);
			videoroom->check_tokens = TRUE;
		} else if(!strcasecmp(action_text, "disable")) {
			JANUS_LOG(LOG_VERB, "Disabling the check on allowed authorization tokens for room %"SCNu64" (free entry)\n", room_id);
			videoroom->check_tokens = FALSE;
		} else {
			gboolean add = !strcasecmp(action_text, "add");
			if(allowed) {
				/* Make sure the "allowed" array only contains strings */
				gboolean ok = TRUE;
				if(json_array_size(allowed) > 0) {
					size_t i = 0;
					for(i=0; i<json_array_size(allowed); i++) {
						json_t *a = json_array_get(allowed, i);
						if(!a || !json_is_string(a)) {
							ok = FALSE;
							break;
						}
					}
				}
				if(!ok) {
					JANUS_LOG(LOG_ERR, "Invalid element in the allowed array (not a string)\n");
					error_code = JANUS_VIDEOROOM_ERROR_INVALID_ELEMENT;
					g_snprintf(error_cause, 512, "Invalid element in the allowed array (not a string)");
					janus_mutex_unlock(&rooms_mutex);
					goto plugin_response;
				}
				size_t i = 0;
				for(i=0; i<json_array_size(allowed); i++) {
					const char *token = json_string_value(json_array_get(allowed, i));
					if(add) {
						if(!g_hash_table_lookup(videoroom->allowed, token))
							g_hash_table_insert(videoroom->allowed, g_strdup(token), GINT_TO_POINTER(TRUE));
					} else {
						g_hash_table_remove(videoroom->allowed, token);
					}
				}
			}
		}
		/* Prepare response */
		response = json_object();
		json_object_set_new(response, "videoroom", json_string("success"));
		json_object_set_new(response, "room", json_integer(videoroom->room_id));
		json_t *list = json_array();
		if(strcasecmp(action_text, "disable")) {
			if(g_hash_table_size(videoroom->allowed) > 0) {
				GHashTableIter iter;
				gpointer key;
				g_hash_table_iter_init(&iter, videoroom->allowed);
				while(g_hash_table_iter_next(&iter, &key, NULL)) {
					char *token = key;
					json_array_append_new(list, json_string(token));
				}
			}
			json_object_set_new(response, "allowed", list);
		}
		/* Done */
		janus_mutex_unlock(&rooms_mutex);
		JANUS_LOG(LOG_VERB, "VideoRoom room allowed list updated\n");
		goto plugin_response;
	} else if(!strcasecmp(request_text, "kick")) {
		JANUS_LOG(LOG_VERB, "Attempt to kick a participant from an existing videoroom room\n");
		JANUS_VALIDATE_JSON_OBJECT(root, kick_parameters,
			error_code, error_cause, TRUE,
			JANUS_VIDEOROOM_ERROR_MISSING_ELEMENT, JANUS_VIDEOROOM_ERROR_INVALID_ELEMENT);
		if(error_code != 0)
			goto plugin_response;
		json_t *room = json_object_get(root, "room");
		json_t *id = json_object_get(root, "id");
		guint64 room_id = json_integer_value(room);
		janus_mutex_lock(&rooms_mutex);
		janus_videoroom *videoroom = g_hash_table_lookup(rooms, &room_id);
		if(videoroom == NULL) {
			janus_mutex_unlock(&rooms_mutex);
			JANUS_LOG(LOG_ERR, "No such room (%"SCNu64")\n", room_id);
			error_code = JANUS_VIDEOROOM_ERROR_NO_SUCH_ROOM;
			g_snprintf(error_cause, 512, "No such room (%"SCNu64")", room_id);
			goto plugin_response;
		}
		janus_mutex_lock(&videoroom->participants_mutex);
		janus_mutex_unlock(&rooms_mutex);
		/* A secret may be required for this action */
		JANUS_CHECK_SECRET(videoroom->room_secret, root, "secret", error_code, error_cause,
			JANUS_VIDEOROOM_ERROR_MISSING_ELEMENT, JANUS_VIDEOROOM_ERROR_INVALID_ELEMENT, JANUS_VIDEOROOM_ERROR_UNAUTHORIZED);
		if(error_code != 0) {
			janus_mutex_unlock(&videoroom->participants_mutex);
			goto plugin_response;
		}
		guint64 user_id = json_integer_value(id);
		janus_videoroom_participant *participant = g_hash_table_lookup(videoroom->participants, &user_id);
		if(participant == NULL) {
			janus_mutex_unlock(&videoroom->participants_mutex);
			JANUS_LOG(LOG_ERR, "No such user %"SCNu64" in room %"SCNu64"\n", user_id, room_id);
			error_code = JANUS_VIDEOROOM_ERROR_NO_SUCH_FEED;
			g_snprintf(error_cause, 512, "No such user %"SCNu64" in room %"SCNu64, user_id, room_id);
			goto plugin_response;
		}
		if(participant->kicked) {
			/* Already kicked */
			janus_mutex_unlock(&videoroom->participants_mutex);
			response = json_object();
			json_object_set_new(response, "videoroom", json_string("success"));
			/* Done */
			goto plugin_response;
		}
		participant->kicked = TRUE;
		participant->session->started = FALSE;
		participant->audio_active = FALSE;
		participant->video_active = FALSE;
		participant->data_active = FALSE;
		/* Prepare an event for this */
		json_t *kicked = json_object();
		json_object_set_new(kicked, "videoroom", json_string("event"));
		json_object_set_new(kicked, "room", json_integer(participant->room->room_id));
		json_object_set_new(kicked, "leaving", json_string("ok"));
		json_object_set_new(kicked, "reason", json_string("kicked"));
		int ret = gateway->push_event(participant->session->handle, &janus_videoroom_plugin, NULL, kicked, NULL);
		JANUS_LOG(LOG_VERB, "  >> %d (%s)\n", ret, janus_get_api_error(ret));
		json_decref(kicked);
		janus_mutex_unlock(&videoroom->participants_mutex);
		/* If this room requires valid private_id values, we can kick subscriptions too */
		if(videoroom->require_pvtid && participant->subscriptions != NULL) {
			/* Iterate on the subscriptions we know this user has */
			janus_mutex_lock(&participant->listeners_mutex);
			GSList *s = participant->subscriptions;
			while(s) {
				janus_videoroom_listener *listener = (janus_videoroom_listener *)s->data;
				if(listener) {
					listener->kicked = TRUE;
					listener->audio = FALSE;
					listener->video = FALSE;
					listener->data = FALSE;
					/* FIXME We should also close the PeerConnection, but we risk race conditions if we do it here,
					 * so for now we mark the listener as kicked and prevent it from getting any media after this */
				}
				s = s->next;
			}
			janus_mutex_unlock(&participant->listeners_mutex);
		}
		/* This publisher is leaving, tell everybody */
		janus_videoroom_leave_or_unpublish(participant, TRUE, TRUE);
		/* Tell the core to tear down the PeerConnection, hangup_media will do the rest */
		if(participant && participant->session)
			gateway->close_pc(participant->session->handle);
		JANUS_LOG(LOG_INFO, "Kicked user %"SCNu64" from room %"SCNu64"\n", user_id, room_id);
		/* Prepare response */
		response = json_object();
		json_object_set_new(response, "videoroom", json_string("success"));
		/* Done */
		goto plugin_response;
	} else if(!strcasecmp(request_text, "listparticipants")) {
		/* List all participants in a room, specifying whether they're publishers or just attendees */	
		JANUS_VALIDATE_JSON_OBJECT(root, room_parameters,
			error_code, error_cause, TRUE,
			JANUS_VIDEOROOM_ERROR_MISSING_ELEMENT, JANUS_VIDEOROOM_ERROR_INVALID_ELEMENT);
		if(error_code != 0)
			goto plugin_response;
		json_t *room = json_object_get(root, "room");
		guint64 room_id = json_integer_value(room);
		janus_mutex_lock(&rooms_mutex);
		janus_videoroom *videoroom = NULL;
		error_code = janus_videoroom_access_room(root, FALSE, FALSE, &videoroom, error_cause, sizeof(error_cause));
		janus_mutex_unlock(&rooms_mutex);
		if(error_code != 0)
			goto plugin_response;
		/* Return a list of all participants (whether they're publishing or not) */
		json_t *list = json_array();
		GHashTableIter iter;
		gpointer value;
		janus_mutex_lock(&videoroom->participants_mutex);
		g_hash_table_iter_init(&iter, videoroom->participants);
		while (!videoroom->destroyed && g_hash_table_iter_next(&iter, NULL, &value)) {
			janus_videoroom_participant *p = value;
			json_t *pl = json_object();
			json_object_set_new(pl, "id", json_integer(p->user_id));
			if(p->display)
				json_object_set_new(pl, "display", json_string(p->display));
			json_object_set_new(pl, "publisher", (p->sdp && p->session->started) ? json_true() : json_false());
			if ((p->sdp && p->session->started)) {
				if(p->audio_level_extmap_id > 0)
					json_object_set_new(pl, "talking", p->talking ? json_true() : json_false());
				json_object_set_new(pl, "internal_audio_ssrc", json_integer(p->audio_ssrc));
				json_object_set_new(pl, "internal_video_ssrc", json_integer(p->video_ssrc));
			}
			json_array_append_new(list, pl);
		}
		janus_mutex_unlock(&videoroom->participants_mutex);
		response = json_object();
		json_object_set_new(response, "videoroom", json_string("participants"));
		json_object_set_new(response, "room", json_integer(room_id));
		json_object_set_new(response, "participants", list);
		goto plugin_response;
	} else if(!strcasecmp(request_text, "listforwarders")) {
		/* List all forwarders in a room */	
		JANUS_VALIDATE_JSON_OBJECT(root, room_parameters,
			error_code, error_cause, TRUE,
			JANUS_VIDEOROOM_ERROR_MISSING_ELEMENT, JANUS_VIDEOROOM_ERROR_INVALID_ELEMENT);
		if(error_code != 0)
			goto plugin_response;
		json_t *room = json_object_get(root, "room");
		guint64 room_id = json_integer_value(room);
		janus_mutex_lock(&rooms_mutex);
		janus_videoroom *videoroom = g_hash_table_lookup(rooms, &room_id);
		if(videoroom == NULL) {
			JANUS_LOG(LOG_ERR, "No such room (%"SCNu64")\n", room_id);
			error_code = JANUS_VIDEOROOM_ERROR_NO_SUCH_ROOM;
			g_snprintf(error_cause, 512, "No such room (%"SCNu64")", room_id);
			janus_mutex_unlock(&rooms_mutex);
			goto plugin_response;
		}
		if(videoroom->destroyed) {
			JANUS_LOG(LOG_ERR, "No such room (%"SCNu64")\n", room_id);
			error_code = JANUS_VIDEOROOM_ERROR_NO_SUCH_ROOM;
			g_snprintf(error_cause, 512, "No such room (%"SCNu64")", room_id);
			janus_mutex_unlock(&rooms_mutex);
			goto plugin_response;
		}
		/* A secret may be required for this action */
		JANUS_CHECK_SECRET(videoroom->room_secret, root, "secret", error_code, error_cause,
			JANUS_VIDEOROOM_ERROR_MISSING_ELEMENT, JANUS_VIDEOROOM_ERROR_INVALID_ELEMENT, JANUS_VIDEOROOM_ERROR_UNAUTHORIZED);
		if(error_code != 0) {
			janus_mutex_unlock(&rooms_mutex);
			goto plugin_response;
		}
		/* Return a list of all forwarders */
		json_t *list = json_array();
		GHashTableIter iter;
		gpointer value;
		janus_mutex_lock(&videoroom->participants_mutex);
		g_hash_table_iter_init(&iter, videoroom->participants);
		while (!videoroom->destroyed && g_hash_table_iter_next(&iter, NULL, &value)) {
			janus_videoroom_participant *p = value;
			janus_mutex_lock(&p->rtp_forwarders_mutex);
			if(g_hash_table_size(p->rtp_forwarders) == 0) {
				janus_mutex_unlock(&p->rtp_forwarders_mutex);
				continue;
			}
			json_t *pl = json_object();
			json_object_set_new(pl, "publisher_id", json_integer(p->user_id));
			if(p->display)
				json_object_set_new(pl, "display", json_string(p->display));
			json_t *flist = json_array();
			GHashTableIter iter_f;
			gpointer key_f, value_f;			
			g_hash_table_iter_init(&iter_f, p->rtp_forwarders);
			while(g_hash_table_iter_next(&iter_f, &key_f, &value_f)) {				
				json_t *fl = json_object();
				guint32 rpk = GPOINTER_TO_UINT(key_f);
				janus_videoroom_rtp_forwarder *rpv = value_f;
				json_object_set_new(fl, "ip", json_string(inet_ntoa(rpv->serv_addr.sin_addr)));
				if(rpv->is_data) {
					json_object_set_new(fl, "data_stream_id", json_integer(rpk));
					json_object_set_new(fl, "port", json_integer(ntohs(rpv->serv_addr.sin_port)));
				} else if(rpv->is_video) {
					json_object_set_new(fl, "video_stream_id", json_integer(rpk));
					json_object_set_new(fl, "port", json_integer(ntohs(rpv->serv_addr.sin_port)));
					if(rpv->payload_type)
						json_object_set_new(fl, "pt", json_integer(rpv->payload_type));
					if(rpv->ssrc)
						json_object_set_new(fl, "ssrc", json_integer(rpv->ssrc));
				} else {
					json_object_set_new(fl, "audio_stream_id", json_integer(rpk));
					json_object_set_new(fl, "port", json_integer(ntohs(rpv->serv_addr.sin_port)));
					if(rpv->payload_type)
						json_object_set_new(fl, "pt", json_integer(rpv->payload_type));
					if(rpv->ssrc)
						json_object_set_new(fl, "ssrc", json_integer(rpv->ssrc));
				}
				json_array_append_new(flist, fl);
			}		
			janus_mutex_unlock(&p->rtp_forwarders_mutex);
			json_object_set_new(pl, "rtp_forwarder", flist);
			json_array_append_new(list, pl);
		}
		janus_mutex_unlock(&videoroom->participants_mutex);
		janus_mutex_unlock(&rooms_mutex);
		response = json_object();
		json_object_set_new(response, "room", json_integer(room_id));
		json_object_set_new(response, "rtp_forwarders", list);
		goto plugin_response;
	} else if(!strcasecmp(request_text, "join") || !strcasecmp(request_text, "joinandconfigure")
			|| !strcasecmp(request_text, "configure") || !strcasecmp(request_text, "publish") || !strcasecmp(request_text, "unpublish")
			|| !strcasecmp(request_text, "start") || !strcasecmp(request_text, "pause") || !strcasecmp(request_text, "switch") || !strcasecmp(request_text, "stop")
			|| !strcasecmp(request_text, "add") || !strcasecmp(request_text, "remove") || !strcasecmp(request_text, "leave")) {
		/* These messages are handled asynchronously */

		janus_videoroom_message *msg = g_malloc0(sizeof(janus_videoroom_message));
		msg->handle = handle;
		msg->transaction = transaction;
		msg->message = root;
		msg->jsep = jsep;
		g_async_queue_push(messages, msg);

		return janus_plugin_result_new(JANUS_PLUGIN_OK_WAIT, NULL, NULL);
	} else {
		JANUS_LOG(LOG_VERB, "Unknown request '%s'\n", request_text);
		error_code = JANUS_VIDEOROOM_ERROR_INVALID_REQUEST;
		g_snprintf(error_cause, 512, "Unknown request '%s'", request_text);
	}

plugin_response:
		{
			if(error_code == 0 && !response) {
				error_code = JANUS_VIDEOROOM_ERROR_UNKNOWN_ERROR;
				g_snprintf(error_cause, 512, "Invalid response");
			}
			if(error_code != 0) {
				/* Prepare JSON error event */
				json_t *event = json_object();
				json_object_set_new(event, "videoroom", json_string("event"));
				json_object_set_new(event, "error_code", json_integer(error_code));
				json_object_set_new(event, "error", json_string(error_cause));
				response = event;
			}
			if(root != NULL)
				json_decref(root);
			if(jsep != NULL)
				json_decref(jsep);
			g_free(transaction);

			return janus_plugin_result_new(JANUS_PLUGIN_OK, NULL, response);
		}

}

void janus_videoroom_setup_media(janus_plugin_session *handle) {
	JANUS_LOG(LOG_VERB, "WebRTC media is now available\n");
	if(g_atomic_int_get(&stopping) || !g_atomic_int_get(&initialized))
		return;
	janus_videoroom_session *session = (janus_videoroom_session *)handle->plugin_handle;	
	if(!session) {
		JANUS_LOG(LOG_ERR, "No session associated with this handle...\n");
		return;
	}
	if(session->destroyed)
		return;
	g_atomic_int_set(&session->hangingup, 0);

	/* Media relaying can start now */
	session->started = TRUE;

	if(session->participant) {
		/* If this is a publisher, notify all listeners about the fact they can
		 * now subscribe; if this is a listener, instead, ask the publisher a FIR */
		if(session->participant_type == janus_videoroom_p_type_publisher) {
			janus_videoroom_participant *participant = (janus_videoroom_participant *)session->participant;
			/* Notify all other participants that there's a new boy in town */
			json_t *list = json_array();
			json_t *pl = json_object();
			json_object_set_new(pl, "id", json_integer(participant->user_id));
			if(participant->display)
				json_object_set_new(pl, "display", json_string(participant->display));
			if(participant->audio)
				json_object_set_new(pl, "audio_codec", json_string(janus_videoroom_audiocodec_name(participant->room->acodec)));
			if(participant->video)
				json_object_set_new(pl, "video_codec", json_string(janus_videoroom_videocodec_name(participant->room->vcodec)));
			json_array_append_new(list, pl);
			json_t *pub = json_object();
			json_object_set_new(pub, "videoroom", json_string("event"));
			json_object_set_new(pub, "room", json_integer(participant->room->room_id));
			json_object_set_new(pub, "publishers", list);
			GHashTableIter iter;
			gpointer value;
			janus_videoroom *videoroom = participant->room;
			janus_mutex_lock(&videoroom->participants_mutex);
			g_hash_table_iter_init(&iter, videoroom->participants);
			while (!videoroom->destroyed && g_hash_table_iter_next(&iter, NULL, &value)) {
				janus_videoroom_participant *p = value;
				if(p == participant) {
					continue;	/* Skip the new publisher itself */
				}
				JANUS_LOG(LOG_VERB, "Notifying participant %"SCNu64" (%s)\n", p->user_id, p->display ? p->display : "??");
				int ret = gateway->push_event(p->session->handle, &janus_videoroom_plugin, NULL, pub, NULL);
				JANUS_LOG(LOG_VERB, "  >> %d (%s)\n", ret, janus_get_api_error(ret));
			}
			json_decref(pub);
			janus_mutex_unlock(&videoroom->participants_mutex);
			/* Also notify event handlers */
			if(notify_events && gateway->events_is_enabled()) {
				json_t *info = json_object();
				json_object_set_new(info, "event", json_string("published"));
				json_object_set_new(info, "room", json_integer(participant->room->room_id));
				json_object_set_new(info, "id", json_integer(participant->user_id));
				gateway->notify_event(&janus_videoroom_plugin, session->handle, info);
			}
		} else if(session->participant_type == janus_videoroom_p_type_subscriber) {
			janus_videoroom_listener *l = (janus_videoroom_listener *)session->participant;
			if(l && l->feed) {
				janus_videoroom_participant *p = l->feed;
				if(p && p->session) {
					/* Send a FIR */
					char buf[20];
					janus_rtcp_fir((char *)&buf, 20, &p->fir_seq);
					JANUS_LOG(LOG_VERB, "New listener available, sending FIR to %"SCNu64" (%s)\n", p->user_id, p->display ? p->display : "??");
					gateway->relay_rtcp(p->session->handle, 1, buf, 20);
					/* Send a PLI too, just in case... */
					janus_rtcp_pli((char *)&buf, 12);
					JANUS_LOG(LOG_VERB, "New listener available, sending PLI to %"SCNu64" (%s)\n", p->user_id, p->display ? p->display : "??");
					gateway->relay_rtcp(p->session->handle, 1, buf, 12);
					/* Also notify event handlers */
					if(notify_events && gateway->events_is_enabled()) {
						json_t *info = json_object();
						json_object_set_new(info, "event", json_string("subscribed"));
						json_object_set_new(info, "room", json_integer(p->room->room_id));
						json_object_set_new(info, "feed", json_integer(p->user_id));
						gateway->notify_event(&janus_videoroom_plugin, session->handle, info);
					}
				}
			}
		}
	}
}

void janus_videoroom_incoming_rtp(janus_plugin_session *handle, int video, char *buf, int len) {
	if(handle == NULL || handle->stopped || g_atomic_int_get(&stopping) || !g_atomic_int_get(&initialized) || !gateway)
		return;
	janus_videoroom_session *session = (janus_videoroom_session *)handle->plugin_handle;
	if(!session || session->destroyed || !session->participant || session->participant_type != janus_videoroom_p_type_publisher)
		return;
	janus_videoroom_participant *participant = (janus_videoroom_participant *)session->participant;
	janus_videoroom *videoroom = participant->room;

	if(participant->kicked)
		return;
	/* In case this is an audio packet and we're doing talk detection, check the audio level extension */
	if(!video && videoroom->audiolevel_event && participant->audio_active) {
		int level = 0;
		if(janus_rtp_header_extension_parse_audio_level(buf, len, participant->audio_level_extmap_id, &level) == 0) {
			participant->audio_dBov_sum += level;
			participant->audio_active_packets++;
			participant->audio_dBov_level = level;
			if(participant->audio_active_packets > 0 && participant->audio_active_packets == videoroom->audio_active_packets) {
				gboolean notify_talk_event = FALSE;
				if((float)participant->audio_dBov_sum/(float)participant->audio_active_packets < videoroom->audio_level_average) {
					/* Participant talking, should we notify all participants? */
					if(!participant->talking)
						notify_talk_event = TRUE;
					participant->talking = TRUE;
				} else {
					/* Participant not talking anymore, should we notify all participants? */
					if(participant->talking)
						notify_talk_event = TRUE;
					participant->talking = FALSE;
				}
				participant->audio_active_packets = 0;
				participant->audio_dBov_sum = 0;
				/* Only notify in case of state changes */
				if(notify_talk_event) {
					janus_mutex_lock(&participant->room->participants_mutex);
					json_t *event = json_object();
					json_object_set_new(event, "videoroom", json_string(participant->talking ? "talking" : "stopped-talking"));
					json_object_set_new(event, "room", json_integer(participant->room->room_id));
					json_object_set_new(event, "id", json_integer(participant->user_id));
					janus_videoroom_notify_participants(participant, event);
					json_decref(event);
					janus_mutex_unlock(&participant->room->participants_mutex);
					/* Also notify event handlers */
					if(notify_events && gateway->events_is_enabled()) {
						json_t *info = json_object();
						json_object_set_new(info, "videoroom", json_string(participant->talking ? "talking" : "stopped-talking"));
						json_object_set_new(info, "room", json_integer(participant->room->room_id));
						json_object_set_new(info, "id", json_integer(participant->user_id));
						gateway->notify_event(&janus_videoroom_plugin, session->handle, info);
					}
				}
			}
		}
	}

	if((!video && participant->audio_active) || (video && participant->video_active)) {
		janus_rtp_header *rtp = (janus_rtp_header *)buf;
		uint32_t ssrc = ntohl(rtp->ssrc);
		int sc = -1;
		/* Check if we're simulcasting, and if so, keep track of the "layer" */
		if(video && participant->ssrc[0] != 0) {
			if(ssrc == participant->ssrc[0])
				sc = 0;
			else if(ssrc == participant->ssrc[1])
				sc = 1;
			else if(ssrc == participant->ssrc[2])
				sc = 2;
		} else {
			/* Set the SSRC of the publisher */
			rtp->ssrc = htonl(video ? participant->video_ssrc : participant->audio_ssrc);
		}
		/* Set the payload type of the publisher */
		rtp->type = video ? participant->video_pt : participant->audio_pt;
		/* Forward RTP to the appropriate port for the rtp_forwarders associated with this publisher, if there are any */
		janus_mutex_lock(&participant->rtp_forwarders_mutex);
		GHashTableIter iter;
		gpointer value;
		g_hash_table_iter_init(&iter, participant->rtp_forwarders);
		while(participant->udp_sock > 0 && g_hash_table_iter_next(&iter, NULL, &value)) {
			janus_videoroom_rtp_forwarder* rtp_forward = (janus_videoroom_rtp_forwarder*)value;
			/* Check if payload type and/or SSRC need to be overwritten for this forwarder */
			int pt = rtp->type;
			uint32_t ssrc = ntohl(rtp->ssrc);
			if(rtp_forward->payload_type > 0)
				rtp->type = rtp_forward->payload_type;
			if(rtp_forward->ssrc > 0)
				rtp->ssrc = htonl(rtp_forward->ssrc);
			if(video && rtp_forward->is_video && (sc == -1 || rtp_forward->substream == sc)) {
				if(sendto(participant->udp_sock, buf, len, 0, (struct sockaddr*)&rtp_forward->serv_addr, sizeof(rtp_forward->serv_addr)) < 0) {
					JANUS_LOG(LOG_HUGE, "Error forwarding RTP video packet for %s... %s (len=%d)...\n",
						participant->display, strerror(errno), len);
				}
			} else if(!video && !rtp_forward->is_video && !rtp_forward->is_data) {
				if(sendto(participant->udp_sock, buf, len, 0, (struct sockaddr*)&rtp_forward->serv_addr, sizeof(rtp_forward->serv_addr)) < 0) {
					JANUS_LOG(LOG_HUGE, "Error forwarding RTP audio packet for %s... %s (len=%d)...\n",
						participant->display, strerror(errno), len);
				}
			}
			/* Restore original values of payload type and SSRC before going on */
			rtp->type = pt;
			rtp->ssrc = htonl(ssrc);
		}
		janus_mutex_unlock(&participant->rtp_forwarders_mutex);
		if(sc < 1) {
			/* Save the frame if we're recording
			 * FIXME: for video, we're currently only recording the base substream, when simulcasting */
			janus_recorder_save_frame(video ? participant->vrc : participant->arc, buf, len);
		}
		/* Done, relay it */
		janus_videoroom_rtp_relay_packet packet;
		packet.data = rtp;
		packet.length = len;
		packet.is_video = video;
		packet.svc = FALSE;
		if(video && videoroom->do_svc) {
			/* We're doing SVC: let's parse this packet to see which layers are there */
			int plen = 0;
			char *payload = janus_rtp_payload(buf, len, &plen);
			if(payload == NULL)
				return;
			uint8_t pbit = 0, dbit = 0, ubit = 0, bbit = 0, ebit = 0;
			int found = 0, spatial_layer = 0, temporal_layer = 0;
			if(janus_vp9_parse_svc(payload, plen, &found, &spatial_layer, &temporal_layer, &pbit, &dbit, &ubit, &bbit, &ebit) == 0) {
				if(found) {
					packet.svc = TRUE;
					packet.spatial_layer = spatial_layer;
					packet.temporal_layer = temporal_layer;
					packet.pbit = pbit;
					packet.dbit = dbit;
					packet.ubit = ubit;
					packet.bbit = bbit;
					packet.ebit = ebit;
				}
			}
		}
		packet.ssrc[0] = (sc != -1 ? participant->ssrc[0] : 0);
		packet.ssrc[1] = (sc != -1 ? participant->ssrc[1] : 0);
		packet.ssrc[2] = (sc != -1 ? participant->ssrc[2] : 0);
		/* Backup the actual timestamp and sequence number set by the publisher, in case switching is involved */
		packet.timestamp = ntohl(packet.data->timestamp);
		packet.seq_number = ntohs(packet.data->seq_number);
		/* Go: some viewers may decide to drop the packet, but that's up to them */
		janus_mutex_lock_nodebug(&participant->listeners_mutex);
		g_slist_foreach(participant->listeners, janus_videoroom_relay_rtp_packet, &packet);
		janus_mutex_unlock_nodebug(&participant->listeners_mutex);
		
		/* Check if we need to send any REMB, FIR or PLI back to this publisher */
		if(video && participant->video_active) {
			/* Did we send a REMB already, or is it time to send one? */
			gboolean send_remb = FALSE;
			if(participant->remb_latest == 0 && participant->remb_startup > 0) {
				/* Still in the starting phase, send the ramp-up REMB feedback */
				send_remb = TRUE;
			} else if(participant->remb_latest > 0 && janus_get_monotonic_time()-participant->remb_latest >= 5*G_USEC_PER_SEC) {
				/* 5 seconds have passed since the last REMB, send a new one */
				send_remb = TRUE;
			}		
			if(send_remb) {
				/* We send a few incremental REMB messages at startup */
				uint32_t bitrate = (participant->bitrate ? participant->bitrate : 256*1024);
				if(participant->remb_startup > 0) {
					bitrate = bitrate/participant->remb_startup;
					participant->remb_startup--;
				}
				JANUS_LOG(LOG_VERB, "Sending REMB (%s, %"SCNu32")\n", participant->display, bitrate);
				char rtcpbuf[24];
				janus_rtcp_remb((char *)(&rtcpbuf), 24, bitrate);
				gateway->relay_rtcp(handle, video, rtcpbuf, 24);
				if(participant->remb_startup == 0)
					participant->remb_latest = janus_get_monotonic_time();
			}
			/* Generate FIR/PLI too, if needed */
			if(video && participant->video_active && (participant->room->fir_freq > 0)) {
				/* FIXME Very ugly hack to generate RTCP every tot seconds/frames */
				gint64 now = janus_get_monotonic_time();
				if((now-participant->fir_latest) >= ((gint64)participant->room->fir_freq*G_USEC_PER_SEC)) {
					/* FIXME We send a FIR every tot seconds */
					participant->fir_latest = now;
					char rtcpbuf[24];
					janus_rtcp_fir((char *)&rtcpbuf, 20, &participant->fir_seq);
					JANUS_LOG(LOG_VERB, "Sending FIR to %"SCNu64" (%s)\n", participant->user_id, participant->display ? participant->display : "??");
					gateway->relay_rtcp(handle, video, rtcpbuf, 20);
					/* Send a PLI too, just in case... */
					janus_rtcp_pli((char *)&rtcpbuf, 12);
					JANUS_LOG(LOG_VERB, "Sending PLI to %"SCNu64" (%s)\n", participant->user_id, participant->display ? participant->display : "??");
					gateway->relay_rtcp(handle, video, rtcpbuf, 12);
				}
			}
		}
	}
}

void janus_videoroom_incoming_rtcp(janus_plugin_session *handle, int video, char *buf, int len) {
	if(g_atomic_int_get(&stopping) || !g_atomic_int_get(&initialized))
		return;
	janus_videoroom_session *session = (janus_videoroom_session *)handle->plugin_handle;	
	if(!session) {
		JANUS_LOG(LOG_ERR, "No session associated with this handle...\n");
		return;
	}
	if(session->destroyed)
		return;
	if(session->participant_type == janus_videoroom_p_type_subscriber) {
		/* A listener sent some RTCP, check what it is and if we need to forward it to the publisher */
		janus_videoroom_listener *l = (janus_videoroom_listener *)session->participant;
		if(!l || !l->video)
			return;	/* The only feedback we handle is video related anyway... */
		if(janus_rtcp_has_fir(buf, len)) {
			/* We got a FIR, forward it to the publisher */
			if(l->feed) {
				janus_videoroom_participant *p = l->feed;
				if(p && p->session) {
					char rtcpbuf[20];
					janus_rtcp_fir((char *)&rtcpbuf, 20, &p->fir_seq);
					JANUS_LOG(LOG_VERB, "Got a FIR from a listener, forwarding it to %"SCNu64" (%s)\n", p->user_id, p->display ? p->display : "??");
					gateway->relay_rtcp(p->session->handle, 1, rtcpbuf, 20);
				}
			}
		}
		if(janus_rtcp_has_pli(buf, len)) {
			/* We got a PLI, forward it to the publisher */
			if(l->feed) {
				janus_videoroom_participant *p = l->feed;
				if(p && p->session) {
					char rtcpbuf[12];
					janus_rtcp_pli((char *)&rtcpbuf, 12);
					JANUS_LOG(LOG_VERB, "Got a PLI from a listener, forwarding it to %"SCNu64" (%s)\n", p->user_id, p->display ? p->display : "??");
					gateway->relay_rtcp(p->session->handle, 1, rtcpbuf, 12);
				}
			}
		}
		uint32_t bitrate = janus_rtcp_get_remb(buf, len);
		if(bitrate > 0) {
			/* FIXME We got a REMB from this listener, should we do something about it? */
		}
	}
}

void janus_videoroom_incoming_data(janus_plugin_session *handle, char *buf, int len) {
	if(handle == NULL || handle->stopped || g_atomic_int_get(&stopping) || !g_atomic_int_get(&initialized) || !gateway)
		return;
	if(buf == NULL || len <= 0)
		return;
	janus_videoroom_session *session = (janus_videoroom_session *)handle->plugin_handle;
	if(!session || session->destroyed || !session->participant || session->participant_type != janus_videoroom_p_type_publisher)
		return;
	janus_videoroom_participant *participant = (janus_videoroom_participant *)session->participant;
	if(!participant->data_active || participant->kicked)
		return;
	/* Any forwarder involved? */
	janus_mutex_lock(&participant->rtp_forwarders_mutex);
	/* Forward RTP to the appropriate port for the rtp_forwarders associated with this publisher, if there are any */
	GHashTableIter iter;
	gpointer value;
	g_hash_table_iter_init(&iter, participant->rtp_forwarders);
	while(participant->udp_sock > 0 && g_hash_table_iter_next(&iter, NULL, &value)) {
		janus_videoroom_rtp_forwarder* rtp_forward = (janus_videoroom_rtp_forwarder*)value;
		if(rtp_forward->is_data) {
			if(sendto(participant->udp_sock, buf, len, 0, (struct sockaddr*)&rtp_forward->serv_addr, sizeof(rtp_forward->serv_addr)) < 0) {
				JANUS_LOG(LOG_HUGE, "Error forwarding data packet for %s... %s (len=%d)...\n",
					participant->display, strerror(errno), len);
			}
		}
	}
	janus_mutex_unlock(&participant->rtp_forwarders_mutex);
	/* Get a string out of the data */
	char *text = g_malloc0(len+1);
	memcpy(text, buf, len);
	*(text+len) = '\0';
	JANUS_LOG(LOG_VERB, "Got a DataChannel message (%zu bytes) to forward: %s\n", strlen(text), text);
	/* Save the message if we're recording */
	janus_recorder_save_frame(participant->drc, text, strlen(text));
	/* Relay to all listeners */
	janus_mutex_lock_nodebug(&participant->listeners_mutex);
	g_slist_foreach(participant->listeners, janus_videoroom_relay_data_packet, text);
	janus_mutex_unlock_nodebug(&participant->listeners_mutex);
	g_free(text);
}

void janus_videoroom_slow_link(janus_plugin_session *handle, int uplink, int video) {
	/* The core is informing us that our peer got too many NACKs, are we pushing media too hard? */
	if(handle == NULL || handle->stopped || g_atomic_int_get(&stopping) || !g_atomic_int_get(&initialized) || !gateway)
		return;
	janus_videoroom_session *session = (janus_videoroom_session *)handle->plugin_handle;
	if(!session || session->destroyed || !session->participant)
		return;
	/* Check if it's an uplink (publisher) or downlink (viewer) issue */
	if(session->participant_type == janus_videoroom_p_type_publisher) {
		if(!uplink) {
			janus_videoroom_participant *publisher = (janus_videoroom_participant *)session->participant;
			if(publisher) {
				/* Send an event on the handle to notify the application: it's
				 * up to the application to then choose a policy and enforce it */
				json_t *event = json_object();
				json_object_set_new(event, "videoroom", json_string("slow_link"));
				/* Also add info on what the current bitrate cap is */
				uint32_t bitrate = (publisher->bitrate ? publisher->bitrate : 256*1024);
				json_object_set_new(event, "current-bitrate", json_integer(bitrate));
				gateway->push_event(session->handle, &janus_videoroom_plugin, NULL, event, NULL);
				json_decref(event);
			}
		} else {
			JANUS_LOG(LOG_WARN, "Got a slow uplink on a VideoRoom publisher? Weird, because it doesn't receive media...\n");
		}
	} else if(session->participant_type == janus_videoroom_p_type_subscriber) {
		if(uplink) {
			janus_videoroom_listener *viewer = (janus_videoroom_listener *)session->participant;
			if(viewer) {
				/* Send an event on the handle to notify the application: it's
				 * up to the application to then choose a policy and enforce it */
				json_t *event = json_object();
				json_object_set_new(event, "videoroom", json_string("slow_link"));
				gateway->push_event(session->handle, &janus_videoroom_plugin, NULL, event, NULL);
				json_decref(event);
			}
		} else {
			JANUS_LOG(LOG_WARN, "Got a slow downlink on a VideoRoom viewer? Weird, because it doesn't send media...\n");
		}
	}
}

static void janus_videoroom_recorder_create(janus_videoroom_participant *participant, gboolean audio, gboolean video, gboolean data) {
	char filename[255];
	gint64 now = janus_get_real_time();
	if(audio) {
		memset(filename, 0, 255);
		if(participant->recording_base) {
			/* Use the filename and path we have been provided */
			g_snprintf(filename, 255, "%s-audio", participant->recording_base);
			participant->arc = janus_recorder_create(participant->room->rec_dir,
				janus_videoroom_audiocodec_name(participant->room->acodec), filename);
			if(participant->arc == NULL) {
				JANUS_LOG(LOG_ERR, "Couldn't open an audio recording file for this publisher!\n");
			}
		} else {
			/* Build a filename */
			g_snprintf(filename, 255, "videoroom-%"SCNu64"-user-%"SCNu64"-%"SCNi64"-audio",
				participant->room->room_id, participant->user_id, now);
			participant->arc = janus_recorder_create(participant->room->rec_dir,
				janus_videoroom_audiocodec_name(participant->room->acodec), filename);
			if(participant->arc == NULL) {
				JANUS_LOG(LOG_ERR, "Couldn't open an audio recording file for this publisher!\n");
			}
		}
	}
	if(video) {
		memset(filename, 0, 255);
		if(participant->recording_base) {
			/* Use the filename and path we have been provided */
			g_snprintf(filename, 255, "%s-video", participant->recording_base);
			participant->vrc = janus_recorder_create(participant->room->rec_dir,
				janus_videoroom_videocodec_name(participant->room->vcodec), filename);
			if(participant->vrc == NULL) {
				JANUS_LOG(LOG_ERR, "Couldn't open an video recording file for this publisher!\n");
			}
		} else {
			/* Build a filename */
			g_snprintf(filename, 255, "videoroom-%"SCNu64"-user-%"SCNu64"-%"SCNi64"-video",
				participant->room->room_id, participant->user_id, now);
			participant->vrc = janus_recorder_create(participant->room->rec_dir,
				janus_videoroom_videocodec_name(participant->room->vcodec), filename);
			if(participant->vrc == NULL) {
				JANUS_LOG(LOG_ERR, "Couldn't open an video recording file for this publisher!\n");
			}
		}
	}
	if(data) {
		memset(filename, 0, 255);
		if(participant->recording_base) {
			/* Use the filename and path we have been provided */
			g_snprintf(filename, 255, "%s-data", participant->recording_base);
			participant->drc = janus_recorder_create(participant->room->rec_dir,
				"text", filename);
			if(participant->drc == NULL) {
				JANUS_LOG(LOG_ERR, "Couldn't open an data recording file for this publisher!\n");
			}
		} else {
			/* Build a filename */
			g_snprintf(filename, 255, "videoroom-%"SCNu64"-user-%"SCNu64"-%"SCNi64"-data",
				participant->room->room_id, participant->user_id, now);
			participant->drc = janus_recorder_create(participant->room->rec_dir,
				"text", filename);
			if(participant->drc == NULL) {
				JANUS_LOG(LOG_ERR, "Couldn't open an data recording file for this publisher!\n");
			}
		}
	}
}

static void janus_videoroom_recorder_close(janus_videoroom_participant *participant) {
	if(participant->arc) {
		janus_recorder_close(participant->arc);
		JANUS_LOG(LOG_INFO, "Closed audio recording %s for %s\n", participant->arc->filename ? participant->arc->filename : "??", participant->display);
		janus_recorder_free(participant->arc);
	}
	participant->arc = NULL;
	if(participant->vrc) {
		janus_recorder_close(participant->vrc);
		JANUS_LOG(LOG_INFO, "Closed video recording %s for %s\n", participant->vrc->filename ? participant->vrc->filename : "??", participant->display);
		janus_recorder_free(participant->vrc);
	}
	participant->vrc = NULL;
	if(participant->drc) {
		janus_recorder_close(participant->drc);
		JANUS_LOG(LOG_INFO, "Closed data recording %s for %s\n", participant->drc->filename ? participant->drc->filename : "??", participant->display);
		janus_recorder_free(participant->drc);
	}
	participant->drc = NULL;
}

void janus_videoroom_hangup_media(janus_plugin_session *handle) {
	JANUS_LOG(LOG_VERB, "No WebRTC media anymore\n");
	if(g_atomic_int_get(&stopping) || !g_atomic_int_get(&initialized))
		return;
	janus_videoroom_session *session = (janus_videoroom_session *)handle->plugin_handle;	
	if(!session) {
		JANUS_LOG(LOG_ERR, "No session associated with this handle...\n");
		return;
	}
	session->started = FALSE;
	if(session->destroyed)
		return;
	if(g_atomic_int_add(&session->hangingup, 1))
		return;

	/* Send an event to the browser and tell the PeerConnection is over */
	if(session->participant_type == janus_videoroom_p_type_publisher) {
		/* This publisher just 'unpublished' */
		janus_videoroom_participant *participant = (janus_videoroom_participant *)session->participant;
		if(participant->sdp)
			g_free(participant->sdp);
		participant->sdp = NULL;
		participant->firefox = FALSE;
		participant->audio_active = FALSE;
		participant->video_active = FALSE;
		participant->data_active = FALSE;
		participant->audio_active_packets = 0;
		participant->audio_dBov_sum = 0;
		participant->audio_dBov_level = 0;
		participant->talking = FALSE;
		participant->remb_startup = 4;
		participant->remb_latest = 0;
		participant->fir_latest = 0;
		participant->fir_seq = 0;
		/* Get rid of the recorders, if available */
		janus_mutex_lock(&participant->rec_mutex);
		janus_videoroom_recorder_close(participant);
		janus_mutex_unlock(&participant->rec_mutex);
		janus_mutex_lock(&participant->listeners_mutex);
		while(participant->listeners) {
			janus_videoroom_listener *l = (janus_videoroom_listener *)participant->listeners->data;
			if(l) {
				participant->listeners = g_slist_remove(participant->listeners, l);
				l->feed = NULL;
			}
		}
		janus_mutex_unlock(&participant->listeners_mutex);
		janus_videoroom_leave_or_unpublish(participant, FALSE, FALSE);
		/* Also notify event handlers */
		if(participant->room && gateway->events_is_enabled()) {
			json_t *info = json_object();
			json_object_set_new(info, "event", json_string("unpublished"));
			json_object_set_new(info, "room", json_integer(participant->room->room_id));
			json_object_set_new(info, "id", json_integer(participant->user_id));
			gateway->notify_event(&janus_videoroom_plugin, handle, info);
		}
	} else if(session->participant_type == janus_videoroom_p_type_subscriber) {
		/* Get rid of listener */
		janus_videoroom_listener *listener = (janus_videoroom_listener *)session->participant;
		if(listener) {
			listener->paused = TRUE;
			janus_videoroom_participant *publisher = listener->feed;
			if(publisher != NULL) {
				janus_mutex_lock(&publisher->listeners_mutex);
				publisher->listeners = g_slist_remove(publisher->listeners, listener);
				janus_mutex_unlock(&publisher->listeners_mutex);
				listener->feed = NULL;
				if(listener->pvt_id > 0) {
					janus_videoroom_participant *owner = g_hash_table_lookup(publisher->room->private_ids, GUINT_TO_POINTER(listener->pvt_id));
					if(owner != NULL) {
						janus_mutex_lock(&owner->listeners_mutex);
						owner->subscriptions = g_slist_remove(owner->subscriptions, listener);
						janus_mutex_unlock(&owner->listeners_mutex);
					}
				}
				/* Also notify event handlers */
				if(notify_events && gateway->events_is_enabled()) {
					json_t *info = json_object();
					json_object_set_new(info, "event", json_string("unsubscribed"));
					json_object_set_new(info, "room", json_integer(publisher->room->room_id));
					json_object_set_new(info, "feed", json_integer(publisher->user_id));
					gateway->notify_event(&janus_videoroom_plugin, session->handle, info);
				}
			}
		}
		/* TODO Should we close the handle as well? */
	}
}

/* Thread to handle incoming messages */
static void *janus_videoroom_handler(void *data) {
	JANUS_LOG(LOG_VERB, "Joining VideoRoom handler thread\n");
	janus_videoroom_message *msg = NULL;
	int error_code = 0;
	char error_cause[512];
	json_t *root = NULL;
	while(g_atomic_int_get(&initialized) && !g_atomic_int_get(&stopping)) {
		msg = g_async_queue_pop(messages);
		if(msg == NULL)
			continue;
		if(msg == &exit_message)
			break;
		if(msg->handle == NULL) {
			janus_videoroom_message_free(msg);
			continue;
		}
		janus_videoroom_session *session = NULL;
		janus_mutex_lock(&sessions_mutex);
		if(g_hash_table_lookup(sessions, msg->handle) != NULL ) {
			session = (janus_videoroom_session *)msg->handle->plugin_handle;
		}
		if(!session) {
			janus_mutex_unlock(&sessions_mutex);
			JANUS_LOG(LOG_ERR, "No session associated with this handle...\n");
			janus_videoroom_message_free(msg);
			continue;
		}
		if(session->destroyed) {
			janus_mutex_unlock(&sessions_mutex);
			janus_videoroom_message_free(msg);
			continue;
		}
		janus_mutex_unlock(&sessions_mutex);
		/* Handle request */
		error_code = 0;
		root = NULL;
		if(msg->message == NULL) {
			JANUS_LOG(LOG_ERR, "No message??\n");
			error_code = JANUS_VIDEOROOM_ERROR_NO_MESSAGE;
			g_snprintf(error_cause, 512, "%s", "No message??");
			goto error;
		}
		root = msg->message;
		/* Get the request first */
		JANUS_VALIDATE_JSON_OBJECT(root, request_parameters,
			error_code, error_cause, TRUE,
			JANUS_VIDEOROOM_ERROR_MISSING_ELEMENT, JANUS_VIDEOROOM_ERROR_INVALID_ELEMENT);
		if(error_code != 0)
			goto error;
		json_t *request = json_object_get(root, "request");
		const char *request_text = json_string_value(request);
		json_t *event = NULL;
		/* 'create' and 'destroy' are handled synchronously: what kind of participant is this session referring to? */
		if(session->participant_type == janus_videoroom_p_type_none) {
			/* Not configured yet, we need to do this now */
			if(strcasecmp(request_text, "join") && strcasecmp(request_text, "joinandconfigure")) {
				JANUS_LOG(LOG_ERR, "Invalid request on unconfigured participant\n");
				error_code = JANUS_VIDEOROOM_ERROR_JOIN_FIRST;
				g_snprintf(error_cause, 512, "Invalid request on unconfigured participant");
				goto error;
			}
			JANUS_VALIDATE_JSON_OBJECT(root, join_parameters,
				error_code, error_cause, TRUE,
				JANUS_VIDEOROOM_ERROR_MISSING_ELEMENT, JANUS_VIDEOROOM_ERROR_INVALID_ELEMENT);
			if(error_code != 0)
				goto error;
			janus_mutex_lock(&rooms_mutex);
			janus_videoroom *videoroom = NULL;
			error_code = janus_videoroom_access_room(root, FALSE, TRUE, &videoroom, error_cause, sizeof(error_cause));
			janus_mutex_unlock(&rooms_mutex);
			if(error_code != 0)
				goto error;
			json_t *ptype = json_object_get(root, "ptype");
			const char *ptype_text = json_string_value(ptype);
			if(!strcasecmp(ptype_text, "publisher")) {
				JANUS_VALIDATE_JSON_OBJECT(root, publisher_parameters,
					error_code, error_cause, TRUE,
					JANUS_VIDEOROOM_ERROR_MISSING_ELEMENT, JANUS_VIDEOROOM_ERROR_INVALID_ELEMENT);
				if(error_code != 0)
					goto error;
				/* A token might be required to join */
				if(videoroom->check_tokens) {
					json_t *token = json_object_get(root, "token");
					const char *token_text = token ? json_string_value(token) : NULL;
					if(token_text == NULL || g_hash_table_lookup(videoroom->allowed, token_text) == NULL) {
						JANUS_LOG(LOG_ERR, "Unauthorized (not in the allowed list)\n");
						error_code = JANUS_VIDEOROOM_ERROR_UNAUTHORIZED;
						g_snprintf(error_cause, 512, "Unauthorized (not in the allowed list)");
						goto error;
					}
				}
				json_t *display = json_object_get(root, "display");
				const char *display_text = display ? json_string_value(display) : NULL;
				guint64 user_id = 0;
				json_t *id = json_object_get(root, "id");
				janus_mutex_lock(&videoroom->participants_mutex);
				if(id) {
					user_id = json_integer_value(id);
					if(g_hash_table_lookup(videoroom->participants, &user_id) != NULL) {
						janus_mutex_unlock(&videoroom->participants_mutex);
						/* User ID already taken */
						JANUS_LOG(LOG_ERR, "User ID %"SCNu64" already exists\n", user_id);
						error_code = JANUS_VIDEOROOM_ERROR_ID_EXISTS;
						g_snprintf(error_cause, 512, "User ID %"SCNu64" already exists", user_id);
						goto error;
					}
				}
				if(user_id == 0) {
					/* Generate a random ID */
					while(user_id == 0) {
						user_id = janus_random_uint64();
						if(g_hash_table_lookup(videoroom->participants, &user_id) != NULL) {
							/* User ID already taken, try another one */
							user_id = 0;
						}
					}
				}
				JANUS_LOG(LOG_VERB, "  -- Publisher ID: %"SCNu64"\n", user_id);
				/* Process the request */
				json_t *audio = NULL, *video = NULL, *data = NULL,
					*bitrate = NULL, *record = NULL, *recfile = NULL;
				if(!strcasecmp(request_text, "joinandconfigure")) {
					/* Also configure (or publish a new feed) audio/video/bitrate for this new publisher */
					/* join_parameters were validated earlier. */
					audio = json_object_get(root, "audio");
					video = json_object_get(root, "video");
					data = json_object_get(root, "data");
					bitrate = json_object_get(root, "bitrate");
					record = json_object_get(root, "record");
					recfile = json_object_get(root, "filename");
				}
				janus_videoroom_participant *publisher = g_malloc0(sizeof(janus_videoroom_participant));
				publisher->session = session;
				publisher->room = videoroom;
				publisher->user_id = user_id;
				publisher->display = display_text ? g_strdup(display_text) : NULL;
				publisher->sdp = NULL;		/* We'll deal with this later */
				publisher->audio = FALSE;	/* We'll deal with this later */
				publisher->video = FALSE;	/* We'll deal with this later */
				publisher->data = FALSE;	/* We'll deal with this later */
				publisher->audio_active = FALSE;
				publisher->video_active = FALSE;
				publisher->data_active = FALSE;
				publisher->recording_active = FALSE;
				publisher->recording_base = NULL;
				publisher->arc = NULL;
				publisher->vrc = NULL;
				publisher->drc = NULL;
				janus_mutex_init(&publisher->rec_mutex);
				publisher->firefox = FALSE;
				publisher->bitrate = videoroom->bitrate;
				publisher->listeners = NULL;
				publisher->subscriptions = NULL;
				janus_mutex_init(&publisher->listeners_mutex);
				publisher->audio_pt = OPUS_PT;
				switch(videoroom->acodec) {
					case JANUS_VIDEOROOM_OPUS:
						publisher->audio_pt = OPUS_PT;
						break;
					case JANUS_VIDEOROOM_ISAC_32K:
						publisher->audio_pt = ISAC32_PT;
						break;
					case JANUS_VIDEOROOM_ISAC_16K:
						publisher->audio_pt = ISAC16_PT;
						break;
					case JANUS_VIDEOROOM_PCMU:
						publisher->audio_pt = PCMU_PT;
						break;
					case JANUS_VIDEOROOM_PCMA:
						publisher->audio_pt = PCMA_PT;
						break;
					case JANUS_VIDEOROOM_G722:
						publisher->audio_pt = G722_PT;
						break;
					default:
						/* Shouldn't happen */
						publisher->audio_pt = OPUS_PT;
						break;
				}
				switch(videoroom->vcodec) {
					case JANUS_VIDEOROOM_VP8:
						publisher->video_pt = VP8_PT;
						break;
					case JANUS_VIDEOROOM_VP9:
						publisher->video_pt = VP9_PT;
						break;
					case JANUS_VIDEOROOM_H264:
						publisher->video_pt = H264_PT;
						break;
					default:
						/* Shouldn't happen */
						publisher->video_pt = VP8_PT;
						break;
				}
				publisher->audio_ssrc = janus_random_uint32();
				publisher->video_ssrc = janus_random_uint32();
				publisher->audio_level_extmap_id = 0;
				publisher->video_orient_extmap_id = 0;
				publisher->playout_delay_extmap_id = 0;
				publisher->remb_startup = 4;
				publisher->remb_latest = 0;
				publisher->fir_latest = 0;
				publisher->fir_seq = 0;
				janus_mutex_init(&publisher->rtp_forwarders_mutex);
				publisher->rtp_forwarders = g_hash_table_new_full(NULL, NULL, NULL, (GDestroyNotify)janus_videoroom_rtp_forwarder_free_helper);
				publisher->udp_sock = -1;
				/* Finally, generate a private ID: this is only needed in case the participant
				 * wants to allow the plugin to know which subscriptions belong to them */
				publisher->pvt_id = 0;
				while(publisher->pvt_id == 0) {
					publisher->pvt_id = janus_random_uint32();
					if(g_hash_table_lookup(videoroom->private_ids, GUINT_TO_POINTER(publisher->pvt_id)) != NULL) {
						/* Private ID already taken, try another one */
						publisher->pvt_id = 0;
					}
					g_hash_table_insert(videoroom->private_ids, GUINT_TO_POINTER(publisher->pvt_id), publisher);
				}
				/* In case we also wanted to configure */
				if(audio) {
					publisher->audio_active = json_is_true(audio);
					JANUS_LOG(LOG_VERB, "Setting audio property: %s (room %"SCNu64", user %"SCNu64")\n", publisher->audio_active ? "true" : "false", publisher->room->room_id, publisher->user_id);
				}
				if(video) {
					publisher->video_active = json_is_true(video);
					JANUS_LOG(LOG_VERB, "Setting video property: %s (room %"SCNu64", user %"SCNu64")\n", publisher->video_active ? "true" : "false", publisher->room->room_id, publisher->user_id);
				}
				if(data) {
					publisher->data_active = json_is_true(data);
					JANUS_LOG(LOG_VERB, "Setting data property: %s (room %"SCNu64", user %"SCNu64")\n", publisher->data_active ? "true" : "false", publisher->room->room_id, publisher->user_id);
				}
				if(bitrate) {
					publisher->bitrate = json_integer_value(bitrate);
					JANUS_LOG(LOG_VERB, "Setting video bitrate: %"SCNu32" (room %"SCNu64", user %"SCNu64")\n", publisher->bitrate, publisher->room->room_id, publisher->user_id);
				}
				if(record) {
					publisher->recording_active = json_is_true(record);
					JANUS_LOG(LOG_VERB, "Setting record property: %s (room %"SCNu64", user %"SCNu64")\n", publisher->recording_active ? "true" : "false", publisher->room->room_id, publisher->user_id);
				}
				if(recfile) {
					publisher->recording_base = g_strdup(json_string_value(recfile));
					JANUS_LOG(LOG_VERB, "Setting recording basename: %s (room %"SCNu64", user %"SCNu64")\n", publisher->recording_base, publisher->room->room_id, publisher->user_id);
				}
				/* Done */
				session->participant_type = janus_videoroom_p_type_publisher;
				session->participant = publisher;
				/* Return a list of all available publishers (those with an SDP available, that is) */
				json_t *list = json_array();
				GHashTableIter iter;
				gpointer value;
				g_hash_table_insert(videoroom->participants, janus_uint64_dup(publisher->user_id), publisher);
				g_hash_table_iter_init(&iter, videoroom->participants);
				while (!videoroom->destroyed && g_hash_table_iter_next(&iter, NULL, &value)) {
					janus_videoroom_participant *p = value;
					if(p == publisher || !p->sdp || !p->session->started) {
						continue;
					}
					json_t *pl = json_object();
					json_object_set_new(pl, "id", json_integer(p->user_id));
					if(p->display)
						json_object_set_new(pl, "display", json_string(p->display));
					if(p->audio)
						json_object_set_new(pl, "audio_codec", json_string(janus_videoroom_audiocodec_name(p->room->acodec)));
					if(p->video)
						json_object_set_new(pl, "video_codec", json_string(janus_videoroom_videocodec_name(p->room->vcodec)));
					if(p->audio_level_extmap_id > 0)
						json_object_set_new(pl, "talking", p->talking ? json_true() : json_false());
					json_array_append_new(list, pl);
				}
				janus_mutex_unlock(&videoroom->participants_mutex);
				event = json_object();
				json_object_set_new(event, "videoroom", json_string("joined"));
				json_object_set_new(event, "room", json_integer(videoroom->room_id));
				json_object_set_new(event, "description", json_string(videoroom->room_name));
				json_object_set_new(event, "id", json_integer(user_id));
				json_object_set_new(event, "private_id", json_integer(publisher->pvt_id));
				json_object_set_new(event, "publishers", list);
				
				/* check if it is recorder */
				if(!strcasecmp(publisher->display, JANUS_RECEP_NAME)){
					videoroom->is_recep_present = TRUE;
				}
<<<<<<< HEAD
				/* See if we need to notify about a new participant joined the room (by default, we don't). */
				janus_videoroom_participant_joining(publisher);

=======
				JANUS_LOG(LOG_INFO, "[%"SCNu64"][%"SCNu64"] Publisher joined =%s \n", videoroom->room_id, user_id, display_text);
>>>>>>> c169d5b8
				/* Also notify event handlers */
				if(notify_events && gateway->events_is_enabled()) {
					json_t *info = json_object();

					if(!videoroom->first_joined && (1 == g_hash_table_size(videoroom->participants))) {
						json_object_set_new(info, "event", json_string("first-joined"));
						videoroom->first_joined = TRUE;
					} else{
						json_object_set_new(info, "event", json_string("joined"));
					}
				
					json_object_set_new(info, "room", json_integer(videoroom->room_id));
					json_object_set_new(info, "id", json_integer(user_id));
					json_object_set_new(info, "private_id", json_integer(publisher->pvt_id));
					if(display_text != NULL)
						json_object_set_new(info, "display", json_string(display_text));
					gateway->notify_event(&janus_videoroom_plugin, session->handle, info);
				}
			} else if(!strcasecmp(ptype_text, "listener")) {
				/* This is a new listener */
				JANUS_VALIDATE_JSON_OBJECT(root, listener_parameters,
					error_code, error_cause, TRUE,
					JANUS_VIDEOROOM_ERROR_MISSING_ELEMENT, JANUS_VIDEOROOM_ERROR_INVALID_ELEMENT);
				if(error_code != 0)
					goto error;
				json_t *feed = json_object_get(root, "feed");
				guint64 feed_id = json_integer_value(feed);
				json_t *pvt = json_object_get(root, "private_id");
				guint64 pvt_id = json_integer_value(pvt);
				json_t *audio = json_object_get(root, "audio");
				json_t *video = json_object_get(root, "video");
				json_t *data = json_object_get(root, "data");
				json_t *offer_audio = json_object_get(root, "offer_audio");
				json_t *offer_video = json_object_get(root, "offer_video");
				json_t *offer_data = json_object_get(root, "offer_data");
				janus_mutex_lock(&videoroom->participants_mutex);
				janus_videoroom_participant *owner = NULL;
				janus_videoroom_participant *publisher = g_hash_table_lookup(videoroom->participants, &feed_id);
				janus_mutex_unlock(&videoroom->participants_mutex);
				JANUS_LOG(LOG_INFO, "[%"SCNu64"][%"SCNu64"] Listener joined\n", videoroom->room_id, feed_id);
				if(publisher == NULL || publisher->sdp == NULL) {
					JANUS_LOG(LOG_ERR, "No such feed (%"SCNu64")\n", feed_id);
					error_code = JANUS_VIDEOROOM_ERROR_NO_SUCH_FEED;
					g_snprintf(error_cause, 512, "No such feed (%"SCNu64")", feed_id);
					goto error;
				} else {
					/* First of all, let's check if this room requires valid private_id values */
					if(videoroom->require_pvtid) {
						/* It does, let's make sure this subscription complies */
						owner = g_hash_table_lookup(videoroom->private_ids, GUINT_TO_POINTER(pvt_id));
						if(pvt_id == 0 || owner == NULL) {
							JANUS_LOG(LOG_ERR, "Unauthorized (this room requires a valid private_id)\n");
							error_code = JANUS_VIDEOROOM_ERROR_UNAUTHORIZED;
							g_snprintf(error_cause, 512, "Unauthorized (this room requires a valid private_id)");
							goto error;
						}
					}
					janus_videoroom_listener *listener = g_malloc0(sizeof(janus_videoroom_listener));
					listener->session = session;
					listener->room = videoroom;
					listener->feed = publisher;
					listener->pvt_id = pvt_id;
					/* Initialize the listener context */
					janus_rtp_switching_context_reset(&listener->context);
					listener->audio_offered = offer_audio ? json_is_true(offer_audio) : TRUE;	/* True by default */
					if(!publisher->audio)
						listener->audio_offered = FALSE;	/* ... unless the publisher isn't sending any audio */
					listener->video_offered = offer_video ? json_is_true(offer_video) : TRUE;	/* True by default */
					if(!publisher->video)
						listener->video_offered = FALSE;	/* ... unless the publisher isn't sending any video */
					listener->data_offered = offer_data ? json_is_true(offer_data) : TRUE;	/* True by default */
					if(!publisher->data)
						listener->data_offered = FALSE;	/* ... unless the publisher isn't sending any data */
					if((!publisher->audio || !listener->audio_offered) &&
							(!publisher->video || !listener->video_offered) &&
							(!publisher->data || !listener->data_offered)) {
						g_free(listener);
						JANUS_LOG(LOG_ERR, "Can't offer an SDP with no audio, video or data\n");
						error_code = JANUS_VIDEOROOM_ERROR_INVALID_SDP;
						g_snprintf(error_cause, 512, "Can't offer an SDP with no audio, video or data");
						goto error;
					}
					listener->audio = audio ? json_is_true(audio) : TRUE;	/* True by default */
					if(!publisher->audio || !listener->audio_offered)
						listener->audio = FALSE;	/* ... unless the publisher isn't sending any audio or we're skipping it */
					listener->video = video ? json_is_true(video) : TRUE;	/* True by default */
					if(!publisher->video || !listener->video_offered)
						listener->video = FALSE;	/* ... unless the publisher isn't sending any video or we're skipping it */
					listener->data = data ? json_is_true(data) : TRUE;	/* True by default */
					if(!publisher->data || !listener->data_offered)
						listener->data = FALSE;	/* ... unless the publisher isn't sending any data or we're skipping it */
					listener->paused = TRUE;	/* We need an explicit start from the listener */
					listener->substream = -1;
					listener->substream_target = 2;
					listener->templayer = -1;
					listener->templayer_target = 2;
					listener->last_relayed = 0;
					janus_vp8_simulcast_context_reset(&listener->simulcast_context);
					session->participant = listener;
					if(videoroom->do_svc) {
						/* This listener belongs to a room where VP9 SVC has been enabled,
						 * let's assume we're interested in all layers for the time being */
						listener->spatial_layer = -1;
						listener->target_spatial_layer = 1;		/* FIXME Chrome sends 0 and 1 */
						listener->temporal_layer = -1;
						listener->target_temporal_layer = 2;	/* FIXME Chrome sends 0, 1 and 2 */
					}
					janus_mutex_lock(&publisher->listeners_mutex);
					publisher->listeners = g_slist_append(publisher->listeners, listener);
					janus_mutex_unlock(&publisher->listeners_mutex);
					if(owner != NULL) {
						janus_mutex_lock(&owner->listeners_mutex);
						owner->subscriptions = g_slist_append(owner->subscriptions, listener);
						janus_mutex_unlock(&owner->listeners_mutex);
					}
					event = json_object();
					json_object_set_new(event, "videoroom", json_string("attached"));
					json_object_set_new(event, "room", json_integer(videoroom->room_id));
					json_object_set_new(event, "id", json_integer(feed_id));
					if(publisher->display)
						json_object_set_new(event, "display", json_string(publisher->display));
					session->participant_type = janus_videoroom_p_type_subscriber;
					JANUS_LOG(LOG_VERB, "Preparing JSON event as a reply\n");
					/* Negotiate by sending the selected publisher SDP back */
					if(publisher->sdp != NULL) {
						/* Check if there's something the original SDP has that we should remove */
						char *sdp = publisher->sdp;
						if((publisher->audio && !listener->audio_offered) ||
								(publisher->video && !listener->video_offered) ||
								(publisher->data && !listener->data_offered)) {
							JANUS_LOG(LOG_VERB, "Munging SDP offer to adapt it to the listener's requirements\n");
							janus_sdp *offer = janus_sdp_parse(publisher->sdp, NULL, 0);
							if(publisher->audio && !listener->audio_offered)
								janus_sdp_mline_remove(offer, JANUS_SDP_AUDIO);
							if(publisher->video && !listener->video_offered)
								janus_sdp_mline_remove(offer, JANUS_SDP_VIDEO);
							if(publisher->data && !listener->data_offered)
								janus_sdp_mline_remove(offer, JANUS_SDP_APPLICATION);
							sdp = janus_sdp_write(offer);
							janus_sdp_free(offer);
						}
						json_t *jsep = json_pack("{ssss}", "type", "offer", "sdp", sdp);
						if(sdp != publisher->sdp)
							g_free(sdp);
						/* How long will the gateway take to push the event? */
						g_atomic_int_set(&session->hangingup, 0);
						gint64 start = janus_get_monotonic_time();
						int res = gateway->push_event(msg->handle, &janus_videoroom_plugin, msg->transaction, event, jsep);
						JANUS_LOG(LOG_VERB, "  >> Pushing event: %d (took %"SCNu64" us)\n", res, janus_get_monotonic_time()-start);
						json_decref(event);
						json_decref(jsep);
						janus_videoroom_message_free(msg);
						/* Also notify event handlers */
						if(notify_events && gateway->events_is_enabled()) {
							json_t *info = json_object();
							json_object_set_new(info, "event", json_string("subscribing"));
							json_object_set_new(info, "room", json_integer(videoroom->room_id));
							json_object_set_new(info, "feed", json_integer(feed_id));
							json_object_set_new(info, "private_id", json_integer(pvt_id));
							gateway->notify_event(&janus_videoroom_plugin, session->handle, info);
						}
						continue;
					}
				}
			} else {
				JANUS_LOG(LOG_ERR, "Invalid element (ptype)\n");
				error_code = JANUS_VIDEOROOM_ERROR_INVALID_ELEMENT;
				g_snprintf(error_cause, 512, "Invalid element (ptype)");
				goto error;
			}
		} else if(session->participant_type == janus_videoroom_p_type_publisher) {
			/* Handle this publisher */
			janus_videoroom_participant *participant = (janus_videoroom_participant *)session->participant;
			if(participant == NULL) {
				JANUS_LOG(LOG_ERR, "Invalid participant instance\n");
				error_code = JANUS_VIDEOROOM_ERROR_UNKNOWN_ERROR;
				g_snprintf(error_cause, 512, "Invalid participant instance");
				goto error;
			}
			if(!strcasecmp(request_text, "join") || !strcasecmp(request_text, "joinandconfigure")) {
				JANUS_LOG(LOG_ERR, "Already in as a publisher on this handle\n");
				error_code = JANUS_VIDEOROOM_ERROR_ALREADY_JOINED;
				g_snprintf(error_cause, 512, "Already in as a publisher on this handle");
				goto error;
			} else if(!strcasecmp(request_text, "configure") || !strcasecmp(request_text, "publish")) {
				if(!strcasecmp(request_text, "publish") && participant->sdp) {
					JANUS_LOG(LOG_ERR, "Can't publish, already published\n");
					error_code = JANUS_VIDEOROOM_ERROR_ALREADY_PUBLISHED;
					g_snprintf(error_cause, 512, "Can't publish, already published");
					goto error;
				}
				if(participant->kicked) {
					JANUS_LOG(LOG_ERR, "Unauthorized, you have been kicked\n");
					error_code = JANUS_VIDEOROOM_ERROR_UNAUTHORIZED;
					g_snprintf(error_cause, 512, "Unauthorized, you have been kicked");
					goto error;
				}
				/* Configure (or publish a new feed) audio/video/bitrate for this publisher */
				JANUS_VALIDATE_JSON_OBJECT(root, publish_parameters,
					error_code, error_cause, TRUE,
					JANUS_VIDEOROOM_ERROR_MISSING_ELEMENT, JANUS_VIDEOROOM_ERROR_INVALID_ELEMENT);
				if(error_code != 0)
					goto error;
				json_t *audio = json_object_get(root, "audio");
				json_t *video = json_object_get(root, "video");
				json_t *data = json_object_get(root, "data");
				json_t *bitrate = json_object_get(root, "bitrate");
				json_t *record = json_object_get(root, "record");
				json_t *recfile = json_object_get(root, "filename");
				json_t *display = json_object_get(root, "display");
				if(audio) {
					gboolean audio_active = json_is_true(audio);
					if(session->started && audio_active && !participant->audio_active) {
						/* Audio was just resumed, try resetting the RTP headers for viewers */
						janus_mutex_lock(&participant->listeners_mutex);
						GSList *ps = participant->listeners;
						while(ps) {
							janus_videoroom_listener *l = (janus_videoroom_listener *)ps->data;
							if(l)
								l->context.a_seq_reset = TRUE;
							ps = ps->next;
						}
						janus_mutex_unlock(&participant->listeners_mutex);
					}
					participant->audio_active = audio_active;
					JANUS_LOG(LOG_VERB, "Setting audio property: %s (room %"SCNu64", user %"SCNu64")\n", participant->audio_active ? "true" : "false", participant->room->room_id, participant->user_id);
				}
				if(video) {
					gboolean video_active = json_is_true(video);
					if(session->started && video_active && !participant->video_active) {
						/* Video was just resumed, try resetting the RTP headers for viewers */
						janus_mutex_lock(&participant->listeners_mutex);
						GSList *ps = participant->listeners;
						while(ps) {
							janus_videoroom_listener *l = (janus_videoroom_listener *)ps->data;
							if(l)
								l->context.v_seq_reset = TRUE;
							ps = ps->next;
						}
						janus_mutex_unlock(&participant->listeners_mutex);
					}
					participant->video_active = video_active;
					JANUS_LOG(LOG_VERB, "Setting video property: %s (room %"SCNu64", user %"SCNu64")\n", participant->video_active ? "true" : "false", participant->room->room_id, participant->user_id);
				}
				if(data) {
					gboolean data_active = json_is_true(data);
					participant->data_active = data_active;
					JANUS_LOG(LOG_VERB, "Setting data property: %s (room %"SCNu64", user %"SCNu64")\n", participant->data_active ? "true" : "false", participant->room->room_id, participant->user_id);
				}
				if(bitrate) {
					participant->bitrate = json_integer_value(bitrate);
					JANUS_LOG(LOG_VERB, "Setting video bitrate: %"SCNu32" (room %"SCNu64", user %"SCNu64")\n", participant->bitrate, participant->room->room_id, participant->user_id);
					/* Send a new REMB */
					if(session->started)
						participant->remb_latest = janus_get_monotonic_time();
					char rtcpbuf[24];
					janus_rtcp_remb((char *)(&rtcpbuf), 24, participant->bitrate ? participant->bitrate : 256*1024);
					gateway->relay_rtcp(msg->handle, 1, rtcpbuf, 24);
				}
				janus_mutex_lock(&participant->rec_mutex);
				gboolean prev_recording_active = participant->recording_active;
				if(record) {
					participant->recording_active = json_is_true(record);
					JANUS_LOG(LOG_VERB, "Setting record property: %s (room %"SCNu64", user %"SCNu64")\n", participant->recording_active ? "true" : "false", participant->room->room_id, participant->user_id);
				}
				if(recfile) {
					participant->recording_base = g_strdup(json_string_value(recfile));
					JANUS_LOG(LOG_VERB, "Setting recording basename: %s (room %"SCNu64", user %"SCNu64")\n", participant->recording_base, participant->room->room_id, participant->user_id);
				}
				/* Do we need to do something with the recordings right now? */
				if(participant->recording_active != prev_recording_active) {
					/* Something changed */
					if(!participant->recording_active) {
						/* Not recording (anymore?) */
						janus_videoroom_recorder_close(participant);
					} else if(participant->recording_active && participant->sdp) {
						/* We've started recording, send a PLI/FIR and go on */
						janus_videoroom_recorder_create(
							participant, strstr(participant->sdp, "m=audio") != NULL,
							strstr(participant->sdp, "m=video") != NULL,
							strstr(participant->sdp, "m=application") != NULL);
						if(strstr(participant->sdp, "m=video")) {
							/* Send a FIR */
							char buf[20];
							memset(buf, 0, 20);
							janus_rtcp_fir((char *)&buf, 20, &participant->fir_seq);
							JANUS_LOG(LOG_VERB, "Recording video, sending FIR to %"SCNu64" (%s)\n",
								participant->user_id, participant->display ? participant->display : "??");
							gateway->relay_rtcp(participant->session->handle, 1, buf, 20);
							/* Send a PLI too, just in case... */
							janus_rtcp_pli((char *)&buf, 12);
							JANUS_LOG(LOG_VERB, "Recording video, sending PLI to %"SCNu64" (%s)\n",
								participant->user_id, participant->display ? participant->display : "??");
							gateway->relay_rtcp(participant->session->handle, 1, buf, 12);
						}
					}
				}
				janus_mutex_unlock(&participant->rec_mutex);
				if(display) {
					janus_mutex_lock(&participant->room->participants_mutex);
					char *old_display = participant->display;
					char *new_display = g_strdup(json_string_value(display));
					participant->display = new_display;
					g_free(old_display);
					json_t *display_event = json_object();
					json_object_set_new(display_event, "videoroom", json_string("event"));
					json_object_set_new(display_event, "id", json_integer(participant->user_id));
					json_object_set_new(display_event, "display", json_string(participant->display));
					if(participant->room && !participant->room->destroyed) {
						janus_videoroom_notify_participants(participant, display_event);
					}
					janus_mutex_unlock(&participant->room->participants_mutex);
					json_decref(display_event);
				}
				/* Done */
				event = json_object();
				json_object_set_new(event, "videoroom", json_string("event"));
				json_object_set_new(event, "room", json_integer(participant->room->room_id));
				json_object_set_new(event, "configured", json_string("ok"));
				/* Also notify event handlers */
				if(notify_events && gateway->events_is_enabled()) {
					json_t *info = json_object();
					json_object_set_new(info, "event", json_string("configured"));
					json_object_set_new(info, "room", json_integer(participant->room->room_id));
					json_object_set_new(info, "id", json_integer(participant->user_id));
					json_object_set_new(info, "audio_active", participant->audio_active ? json_true() : json_false());
					json_object_set_new(info, "video_active", participant->video_active ? json_true() : json_false());
					json_object_set_new(info, "data_active", participant->data_active ? json_true() : json_false());
					json_object_set_new(info, "bitrate", json_integer(participant->bitrate));
					if(participant->arc || participant->vrc || participant->drc) {
						json_t *recording = json_object();
						if(participant->arc && participant->arc->filename)
							json_object_set_new(recording, "audio", json_string(participant->arc->filename));
						if(participant->vrc && participant->vrc->filename)
							json_object_set_new(recording, "video", json_string(participant->vrc->filename));
						if(participant->drc && participant->drc->filename)
							json_object_set_new(recording, "data", json_string(participant->drc->filename));
						json_object_set_new(info, "recording", recording);
					}
					gateway->notify_event(&janus_videoroom_plugin, session->handle, info);
				}
			} else if(!strcasecmp(request_text, "unpublish")) {
				/* This participant wants to unpublish */
				if(!participant->sdp) {
					JANUS_LOG(LOG_ERR, "Can't unpublish, not published\n");
					error_code = JANUS_VIDEOROOM_ERROR_NOT_PUBLISHED;
					g_snprintf(error_cause, 512, "Can't unpublish, not published");
					goto error;
				}
				/* Tell the core to tear down the PeerConnection, hangup_media will do the rest */
				gateway->close_pc(session->handle);
				/* Done */
				event = json_object();
				json_object_set_new(event, "videoroom", json_string("event"));
				json_object_set_new(event, "room", json_integer(participant->room->room_id));
				json_object_set_new(event, "unpublished", json_string("ok"));
			} else if(!strcasecmp(request_text, "leave")) {
				/* Prepare an event to confirm the request */
				event = json_object();
				json_object_set_new(event, "videoroom", json_string("event"));
				json_object_set_new(event, "room", json_integer(participant->room->room_id));
				json_object_set_new(event, "leaving", json_string("ok"));
				/* This publisher is leaving, tell everybody */
				session->participant_type = janus_videoroom_p_type_none;
				janus_videoroom_leave_or_unpublish(participant, TRUE, FALSE);
				/* Done */
				participant->audio_active = FALSE;
				participant->video_active = FALSE;
				participant->data_active = FALSE;
				session->started = FALSE;
				//~ session->destroy = TRUE;
			} else {
				JANUS_LOG(LOG_ERR, "Unknown request '%s'\n", request_text);
				error_code = JANUS_VIDEOROOM_ERROR_INVALID_REQUEST;
				g_snprintf(error_cause, 512, "Unknown request '%s'", request_text);
				goto error;
			}
		} else if(session->participant_type == janus_videoroom_p_type_subscriber) {
			/* Handle this listener */
			janus_videoroom_listener *listener = (janus_videoroom_listener *)session->participant;
			if(listener == NULL) {
				JANUS_LOG(LOG_ERR, "Invalid listener instance\n");
				error_code = JANUS_VIDEOROOM_ERROR_UNKNOWN_ERROR;
				g_snprintf(error_cause, 512, "Invalid listener instance");
				goto error;
			}
			if(!strcasecmp(request_text, "join")) {
				JANUS_LOG(LOG_ERR, "Already in as a listener on this handle\n");
				error_code = JANUS_VIDEOROOM_ERROR_ALREADY_JOINED;
				g_snprintf(error_cause, 512, "Already in as a listener on this handle");
				goto error;
			} else if(!strcasecmp(request_text, "start")) {
				/* Start/restart receiving the publisher streams */
				listener->paused = FALSE;
				event = json_object();
				json_object_set_new(event, "videoroom", json_string("event"));
				json_object_set_new(event, "room", json_integer(listener->room->room_id));
				json_object_set_new(event, "started", json_string("ok"));
			} else if(!strcasecmp(request_text, "configure")) {
				JANUS_VALIDATE_JSON_OBJECT(root, configure_parameters,
					error_code, error_cause, TRUE,
					JANUS_VIDEOROOM_ERROR_MISSING_ELEMENT, JANUS_VIDEOROOM_ERROR_INVALID_ELEMENT);
				if(error_code != 0)
					goto error;
				if(listener->kicked) {
					JANUS_LOG(LOG_ERR, "Unauthorized, you have been kicked\n");
					error_code = JANUS_VIDEOROOM_ERROR_UNAUTHORIZED;
					g_snprintf(error_cause, 512, "Unauthorized, you have been kicked");
					goto error;
				}
				json_t *audio = json_object_get(root, "audio");
				json_t *video = json_object_get(root, "video");
				json_t *data = json_object_get(root, "data");
				json_t *spatial = json_object_get(root, "spatial_layer");
				json_t *temporal = json_object_get(root, "temporal_layer");
				json_t *sc_substream = json_object_get(root, "substream");
				if(json_integer_value(sc_substream) > 2) {
					JANUS_LOG(LOG_ERR, "Invalid element (substream should be 0, 1 or 2)\n");
					error_code = JANUS_VIDEOROOM_ERROR_INVALID_ELEMENT;
					g_snprintf(error_cause, 512, "Invalid value (substream should be 0, 1 or 2)");
					goto error;
				}
				json_t *sc_temporal = json_object_get(root, "temporal");
				if(json_integer_value(sc_temporal) > 2) {
					JANUS_LOG(LOG_ERR, "Invalid element (temporal should be 0, 1 or 2)\n");
					error_code = JANUS_VIDEOROOM_ERROR_INVALID_ELEMENT;
					g_snprintf(error_cause, 512, "Invalid value (temporal should be 0, 1 or 2)");
					goto error;
				}
				/* Update the audio/video/data flags, if set */
				janus_videoroom_participant *publisher = listener->feed;
				if(publisher) {
					if(audio && publisher->audio && listener->audio_offered)
						listener->audio = json_is_true(audio);
					if(video && publisher->video && listener->video_offered)
						listener->video = json_is_true(video);
					if(data && publisher->data && listener->data_offered)
						listener->data = json_is_true(data);
					/* Check if a simulcasting-related request is involved */
					if(sc_substream && publisher->ssrc[0] != 0) {
						listener->substream_target = json_integer_value(sc_substream);
						JANUS_LOG(LOG_VERB, "Setting video SSRC to let through (simulcast): %"SCNu32" (index %d, was %d)\n",
							publisher->ssrc[listener->substream], listener->substream_target, listener->substream);
						if(listener->substream_target == listener->substream) {
							/* No need to do anything, we're already getting the right substream, so notify the user */
							json_t *event = json_object();
							json_object_set_new(event, "videoroom", json_string("event"));
							json_object_set_new(event, "room", json_integer(listener->room->room_id));
							json_object_set_new(event, "substream", json_integer(listener->substream));
							gateway->push_event(msg->handle, &janus_videoroom_plugin, NULL, event, NULL);
							json_decref(event);
						} else {
							/* Send a FIR */
							char buf[20];
							janus_rtcp_fir((char *)&buf, 20, &publisher->fir_seq);
							JANUS_LOG(LOG_VERB, "Simulcasting substream change, sending FIR to %"SCNu64" (%s)\n", publisher->user_id, publisher->display ? publisher->display : "??");
							gateway->relay_rtcp(publisher->session->handle, 1, buf, 20);
							/* Send a PLI too, just in case... */
							janus_rtcp_pli((char *)&buf, 12);
							JANUS_LOG(LOG_VERB, "Simulcasting substream change, sending PLI to %"SCNu64" (%s)\n", publisher->user_id, publisher->display ? publisher->display : "??");
							gateway->relay_rtcp(publisher->session->handle, 1, buf, 12);
						}
					}
					if(sc_temporal && publisher->ssrc[0] != 0) {
						listener->templayer_target = json_integer_value(sc_temporal);
						JANUS_LOG(LOG_VERB, "Setting video temporal layer to let through (simulcast): %d (was %d)\n",
							listener->templayer_target, listener->templayer);
						if(listener->templayer_target == listener->templayer) {
							/* No need to do anything, we're already getting the right temporal, so notify the user */
							json_t *event = json_object();
							json_object_set_new(event, "videoroom", json_string("event"));
							json_object_set_new(event, "room", json_integer(listener->room->room_id));
							json_object_set_new(event, "temporal", json_integer(listener->templayer));
							gateway->push_event(msg->handle, &janus_videoroom_plugin, NULL, event, NULL);
							json_decref(event);
						} else {
							/* Send a FIR */
							char buf[20];
							janus_rtcp_fir((char *)&buf, 20, &publisher->fir_seq);
							JANUS_LOG(LOG_VERB, "Simulcasting temporal layer change, sending FIR to %"SCNu64" (%s)\n", publisher->user_id, publisher->display ? publisher->display : "??");
							gateway->relay_rtcp(publisher->session->handle, 1, buf, 20);
							/* Send a PLI too, just in case... */
							janus_rtcp_pli((char *)&buf, 12);
							JANUS_LOG(LOG_VERB, "Simulcasting temporal layer change, sending PLI to %"SCNu64" (%s)\n", publisher->user_id, publisher->display ? publisher->display : "??");
							gateway->relay_rtcp(publisher->session->handle, 1, buf, 12);
						}
					}
				}
				if(listener->room->do_svc) {
					/* Also check if the viewer is trying to configure a layer change */
					if(spatial) {
						int spatial_layer = json_integer_value(spatial);
						if(spatial_layer > 1) {
							JANUS_LOG(LOG_WARN, "Spatial layer higher than 1, will probably be ignored\n");
						}
						if(spatial_layer == listener->spatial_layer) {
							/* No need to do anything, we're already getting the right spatial layer, so notify the user */
							json_t *event = json_object();
							json_object_set_new(event, "videoroom", json_string("event"));
							json_object_set_new(event, "room", json_integer(listener->room->room_id));
							json_object_set_new(event, "spatial_layer", json_integer(listener->spatial_layer));
							gateway->push_event(msg->handle, &janus_videoroom_plugin, NULL, event, NULL);
							json_decref(event);
						} else if(spatial_layer != listener->target_spatial_layer) {
							/* Send a FIR to the new RTP forward publisher */
							char buf[20];
							janus_rtcp_fir((char *)&buf, 20, &publisher->fir_seq);
							JANUS_LOG(LOG_VERB, "Need to downscale spatially, sending FIR to %"SCNu64" (%s)\n", publisher->user_id, publisher->display ? publisher->display : "??");
							gateway->relay_rtcp(publisher->session->handle, 1, buf, 20);
							/* Send a PLI too, just in case... */
							janus_rtcp_pli((char *)&buf, 12);
							JANUS_LOG(LOG_VERB, "Need to downscale spatially, sending PLI to %"SCNu64" (%s)\n", publisher->user_id, publisher->display ? publisher->display : "??");
							gateway->relay_rtcp(publisher->session->handle, 1, buf, 12);
						}
						listener->target_spatial_layer = spatial_layer;
					}
					if(temporal) {
						int temporal_layer = json_integer_value(temporal);
						if(temporal_layer > 2) {
							JANUS_LOG(LOG_WARN, "Temporal layer higher than 2, will probably be ignored\n");
						}
						if(temporal_layer == listener->temporal_layer) {
							/* No need to do anything, we're already getting the right temporal layer, so notify the user */
							json_t *event = json_object();
							json_object_set_new(event, "videoroom", json_string("event"));
							json_object_set_new(event, "room", json_integer(listener->room->room_id));
							json_object_set_new(event, "temporal_layer", json_integer(listener->temporal_layer));
							gateway->push_event(msg->handle, &janus_videoroom_plugin, NULL, event, NULL);
							json_decref(event);
						}
						listener->target_temporal_layer = temporal_layer;
					}
				}
				event = json_object();
				json_object_set_new(event, "videoroom", json_string("event"));
				json_object_set_new(event, "room", json_integer(listener->room->room_id));
				json_object_set_new(event, "configured", json_string("ok"));
			} else if(!strcasecmp(request_text, "pause")) {
				/* Stop receiving the publisher streams for a while */
				listener->paused = TRUE;
				event = json_object();
				json_object_set_new(event, "videoroom", json_string("event"));
				json_object_set_new(event, "room", json_integer(listener->room->room_id));
				json_object_set_new(event, "paused", json_string("ok"));
			} else if(!strcasecmp(request_text, "switch")) {
				/* This listener wants to switch to a different publisher */
				JANUS_VALIDATE_JSON_OBJECT(root, listener_parameters,
					error_code, error_cause, TRUE,
					JANUS_VIDEOROOM_ERROR_MISSING_ELEMENT, JANUS_VIDEOROOM_ERROR_INVALID_ELEMENT);
				if(error_code != 0)
					goto error;
				json_t *feed = json_object_get(root, "feed");
				guint64 feed_id = json_integer_value(feed);
				json_t *audio = json_object_get(root, "audio");
				json_t *video = json_object_get(root, "video");
				json_t *data = json_object_get(root, "data");
				if(!listener->room) {
					JANUS_LOG(LOG_ERR, "Room Destroyed \n");
					error_code = JANUS_VIDEOROOM_ERROR_NO_SUCH_ROOM;
					g_snprintf(error_cause, 512, "No such room ");
					goto error;
				}
				if(listener->room->destroyed) {
					JANUS_LOG(LOG_ERR, "Room Destroyed (%"SCNu64")\n", listener->room->room_id);
					error_code = JANUS_VIDEOROOM_ERROR_NO_SUCH_ROOM;
					g_snprintf(error_cause, 512, "No such room (%"SCNu64")", listener->room->room_id);
					goto error;
				}
				janus_mutex_lock(&listener->room->participants_mutex);
				janus_videoroom_participant *publisher = g_hash_table_lookup(listener->room->participants, &feed_id);
				janus_mutex_unlock(&listener->room->participants_mutex);
				if(publisher == NULL || publisher->sdp == NULL) {
					JANUS_LOG(LOG_ERR, "No such feed (%"SCNu64")\n", feed_id);
					error_code = JANUS_VIDEOROOM_ERROR_NO_SUCH_FEED;
					g_snprintf(error_cause, 512, "No such feed (%"SCNu64")", feed_id);
					goto error;
				}
				gboolean paused = listener->paused;
				listener->paused = TRUE;
				/* Unsubscribe from the previous publisher */
				janus_videoroom_participant *prev_feed = listener->feed;
				if(prev_feed) {
					janus_mutex_lock(&prev_feed->listeners_mutex);
					prev_feed->listeners = g_slist_remove(prev_feed->listeners, listener);
					janus_mutex_unlock(&prev_feed->listeners_mutex);
					listener->feed = NULL;
				}
				/* Subscribe to the new one */
				listener->audio = audio ? json_is_true(audio) : TRUE;	/* True by default */
				if(!publisher->audio)
					listener->audio = FALSE;	/* ... unless the publisher isn't sending any audio */
				listener->video = video ? json_is_true(video) : TRUE;	/* True by default */
				if(!publisher->video)
					listener->video = FALSE;	/* ... unless the publisher isn't sending any video */
				listener->data = data ? json_is_true(data) : TRUE;	/* True by default */
				if(!publisher->data)
					listener->data = FALSE;	/* ... unless the publisher isn't sending any data */
				if(listener->room && listener->room->do_svc) {
					/* This listener belongs to a room where VP9 SVC has been enabled,
					 * let's assume we're interested in all layers for the time being */
					listener->spatial_layer = -1;
					listener->target_spatial_layer = 1;		/* FIXME Chrome sends 0 and 1 */
					listener->temporal_layer = -1;
					listener->target_temporal_layer = 2;	/* FIXME Chrome sends 0, 1 and 2 */
				}
				janus_mutex_lock(&publisher->listeners_mutex);
				publisher->listeners = g_slist_append(publisher->listeners, listener);
				janus_mutex_unlock(&publisher->listeners_mutex);
				listener->feed = publisher;
				/* Send a FIR to the new publisher */
				char buf[20];
				janus_rtcp_fir((char *)&buf, 20, &publisher->fir_seq);
				JANUS_LOG(LOG_VERB, "Switching existing listener to new publisher, sending FIR to %"SCNu64" (%s)\n", publisher->user_id, publisher->display ? publisher->display : "??");
				gateway->relay_rtcp(publisher->session->handle, 1, buf, 20);
				/* Send a PLI too, just in case... */
				janus_rtcp_pli((char *)&buf, 12);
				JANUS_LOG(LOG_VERB, "Switching existing listener to new publisher, sending PLI to %"SCNu64" (%s)\n", publisher->user_id, publisher->display ? publisher->display : "??");
				gateway->relay_rtcp(publisher->session->handle, 1, buf, 12);
				/* Done */
				listener->paused = paused;
				event = json_object();
				json_object_set_new(event, "videoroom", json_string("event"));
				json_object_set_new(event, "switched", json_string("ok"));
				json_object_set_new(event, "room", json_integer(listener->room->room_id));
				json_object_set_new(event, "id", json_integer(feed_id));
				if(publisher->display)
					json_object_set_new(event, "display", json_string(publisher->display));
				/* Also notify event handlers */
				if(notify_events && gateway->events_is_enabled()) {
					json_t *info = json_object();
					json_object_set_new(info, "event", json_string("switched"));
					json_object_set_new(info, "room", json_integer(publisher->room->room_id));
					json_object_set_new(info, "feed", json_integer(publisher->user_id));
					gateway->notify_event(&janus_videoroom_plugin, session->handle, info);
				}
			} else if(!strcasecmp(request_text, "leave")) {
				janus_videoroom_participant *publisher = listener->feed;
				if(publisher != NULL) {
					janus_mutex_lock(&publisher->listeners_mutex);
					publisher->listeners = g_slist_remove(publisher->listeners, listener);
					janus_mutex_unlock(&publisher->listeners_mutex);
					listener->feed = NULL;
				}
				if(listener->pvt_id > 0) {
					janus_videoroom_participant *owner = g_hash_table_lookup(listener->room->private_ids, GUINT_TO_POINTER(listener->pvt_id));
					if(owner != NULL) {
						janus_mutex_lock(&owner->listeners_mutex);
						owner->subscriptions = g_slist_remove(owner->subscriptions, listener);
						janus_mutex_unlock(&owner->listeners_mutex);
					}
				}
				session->participant_type = janus_videoroom_p_type_none;
				event = json_object();
				json_object_set_new(event, "videoroom", json_string("event"));
				json_object_set_new(event, "room", json_integer(listener->room->room_id));
				json_object_set_new(event, "left", json_string("ok"));
				session->started = FALSE;
			} else {
				JANUS_LOG(LOG_ERR, "Unknown request '%s'\n", request_text);
				error_code = JANUS_VIDEOROOM_ERROR_INVALID_REQUEST;
				g_snprintf(error_cause, 512, "Unknown request '%s'", request_text);
				goto error;
			}
		}

		/* Prepare JSON event */
		JANUS_LOG(LOG_VERB, "Preparing JSON event as a reply\n");
		/* Any SDP to handle? */
		const char *msg_sdp_type = json_string_value(json_object_get(msg->jsep, "type"));
		const char *msg_sdp = json_string_value(json_object_get(msg->jsep, "sdp"));
		json_t *msg_simulcast = json_object_get(msg->jsep, "simulcast");
		if(!msg_sdp) {
			int ret = gateway->push_event(msg->handle, &janus_videoroom_plugin, msg->transaction, event, NULL);
			JANUS_LOG(LOG_VERB, "  >> %d (%s)\n", ret, janus_get_api_error(ret));
			json_decref(event);
		} else {
			JANUS_LOG(LOG_VERB, "This is involving a negotiation (%s) as well:\n%s\n", msg_sdp_type, msg_sdp);
			const char *type = NULL;
			if(!strcasecmp(msg_sdp_type, "offer")) {
				/* We need to answer */
				type = "answer";
			} else if(!strcasecmp(msg_sdp_type, "answer")) {
				/* We got an answer (from a listener?), no need to negotiate */
				g_atomic_int_set(&session->hangingup, 0);
				int ret = gateway->push_event(msg->handle, &janus_videoroom_plugin, msg->transaction, event, NULL);
				JANUS_LOG(LOG_VERB, "  >> %d (%s)\n", ret, janus_get_api_error(ret));
				json_decref(event);
				janus_videoroom_message_free(msg);
				continue;
			} else {
				/* TODO We don't support anything else right now... */
				JANUS_LOG(LOG_ERR, "Unknown SDP type '%s'\n", msg_sdp_type);
				error_code = JANUS_VIDEOROOM_ERROR_INVALID_SDP_TYPE;
				g_snprintf(error_cause, 512, "Unknown SDP type '%s'", msg_sdp_type);
				goto error;
			}
			if(session->participant_type != janus_videoroom_p_type_publisher) {
				/* We shouldn't be here, we always offer ourselves */
				JANUS_LOG(LOG_ERR, "Only publishers send offers\n");
				error_code = JANUS_VIDEOROOM_ERROR_INVALID_SDP_TYPE;
				g_snprintf(error_cause, 512, "Only publishers send offers");
				goto error;
			} else {
				/* This is a new publisher: is there room? */
				janus_videoroom_participant *participant = (janus_videoroom_participant *)session->participant;
				janus_videoroom *videoroom = participant->room;
				int count = 0;
				GHashTableIter iter;
				gpointer value;
				if(!videoroom) {
					error_code = JANUS_VIDEOROOM_ERROR_NO_SUCH_ROOM;
					goto error;
				}
				if(videoroom->destroyed) {
					error_code = JANUS_VIDEOROOM_ERROR_NO_SUCH_ROOM;
					goto error;
				}
				janus_mutex_lock(&videoroom->participants_mutex);
				g_hash_table_iter_init(&iter, videoroom->participants);
				while (!videoroom->destroyed && g_hash_table_iter_next(&iter, NULL, &value)) {
					janus_videoroom_participant *p = value;
					if(p != participant && p->sdp)
						count++;
				}
				janus_mutex_unlock(&videoroom->participants_mutex);
				if(count == videoroom->max_publishers) {
					participant->audio_active = FALSE;
					participant->video_active = FALSE;
					participant->data_active = FALSE;
					JANUS_LOG(LOG_ERR, "Maximum number of publishers (%d) already reached\n", videoroom->max_publishers);
					error_code = JANUS_VIDEOROOM_ERROR_PUBLISHERS_FULL;
					g_snprintf(error_cause, 512, "Maximum number of publishers (%d) already reached", videoroom->max_publishers);
					goto error;
				}
				/* Now prepare the SDP to give back */
				if(strstr(msg_sdp, "Mozilla")) {
					participant->firefox = TRUE;
				}
				/* Start by parsing the offer */
				char error_str[512];
				janus_sdp *offer = janus_sdp_parse(msg_sdp, error_str, sizeof(error_str));
				if(offer == NULL) {
					json_decref(event);
					JANUS_LOG(LOG_ERR, "Error parsing offer: %s\n", error_str);
					error_code = JANUS_VIDEOROOM_ERROR_INVALID_SDP;
					g_snprintf(error_cause, 512, "Error parsing offer: %s", error_str);
					goto error;
				}
				gboolean audio_level_extmap = FALSE, video_orient_extmap = FALSE, playout_delay_extmap = FALSE;
				janus_sdp_mdirection audio_level_mdir = JANUS_SDP_SENDRECV,
					video_orient_mdir = JANUS_SDP_SENDRECV,
					playout_delay_mdir = JANUS_SDP_SENDRECV;
				GList *temp = offer->m_lines;
				while(temp) {
					/* Which media are available? */
					janus_sdp_mline *m = (janus_sdp_mline *)temp->data;
					if(m->type == JANUS_SDP_AUDIO && m->port > 0 &&
							m->direction != JANUS_SDP_RECVONLY && m->direction != JANUS_SDP_INACTIVE) {
						participant->audio = TRUE;
					} else if(m->type == JANUS_SDP_VIDEO && m->port > 0 &&
							m->direction != JANUS_SDP_RECVONLY && m->direction != JANUS_SDP_INACTIVE) {
						participant->video = TRUE;
					} else if(m->type == JANUS_SDP_APPLICATION && m->port > 0) {
						participant->data = TRUE;
					}
					if(m->type == JANUS_SDP_AUDIO || m->type == JANUS_SDP_VIDEO) {
						/* Are the extmaps we care about there? */
						GList *ma = m->attributes;
						while(ma) {
							janus_sdp_attribute *a = (janus_sdp_attribute *)ma->data;
							if(a->value) {
								if(videoroom->audiolevel_ext && m->type == JANUS_SDP_AUDIO && strstr(a->value, JANUS_RTP_EXTMAP_AUDIO_LEVEL)) {
									participant->audio_level_extmap_id = atoi(a->value);
									audio_level_extmap = TRUE;
									audio_level_mdir = a->direction;
								} else if(videoroom->videoorient_ext && m->type == JANUS_SDP_VIDEO && strstr(a->value, JANUS_RTP_EXTMAP_VIDEO_ORIENTATION)) {
									participant->video_orient_extmap_id = atoi(a->value);
									video_orient_extmap = TRUE;
									video_orient_mdir = a->direction;
								} else if(videoroom->playoutdelay_ext && m->type == JANUS_SDP_VIDEO && strstr(a->value, JANUS_RTP_EXTMAP_PLAYOUT_DELAY)) {
									participant->playout_delay_extmap_id = atoi(a->value);
									playout_delay_extmap = TRUE;
									playout_delay_mdir = a->direction;
								}
							}
							ma = ma->next;
						}
					}
					temp = temp->next;
				}
				/* Prepare an answer now: force the room codecs and recvonly on the Janus side */
				JANUS_LOG(LOG_VERB, "The publisher %s going to send an audio stream\n", participant->audio ? "is" : "is NOT");
				JANUS_LOG(LOG_VERB, "The publisher %s going to send a video stream\n", participant->video ? "is" : "is NOT");
				JANUS_LOG(LOG_VERB, "The publisher %s going to open a data channel\n", participant->data ? "is" : "is NOT");
				janus_sdp *answer = janus_sdp_generate_answer(offer,
					JANUS_SDP_OA_AUDIO_CODEC, janus_videoroom_audiocodec_name(videoroom->acodec),
					JANUS_SDP_OA_AUDIO_DIRECTION, JANUS_SDP_RECVONLY,
					JANUS_SDP_OA_VIDEO_CODEC, janus_videoroom_videocodec_name(videoroom->vcodec),
					JANUS_SDP_OA_VIDEO_DIRECTION, JANUS_SDP_RECVONLY,
					JANUS_SDP_OA_DONE);
				janus_sdp_free(offer);
				/* Replace the session name */
				g_free(answer->s_name);
				char s_name[100];
				g_snprintf(s_name, sizeof(s_name), "VideoRoom %"SCNu64, videoroom->room_id);
				answer->s_name = g_strdup(s_name);
				/* Which media are REALLY available? (some may have been rejected) */
				participant->audio = FALSE;
				participant->video = FALSE;
				participant->data = FALSE;
				temp = answer->m_lines;
				while(temp) {
					janus_sdp_mline *m = (janus_sdp_mline *)temp->data;
					if(m->type == JANUS_SDP_AUDIO && m->port > 0 && m->direction != JANUS_SDP_INACTIVE) {
						participant->audio = TRUE;
					} else if(m->type == JANUS_SDP_VIDEO && m->port > 0 && m->direction != JANUS_SDP_INACTIVE) {
						participant->video = TRUE;
					} else if(m->type == JANUS_SDP_APPLICATION && m->port > 0) {
						participant->data = TRUE;
					}
					temp = temp->next;
				}
				JANUS_LOG(LOG_VERB, "Per the answer, the publisher %s going to send an audio stream\n", participant->audio ? "is" : "is NOT");
				JANUS_LOG(LOG_VERB, "Per the answer, the publisher %s going to send a video stream\n", participant->video ? "is" : "is NOT");
				JANUS_LOG(LOG_VERB, "Per the answer, the publisher %s going to open a data channel\n", participant->data ? "is" : "is NOT");
				/* Update the event with info on the codecs that we'll be handling */
				if(event) {
					if(participant->audio)
						json_object_set_new(event, "audio_codec", json_string(janus_videoroom_audiocodec_name(participant->room->acodec)));
					if(participant->video)
						json_object_set_new(event, "video_codec", json_string(janus_videoroom_videocodec_name(participant->room->vcodec)));
				}
				/* Also add a bandwidth SDP attribute if we're capping the bitrate in the room */
				if(participant->firefox) {	/* Don't add any b=AS attribute for Chrome */
					janus_sdp_mline *m = janus_sdp_mline_find(answer, JANUS_SDP_VIDEO);
					if(m != NULL && videoroom->bitrate > 0) {
						m->b_name = g_strdup("AS");
						m->b_value = (int)(videoroom->bitrate/1000);
					}
				}
				/* Add the extmap attributes, if needed */
				if(audio_level_extmap) {
					/* First of all, let's check if the extmap attribute had a direction */
					const char *direction = NULL;
					switch(audio_level_mdir) {
						case JANUS_SDP_SENDONLY:
							direction = "/recvonly";
							break;
						case JANUS_SDP_RECVONLY:
						case JANUS_SDP_INACTIVE:
							direction = "/inactive";
							break;
						default:
							direction = "";
							break;
					}
					janus_sdp_attribute *a = janus_sdp_attribute_create("extmap",
						"%d%s %s\r\n", participant->audio_level_extmap_id, direction, JANUS_RTP_EXTMAP_AUDIO_LEVEL);
					janus_sdp_attribute_add_to_mline(janus_sdp_mline_find(answer, JANUS_SDP_AUDIO), a);
				}
				if(video_orient_extmap) {
					/* First of all, let's check if the extmap attribute had a direction */
					const char *direction = NULL;
					switch(video_orient_mdir) {
						case JANUS_SDP_SENDONLY:
							direction = "/recvonly";
							break;
						case JANUS_SDP_RECVONLY:
						case JANUS_SDP_INACTIVE:
							direction = "/inactive";
							break;
						default:
							direction = "";
							break;
					}
					janus_sdp_attribute *a = janus_sdp_attribute_create("extmap",
						"%d%s %s\r\n", participant->video_orient_extmap_id, direction, JANUS_RTP_EXTMAP_VIDEO_ORIENTATION);
					janus_sdp_attribute_add_to_mline(janus_sdp_mline_find(answer, JANUS_SDP_VIDEO), a);
				}
				if(playout_delay_extmap) {
					/* First of all, let's check if the extmap attribute had a direction */
					const char *direction = NULL;
					switch(playout_delay_mdir) {
						case JANUS_SDP_SENDONLY:
							direction = "/recvonly";
							break;
						case JANUS_SDP_RECVONLY:
						case JANUS_SDP_INACTIVE:
							direction = "/inactive";
							break;
						default:
							direction = "";
							break;
					}
					janus_sdp_attribute *a = janus_sdp_attribute_create("extmap",
						"%d%s %s\r\n", participant->playout_delay_extmap_id, direction, JANUS_RTP_EXTMAP_PLAYOUT_DELAY);
					janus_sdp_attribute_add_to_mline(janus_sdp_mline_find(answer, JANUS_SDP_VIDEO), a);
				}
				/* Generate an SDP string we can send back to the publisher */
				char *answer_sdp = janus_sdp_write(answer);
				/* Now turn the SDP into what we'll send subscribers, using the static payload types for making switching easier */
				offer = janus_sdp_generate_offer(s_name, answer->c_addr,
					JANUS_SDP_OA_AUDIO, participant->audio,
					JANUS_SDP_OA_AUDIO_CODEC, janus_videoroom_audiocodec_name(videoroom->acodec),
					JANUS_SDP_OA_AUDIO_PT, janus_videoroom_audiocodec_pt(videoroom->acodec),
					JANUS_SDP_OA_AUDIO_DIRECTION, JANUS_SDP_SENDONLY,
					JANUS_SDP_OA_VIDEO, participant->video,
					JANUS_SDP_OA_VIDEO_CODEC, janus_videoroom_videocodec_name(videoroom->vcodec),
					JANUS_SDP_OA_VIDEO_PT, janus_videoroom_videocodec_pt(videoroom->vcodec),
					JANUS_SDP_OA_VIDEO_DIRECTION, JANUS_SDP_SENDONLY,
					JANUS_SDP_OA_DATA, participant->data,
					JANUS_SDP_OA_DONE);
				/* Add the extmap attributes, if needed */
				if(audio_level_extmap) {
					janus_sdp_attribute *a = janus_sdp_attribute_create("extmap",
						"%d %s\r\n", participant->audio_level_extmap_id, JANUS_RTP_EXTMAP_AUDIO_LEVEL);
					janus_sdp_attribute_add_to_mline(janus_sdp_mline_find(offer, JANUS_SDP_AUDIO), a);
				}
				if(video_orient_extmap) {
					janus_sdp_attribute *a = janus_sdp_attribute_create("extmap",
						"%d %s\r\n", participant->video_orient_extmap_id, JANUS_RTP_EXTMAP_VIDEO_ORIENTATION);
					janus_sdp_attribute_add_to_mline(janus_sdp_mline_find(offer, JANUS_SDP_VIDEO), a);
				}
				if(playout_delay_extmap) {
					janus_sdp_attribute *a = janus_sdp_attribute_create("extmap",
						"%d %s\r\n", participant->playout_delay_extmap_id, JANUS_RTP_EXTMAP_PLAYOUT_DELAY);
					janus_sdp_attribute_add_to_mline(janus_sdp_mline_find(offer, JANUS_SDP_VIDEO), a);
				}
				/* Generate an SDP string we can offer subscribers later on */
				char *offer_sdp = janus_sdp_write(offer);
				janus_sdp_free(offer);
				janus_sdp_free(answer);
				/* Is this room recorded? */
				janus_mutex_lock(&participant->rec_mutex);
				if(videoroom->record || participant->recording_active) {
					janus_videoroom_recorder_create(participant, participant->audio, participant->video, participant->data);
				}
				/* Is simulcasting involved */
				if(msg_simulcast && videoroom->vcodec == JANUS_VIDEOROOM_VP8) {
					JANUS_LOG(LOG_VERB, "Publisher is going to do simulcasting\n");
					participant->ssrc[0] = json_integer_value(json_object_get(msg_simulcast, "ssrc-0"));
					participant->ssrc[1] = json_integer_value(json_object_get(msg_simulcast, "ssrc-1"));
					participant->ssrc[2] = json_integer_value(json_object_get(msg_simulcast, "ssrc-2"));
				} else {
					/* No simulcasting involved */
					participant->ssrc[0] = 0;
					participant->ssrc[1] = 0;
					participant->ssrc[2] = 0;
				}
				janus_mutex_unlock(&participant->rec_mutex);
				/* Send the answer back to the publisher */
				JANUS_LOG(LOG_VERB, "Handling publisher: turned this into an '%s':\n%s\n", type, answer_sdp);
				json_t *jsep = json_pack("{ssss}", "type", type, "sdp", answer_sdp);
				g_free(answer_sdp);
				/* How long will the gateway take to push the event? */
				g_atomic_int_set(&session->hangingup, 0);
				gint64 start = janus_get_monotonic_time();
				int res = gateway->push_event(msg->handle, &janus_videoroom_plugin, msg->transaction, event, jsep);
				JANUS_LOG(LOG_VERB, "  >> Pushing event: %d (took %"SCNu64" us)\n", res, janus_get_monotonic_time()-start);
				/* Done */
				if(res != JANUS_OK) {
					/* TODO Failed to negotiate? We should remove this publisher */
					g_free(offer_sdp);
				} else {
					/* Store the participant's SDP for interested listeners */
					participant->sdp = offer_sdp;
					/* We'll wait for the setup_media event before actually telling listeners */
				}
				json_decref(event);
				json_decref(jsep);
			}
		}
		janus_videoroom_message_free(msg);

		continue;
		
error:
		{
			/* Prepare JSON error event */
			json_t *event = json_object();
			json_object_set_new(event, "videoroom", json_string("event"));
			json_object_set_new(event, "error_code", json_integer(error_code));
			json_object_set_new(event, "error", json_string(error_cause));
			int ret = gateway->push_event(msg->handle, &janus_videoroom_plugin, msg->transaction, event, NULL);
			JANUS_LOG(LOG_VERB, "  >> Pushing event: %d (%s)\n", ret, janus_get_api_error(ret));
			json_decref(event);
			janus_videoroom_message_free(msg);
		}
	}
	JANUS_LOG(LOG_VERB, "Leaving VideoRoom handler thread\n");
	return NULL;
}

/* Helper to quickly relay RTP packets from publishers to subscribers */
static void janus_videoroom_relay_rtp_packet(gpointer data, gpointer user_data) {
	janus_videoroom_rtp_relay_packet *packet = (janus_videoroom_rtp_relay_packet *)user_data;
	if(!packet || !packet->data || packet->length < 1) {
		JANUS_LOG(LOG_ERR, "Invalid packet...\n");
		return;
	}
	janus_videoroom_listener *listener = (janus_videoroom_listener *)data;
	if(!listener || !listener->session) {
		// JANUS_LOG(LOG_ERR, "Invalid session...\n");
		return;
	}
	if(listener->paused || listener->kicked) {
		// JANUS_LOG(LOG_ERR, "This listener paused the stream...\n");
		return;
	}
	janus_videoroom_session *session = listener->session;
	if(!session || !session->handle) {
		// JANUS_LOG(LOG_ERR, "Invalid session...\n");
		return;
	}
	if(!session->started) {
		// JANUS_LOG(LOG_ERR, "Streaming not started yet for this session...\n");
		return;
	}
	
	/* Make sure there hasn't been a publisher switch by checking the SSRC */
	if(packet->is_video) {
		/* Check if this listener is subscribed to this medium */
		if(!listener->video) {
			/* Nope, don't relay */
			return;
		}
		/* Check if there's any SVC info to take into account */
		if(packet->svc) {
			/* There is: check if this is a layer that can be dropped for this viewer
			 * Note: Following core inspired by the excellent job done by Sergio Garcia Murillo here:
			 * https://github.com/medooze/media-server/blob/master/src/vp9/VP9LayerSelector.cpp */
			gboolean override_mark_bit = FALSE, has_marker_bit = packet->data->markerbit;
			int temporal_layer = listener->temporal_layer;
			if(listener->target_temporal_layer > listener->temporal_layer) {
				/* We need to upscale */
				JANUS_LOG(LOG_HUGE, "We need to upscale temporally:\n");
				if(packet->ubit && packet->bbit && packet->temporal_layer <= listener->target_temporal_layer) {
					JANUS_LOG(LOG_HUGE, "  -- Upscaling temporal layer: %u --> %u\n",
						packet->temporal_layer, listener->target_temporal_layer);
					listener->temporal_layer = packet->temporal_layer;
					temporal_layer = listener->temporal_layer;
					/* Notify the viewer */
					json_t *event = json_object();
					json_object_set_new(event, "videoroom", json_string("event"));
					json_object_set_new(event, "room", json_integer(listener->room->room_id));
					json_object_set_new(event, "temporal_layer", json_integer(listener->temporal_layer));
					gateway->push_event(listener->session->handle, &janus_videoroom_plugin, NULL, event, NULL);
					json_decref(event);
				}
			} else if(listener->target_temporal_layer < listener->temporal_layer) {
				/* We need to downscale */
				JANUS_LOG(LOG_HUGE, "We need to downscale temporally:\n");
				if(packet->ebit) {
					JANUS_LOG(LOG_HUGE, "  -- Downscaling temporal layer: %u --> %u\n",
						listener->temporal_layer, listener->target_temporal_layer);
					listener->temporal_layer = listener->target_temporal_layer;
					/* Notify the viewer */
					json_t *event = json_object();
					json_object_set_new(event, "videoroom", json_string("event"));
					json_object_set_new(event, "room", json_integer(listener->room->room_id));
					json_object_set_new(event, "temporal_layer", json_integer(listener->temporal_layer));
					gateway->push_event(listener->session->handle, &janus_videoroom_plugin, NULL, event, NULL);
					json_decref(event);
				}
			}
			if(temporal_layer < packet->temporal_layer) {
				/* Drop the packet: update the context to make sure sequence number is increased normally later */
				JANUS_LOG(LOG_HUGE, "Dropping packet (temporal layer %d < %d)\n", temporal_layer, packet->temporal_layer);
				listener->context.v_base_seq++;
				return;
			}
			int spatial_layer = listener->spatial_layer;
			if(listener->target_spatial_layer > listener->spatial_layer) {
				JANUS_LOG(LOG_HUGE, "We need to upscale spatially:\n");
				/* We need to upscale */
				if(packet->pbit == 0 && packet->bbit && packet->spatial_layer == listener->spatial_layer+1) {
					JANUS_LOG(LOG_HUGE, "  -- Upscaling spatial layer: %u --> %u\n",
						packet->spatial_layer, listener->target_spatial_layer);
					listener->spatial_layer = packet->spatial_layer;
					spatial_layer = listener->spatial_layer;
					/* Notify the viewer */
					json_t *event = json_object();
					json_object_set_new(event, "videoroom", json_string("event"));
					json_object_set_new(event, "room", json_integer(listener->room->room_id));
					json_object_set_new(event, "spatial_layer", json_integer(listener->spatial_layer));
					gateway->push_event(listener->session->handle, &janus_videoroom_plugin, NULL, event, NULL);
					json_decref(event);
				}
			} else if(listener->target_spatial_layer < listener->spatial_layer) {
				/* We need to downscale */
				JANUS_LOG(LOG_HUGE, "We need to downscale spatially:\n");
				if(packet->ebit) {
					JANUS_LOG(LOG_HUGE, "  -- Downscaling spatial layer: %u --> %u\n",
						listener->spatial_layer, listener->target_spatial_layer);
					listener->spatial_layer = listener->target_spatial_layer;
					/* Notify the viewer */
					json_t *event = json_object();
					json_object_set_new(event, "videoroom", json_string("event"));
					json_object_set_new(event, "room", json_integer(listener->room->room_id));
					json_object_set_new(event, "spatial_layer", json_integer(listener->spatial_layer));
					gateway->push_event(listener->session->handle, &janus_videoroom_plugin, NULL, event, NULL);
					json_decref(event);
				}
			}
			if(spatial_layer < packet->spatial_layer) {
				/* Drop the packet: update the context to make sure sequence number is increased normally later */
				JANUS_LOG(LOG_HUGE, "Dropping packet (spatial layer %d < %d)\n", spatial_layer, packet->spatial_layer);
				listener->context.v_base_seq++;
				return;
			} else if(packet->ebit && spatial_layer == packet->spatial_layer) {
				/* If we stop at layer 0, we need a marker bit now, as the one from layer 1 will not be received */
				override_mark_bit = TRUE;
			}
			/* If we got here, we can send the frame: this doesn't necessarily mean it's
			 * one of the layers the user wants, as there may be dependencies involved */
			JANUS_LOG(LOG_HUGE, "Sending packet (spatial=%d, temporal=%d)\n",
				packet->spatial_layer, packet->temporal_layer);
			/* Fix sequence number and timestamp (publisher switching may be involved) */
			janus_rtp_header_update(packet->data, &listener->context, TRUE, 4500);
			if(override_mark_bit && !has_marker_bit) {
				packet->data->markerbit = 1;
			}
			if(gateway != NULL)
				gateway->relay_rtp(session->handle, packet->is_video, (char *)packet->data, packet->length);
			if(override_mark_bit && !has_marker_bit) {
				packet->data->markerbit = 0;
			}
			/* Restore the timestamp and sequence number to what the publisher set them to */
			packet->data->timestamp = htonl(packet->timestamp);
			packet->data->seq_number = htons(packet->seq_number);
		} else if(packet->ssrc[0] != 0) {
			/* Handle simulcast: don't relay if it's not the SSRC we wanted to handle */
			uint32_t ssrc = ntohl(packet->data->ssrc);
			int plen = 0;
			char *payload = janus_rtp_payload((char *)packet->data, packet->length, &plen);
			if(payload == NULL)
				return;
			gboolean switched = FALSE;
			if(listener->substream != listener->substream_target) {
				/* There has been a change: let's wait for a keyframe on the target */
				int step = (listener->substream < 1 && listener->substream_target == 2);
				if(ssrc == packet->ssrc[listener->substream_target] || (step && ssrc == packet->ssrc[step])) {
					//~ if(janus_vp8_is_keyframe(payload, plen)) {
						uint32_t ssrc_old = 0;
						if(listener->substream != -1)
							ssrc_old = packet->ssrc[listener->substream];
						JANUS_LOG(LOG_VERB, "Received keyframe on SSRC %"SCNu32", switching (was %"SCNu32")\n", ssrc, ssrc_old);
						listener->substream = (ssrc == packet->ssrc[listener->substream_target] ? listener->substream_target : step);;
						switched = TRUE;
						/* Notify the viewer */
						json_t *event = json_object();
						json_object_set_new(event, "videoroom", json_string("event"));
						json_object_set_new(event, "room", json_integer(listener->room->room_id));
						json_object_set_new(event, "substream", json_integer(listener->substream));
						gateway->push_event(listener->session->handle, &janus_videoroom_plugin, NULL, event, NULL);
						json_decref(event);
					//~ } else {
						//~ JANUS_LOG(LOG_WARN, "Not a keyframe on SSRC %"SCNu32" yet, waiting before switching\n", ssrc);
					//~ }
				}
			}
			/* If we haven't received our desired substream yet, let's drop temporarily */
			if(listener->last_relayed == 0) {
				/* Let's start slow */
				listener->last_relayed = janus_get_monotonic_time();
			} else {
				/* Check if 250ms went by with no packet relayed */
				gint64 now = janus_get_monotonic_time();
				if(now-listener->last_relayed >= 250000) {
					listener->last_relayed = now;
					int substream = listener->substream-1;
					if(substream < 0)
						substream = 0;
					if(listener->substream != substream) {
						JANUS_LOG(LOG_WARN, "No packet received on substream %d for a while, falling back to %d\n",
							listener->substream, substream);
						listener->substream = substream;
						/* Send a PLI */
						JANUS_LOG(LOG_VERB, "Just (re-)enabled video, sending a PLI to recover it\n");
						char rtcpbuf[12];
						memset(rtcpbuf, 0, 12);
						janus_rtcp_pli((char *)&rtcpbuf, 12);
						if(listener->feed && listener->feed->session && listener->feed->session->handle)
							gateway->relay_rtcp(listener->feed->session->handle, 1, rtcpbuf, 12);
						/* Notify the viewer */
						json_t *event = json_object();
						json_object_set_new(event, "videoroom", json_string("event"));
						json_object_set_new(event, "room", json_integer(listener->room->room_id));
						json_object_set_new(event, "substream", json_integer(listener->substream));
						gateway->push_event(listener->session->handle, &janus_videoroom_plugin, NULL, event, NULL);
						json_decref(event);
					}
				}
			}
			if(ssrc != packet->ssrc[listener->substream]) {
				JANUS_LOG(LOG_HUGE, "Dropping packet (it's from SSRC %"SCNu32", but we're only relaying SSRC %"SCNu32" now\n",
					ssrc, packet->ssrc[listener->substream]);
				return;
			}
			listener->last_relayed = janus_get_monotonic_time();
			/* Check if there's any temporal scalability to take into account */
			uint16_t picid = 0;
			uint8_t tlzi = 0;
			uint8_t tid = 0;
			uint8_t ybit = 0;
			uint8_t keyidx = 0;
			if(janus_vp8_parse_descriptor(payload, plen, &picid, &tlzi, &tid, &ybit, &keyidx) == 0) {
				//~ JANUS_LOG(LOG_WARN, "%"SCNu16", %u, %u, %u, %u\n", picid, tlzi, tid, ybit, keyidx);
				if(listener->templayer != listener->templayer_target) {
					/* FIXME We should be smarter in deciding when to switch */
					listener->templayer = listener->templayer_target;
					/* Notify the user */
					json_t *event = json_object();
					json_object_set_new(event, "videoroom", json_string("event"));
					json_object_set_new(event, "room", json_integer(listener->room->room_id));
					json_object_set_new(event, "temporal", json_integer(listener->templayer));
					gateway->push_event(listener->session->handle, &janus_videoroom_plugin, NULL, event, NULL);
					json_decref(event);
				}
				if(tid > listener->templayer) {
					JANUS_LOG(LOG_HUGE, "Dropping packet (it's temporal layer %d, but we're capping at %d)\n",
						tid, listener->templayer);
					/* We increase the base sequence number, or there will be gaps when delivering later */
					listener->context.v_base_seq++;
					return;
				}
			}
			/* If we got here, update the RTP header and send the packet */
			janus_rtp_header_update(packet->data, &listener->context, TRUE, 4500);
			char vp8pd[6];
			memcpy(vp8pd, payload, sizeof(vp8pd));
			janus_vp8_simulcast_descriptor_update(payload, plen, &listener->simulcast_context, switched);
			/* Send the packet */
			if(gateway != NULL)
				gateway->relay_rtp(session->handle, packet->is_video, (char *)packet->data, packet->length);
			/* Restore the timestamp and sequence number to what the publisher set them to */
			packet->data->timestamp = htonl(packet->timestamp);
			packet->data->seq_number = htons(packet->seq_number);
			/* Restore the original payload descriptor as well, as it will be needed by the next viewer */
			memcpy(payload, vp8pd, sizeof(vp8pd));
		} else {
			/* Fix sequence number and timestamp (publisher switching may be involved) */
			janus_rtp_header_update(packet->data, &listener->context, TRUE, 4500);
			/* Send the packet */
			if(gateway != NULL)
				gateway->relay_rtp(session->handle, packet->is_video, (char *)packet->data, packet->length);
			/* Restore the timestamp and sequence number to what the publisher set them to */
			packet->data->timestamp = htonl(packet->timestamp);
			packet->data->seq_number = htons(packet->seq_number);
		}
	} else {
		/* Check if this listener is subscribed to this medium */
		if(!listener->audio) {
			/* Nope, don't relay */
			return;
		}
		/* Fix sequence number and timestamp (publisher switching may be involved) */
		janus_rtp_header_update(packet->data, &listener->context, FALSE, 960);
		/* Send the packet */
		if(gateway != NULL)
			gateway->relay_rtp(session->handle, packet->is_video, (char *)packet->data, packet->length);
		/* Restore the timestamp and sequence number to what the publisher set them to */
		packet->data->timestamp = htonl(packet->timestamp);
		packet->data->seq_number = htons(packet->seq_number);
	}

	return;
}

static void janus_videoroom_relay_data_packet(gpointer data, gpointer user_data) {
	char *text = (char *)user_data;
	janus_videoroom_listener *listener = (janus_videoroom_listener *)data;
	if(!listener || !listener->session || !listener->data || listener->paused) {
		return;
	}
	janus_videoroom_session *session = listener->session;
	if(!session || !session->handle) {
		return;
	}
	if(!session->started) {
		return;
	}
	if(gateway != NULL && text != NULL) {
		JANUS_LOG(LOG_VERB, "Forwarding DataChannel message (%zu bytes) to viewer: %s\n", strlen(text), text);
		gateway->relay_data(session->handle, text, strlen(text));
	}
	return;
}

/* Helper to free janus_videoroom structs. */
static void janus_videoroom_free(janus_videoroom *room) {
	if(room) {
		janus_mutex_lock(&room->participants_mutex);
		g_free(room->room_name);
		g_free(room->room_secret);
		g_free(room->room_pin);
		g_free(room->rec_dir);
		g_hash_table_unref(room->participants);
		g_hash_table_unref(room->private_ids);
		g_hash_table_destroy(room->allowed);
		janus_mutex_unlock(&room->participants_mutex);
		janus_mutex_destroy(&room->participants_mutex);
		g_free(room);
		room = NULL;
	}
}

static void janus_videoroom_listener_free(janus_videoroom_listener *l) {
	JANUS_LOG(LOG_VERB, "Freeing listener\n");
	g_free(l);
}

static void janus_videoroom_participant_free(janus_videoroom_participant *p) {
	JANUS_LOG(LOG_VERB, "Freeing publisher\n");
	g_free(p->display);
	g_free(p->sdp);

	if(p->arc) {
		janus_recorder_free(p->arc);
		p->arc = NULL;
	}
	if(p->vrc) {
		janus_recorder_free(p->vrc);
		p->vrc = NULL;
	}
	if(p->drc) {
		janus_recorder_free(p->drc);
		p->drc = NULL;
	}

	janus_mutex_lock(&p->listeners_mutex);
	while(p->listeners) {
		janus_videoroom_listener *l = (janus_videoroom_listener *)p->listeners->data;
		if(l) {
			p->listeners = g_slist_remove(p->listeners, l);
			l->feed = NULL;
		}
	}
	g_slist_free(p->subscriptions);
	janus_mutex_unlock(&p->listeners_mutex);
	janus_mutex_lock(&p->rtp_forwarders_mutex);
	if(p->udp_sock > 0) {
		close(p->udp_sock);
		p->udp_sock = 0;
	}
	g_hash_table_destroy(p->rtp_forwarders);
	p->rtp_forwarders = NULL;
	janus_mutex_unlock(&p->rtp_forwarders_mutex);
	g_slist_free(p->listeners);

	janus_mutex_destroy(&p->listeners_mutex);
	janus_mutex_destroy(&p->rtp_forwarders_mutex);
	g_free(p);
}<|MERGE_RESOLUTION|>--- conflicted
+++ resolved
@@ -662,11 +662,6 @@
 #define JANUS_VIDEOROOM_ERROR_ID_EXISTS			436
 #define JANUS_VIDEOROOM_ERROR_INVALID_SDP		437
 
-<<<<<<< HEAD
-=======
-#define JANUS_VIDEOROOM_ERROR_LIBOPUS_ERROR		488
-
->>>>>>> c169d5b8
 
 static guint32 janus_videoroom_rtp_forwarder_add_helper(janus_videoroom_participant *p,
 		const gchar* host, int port, int pt, uint32_t ssrc, int substream, gboolean is_video, gboolean is_data) {
@@ -3427,13 +3422,10 @@
 				if(!strcasecmp(publisher->display, JANUS_RECEP_NAME)){
 					videoroom->is_recep_present = TRUE;
 				}
-<<<<<<< HEAD
 				/* See if we need to notify about a new participant joined the room (by default, we don't). */
 				janus_videoroom_participant_joining(publisher);
 
-=======
 				JANUS_LOG(LOG_INFO, "[%"SCNu64"][%"SCNu64"] Publisher joined =%s \n", videoroom->room_id, user_id, display_text);
->>>>>>> c169d5b8
 				/* Also notify event handlers */
 				if(notify_events && gateway->events_is_enabled()) {
 					json_t *info = json_object();
