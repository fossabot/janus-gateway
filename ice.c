--- conflicted
+++ resolved
@@ -1649,7 +1649,6 @@
 			return;
 		gboolean trickle_recv = (!janus_flags_is_set(&handle->webrtc_flags, JANUS_ICE_HANDLE_WEBRTC_TRICKLE) || janus_flags_is_set(&handle->webrtc_flags, JANUS_ICE_HANDLE_WEBRTC_ALL_TRICKLES));
 		gboolean answer_recv = janus_flags_is_set(&handle->webrtc_flags, JANUS_ICE_HANDLE_WEBRTC_GOT_ANSWER);
-<<<<<<< HEAD
 		JANUS_LOG(LOG_WARN, "[%"SCNu64"][%s] ICE failed for component %d in stream %d, but let's give it some time... (trickle %s, answer %s, alert %s)\n",
 			handle->handle_id, handle->opaque_id, stream_id,
 			trickle_recv ? "received" : "pending",
@@ -1662,30 +1661,6 @@
 			g_source_set_callback(component->icestate_source, janus_ice_check_failed, component, NULL);
 			guint id = g_source_attach(component->icestate_source, handle->icectx);
 			JANUS_LOG(LOG_VERB, "[%"SCNu64"] Creating ICE state check timer with ID %u\n", handle->handle_id, id);
-=======
-		gboolean alert_set = janus_flags_is_set(&handle->webrtc_flags, JANUS_ICE_HANDLE_WEBRTC_ALERT);
-		if(handle && trickle_recv && answer_recv && !alert_set) {
-			/* FIXME Should we really give up for what may be a failure in only one of the media? */
-			if(stream->disabled) {
-				JANUS_LOG(LOG_WARN, "[%"SCNu64"][%s] ICE failed for component %d in stream %d, but stream is disabled so we don't care...\n", handle->handle_id, handle->opaque_id, component_id, stream_id);
-				return;
-			}
-			JANUS_LOG(LOG_ERR, "[%"SCNu64"][%s] ICE failed for component %d in stream %d...\n", handle->handle_id, handle->opaque_id, component_id, stream_id);
-			janus_flags_set(&handle->webrtc_flags, JANUS_ICE_HANDLE_WEBRTC_ALERT);
-			janus_plugin *plugin = (janus_plugin *)handle->app;
-			if(plugin != NULL) {
-				JANUS_LOG(LOG_INFO, "[%"SCNu64"][%s] Hanging up media on ICE failure (%s)\n", handle->handle_id, handle->opaque_id, plugin->get_name());
-				if(plugin && plugin->hangup_media)
-					plugin->hangup_media(handle->app_handle);
-			}
-			janus_ice_notify_hangup(handle, "ICE failed");
-		} else {
-			JANUS_LOG(LOG_WARN, "[%"SCNu64"][%s] ICE failed for component %d in stream %d, but we're still waiting for some info so we don't care... (trickle %s, answer %s, alert %s)\n",
-				handle->handle_id, handle->opaque_id, component_id, stream_id,
-				trickle_recv ? "received" : "pending",
-				answer_recv ? "received" : "pending",
-				alert_set ? "set" : "not set");
->>>>>>> c169d5b8
 		}
 	}
 }
@@ -2278,23 +2253,7 @@
 				/* Check if there's an RTCP BYE: in case, let's wrap up */
 				if(janus_rtcp_has_bye(buf, buflen)) {
 					JANUS_LOG(LOG_VERB, "[%"SCNu64"] Got RTCP BYE on stream %"SCNu16" (component %"SCNu16"), closing...\n", handle->handle_id, stream->stream_id, component->component_id);
-<<<<<<< HEAD
 					janus_ice_webrtc_hangup(handle, "RTCP BYE");
-=======
-					janus_flags_set(&handle->webrtc_flags, JANUS_ICE_HANDLE_WEBRTC_CLEANING);
-					if(!janus_flags_is_set(&handle->webrtc_flags, JANUS_ICE_HANDLE_WEBRTC_ALERT)) {
-						janus_flags_set(&handle->webrtc_flags, JANUS_ICE_HANDLE_WEBRTC_ALERT);
-						if(handle->iceloop)
-							g_main_loop_quit(handle->iceloop);
-						janus_plugin *plugin = (janus_plugin *)handle->app;
-						if(plugin != NULL) {
-							JANUS_LOG(LOG_INFO, "[%"SCNu64"][%s] Hanging up media on RTCP BYE (%s)\n", handle->handle_id, handle->opaque_id, plugin->get_name());
-							if(plugin && plugin->hangup_media)
-								plugin->hangup_media(handle->app_handle);
-							janus_ice_notify_hangup(handle, "RTCP BYE");
-						}
-					}
->>>>>>> c169d5b8
 					return;
 				}
 				/* Is this audio or video? */
