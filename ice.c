/*! \file    ice.c
 * \author   Lorenzo Miniero <lorenzo@meetecho.com>
 * \copyright GNU General Public License v3
 * \brief    ICE/STUN/TURN processing
 * \details  Implementation (based on libnice) of the ICE process. The
 * code handles the whole ICE process, from the gathering of candidates
 * to the final setup of a virtual channel RTP and RTCP can be transported
 * on. Incoming RTP and RTCP packets from peers are relayed to the associated
 * plugins by means of the incoming_rtp and incoming_rtcp callbacks. Packets
 * to be sent to peers are relayed by peers invoking the relay_rtp and
 * relay_rtcp gateway callbacks instead.
 *
 * \ingroup protocols
 * \ref protocols
 */

#include <ifaddrs.h>
#include <net/if.h>
#include <sys/socket.h>
#include <sys/time.h>
#include <netdb.h>
#include <fcntl.h>
#include <stun/usages/bind.h>
#include <nice/debug.h>

#include "janus.h"
#include "debug.h"
#include "ice.h"
#include "turnrest.h"
#include "dtls.h"
#include "sdp.h"
#include "rtpsrtp.h"
#include "rtcp.h"
#include "apierror.h"
#include "ip-utils.h"
#include "events.h"

/* STUN server/port, if any */
static char *janus_stun_server = NULL;
static uint16_t janus_stun_port = 0;

char *janus_ice_get_stun_server(void) {
	return janus_stun_server;
}
uint16_t janus_ice_get_stun_port(void) {
	return janus_stun_port;
}


/* TURN server/port and credentials, if any */
static char *janus_turn_server = NULL;
static uint16_t janus_turn_port = 0;
static char *janus_turn_user = NULL, *janus_turn_pwd = NULL;
static NiceRelayType janus_turn_type = NICE_RELAY_TYPE_TURN_UDP;

char *janus_ice_get_turn_server(void) {
	return janus_turn_server;
}
uint16_t janus_ice_get_turn_port(void) {
	return janus_turn_port;
}


/* TURN REST API support, if any */
char *janus_ice_get_turn_rest_api(void) {
#ifndef HAVE_LIBCURL
	return NULL;
#else
	return (char *)janus_turnrest_get_backend();
#endif
}


/* ICE-Lite status */
static gboolean janus_ice_lite_enabled;
gboolean janus_ice_is_ice_lite_enabled(void) {
	return janus_ice_lite_enabled;
}

/* ICE-TCP support (only libnice >= 0.1.8, currently broken) */
static gboolean janus_ice_tcp_enabled;
gboolean janus_ice_is_ice_tcp_enabled(void) {
	return janus_ice_tcp_enabled;
}

/* Full-trickle support */
static gboolean janus_full_trickle_enabled;
gboolean janus_ice_is_full_trickle_enabled(void) {
	return janus_full_trickle_enabled;
}

/* IPv6 support (still mostly WIP) */
static gboolean janus_ipv6_enabled;
gboolean janus_ice_is_ipv6_enabled(void) {
	return janus_ipv6_enabled;
}


/* libnice debugging */
static gboolean janus_ice_debugging_enabled;
gboolean janus_ice_is_ice_debugging_enabled(void) {
	return janus_ice_debugging_enabled;
}
void janus_ice_debugging_enable(void) {
	JANUS_LOG(LOG_VERB, "Enabling libnice debugging...\n");
	if(g_getenv("NICE_DEBUG") == NULL) {
		JANUS_LOG(LOG_WARN, "No NICE_DEBUG environment variable set, setting maximum debug\n");
		g_setenv("NICE_DEBUG", "all", TRUE);
	}
	if(g_getenv("G_MESSAGES_DEBUG") == NULL) {
		JANUS_LOG(LOG_WARN, "No G_MESSAGES_DEBUG environment variable set, setting maximum debug\n");
		g_setenv("G_MESSAGES_DEBUG", "all", TRUE);
	}
	JANUS_LOG(LOG_VERB, "Debugging NICE_DEBUG=%s G_MESSAGES_DEBUG=%s\n",
		g_getenv("NICE_DEBUG"), g_getenv("G_MESSAGES_DEBUG"));
	janus_ice_debugging_enabled = TRUE;
	nice_debug_enable(strstr(g_getenv("NICE_DEBUG"), "all") || strstr(g_getenv("NICE_DEBUG"), "stun"));
}
void janus_ice_debugging_disable(void) {
	JANUS_LOG(LOG_VERB, "Disabling libnice debugging...\n");
	janus_ice_debugging_enabled = FALSE;
	nice_debug_disable(TRUE);
}


/* NAT 1:1 stuff */
static gboolean nat_1_1_enabled = FALSE;
void janus_ice_enable_nat_1_1(void) {
	nat_1_1_enabled = TRUE;
}

/* Interface/IP enforce/ignore lists */
GList *janus_ice_enforce_list = NULL, *janus_ice_ignore_list = NULL;
janus_mutex ice_list_mutex;

void janus_ice_enforce_interface(const char *ip) {
	if(ip == NULL)
		return;
	/* Is this an IP or an interface? */
	janus_mutex_lock(&ice_list_mutex);
	janus_ice_enforce_list = g_list_append(janus_ice_enforce_list, (gpointer)ip);
	janus_mutex_unlock(&ice_list_mutex);
}
gboolean janus_ice_is_enforced(const char *ip) {
	if(ip == NULL || janus_ice_enforce_list == NULL)
		return false;
	janus_mutex_lock(&ice_list_mutex);
	GList *temp = janus_ice_enforce_list;
	while(temp) {
		const char *enforced = (const char *)temp->data;
		if(enforced != NULL && strstr(ip, enforced)) {
			janus_mutex_unlock(&ice_list_mutex);
			return true;
		}
		temp = temp->next;
	}
	janus_mutex_unlock(&ice_list_mutex);
	return false;
}

void janus_ice_ignore_interface(const char *ip) {
	if(ip == NULL)
		return;
	/* Is this an IP or an interface? */
	janus_mutex_lock(&ice_list_mutex);
	janus_ice_ignore_list = g_list_append(janus_ice_ignore_list, (gpointer)ip);
	if(janus_ice_enforce_list != NULL) {
		JANUS_LOG(LOG_WARN, "Added %s to the ICE ignore list, but the ICE enforce list is not empty: the ICE ignore list will not be used\n", ip);
	}
	janus_mutex_unlock(&ice_list_mutex);
}
gboolean janus_ice_is_ignored(const char *ip) {
	if(ip == NULL || janus_ice_ignore_list == NULL)
		return false;
	janus_mutex_lock(&ice_list_mutex);
	GList *temp = janus_ice_ignore_list;
	while(temp) {
		const char *ignored = (const char *)temp->data;
		if(ignored != NULL && strstr(ip, ignored)) {
			janus_mutex_unlock(&ice_list_mutex);
			return true;
		}
		temp = temp->next;
	}
	janus_mutex_unlock(&ice_list_mutex);
	return false;
}


/* Frequency of statistics via event handlers (one second by default) */
static int janus_ice_event_stats_period = 1;
void janus_ice_set_event_stats_period(int period) {
	janus_ice_event_stats_period = period;
}
int janus_ice_get_event_stats_period(void) {
	return janus_ice_event_stats_period;
}


/* RTP/RTCP port range */
uint16_t rtp_range_min = 0;
uint16_t rtp_range_max = 0;


/* Helpers to demultiplex protocols */
static gboolean janus_is_dtls(gchar *buf) {
	return ((*buf >= 20) && (*buf <= 64));
}

static gboolean janus_is_rtp(gchar *buf) {
	janus_rtp_header *header = (janus_rtp_header *)buf;
	return ((header->type < 64) || (header->type >= 96));
}

static gboolean janus_is_rtcp(gchar *buf) {
	janus_rtp_header *header = (janus_rtp_header *)buf;
	return ((header->type >= 64) && (header->type < 96));
}


#define JANUS_ICE_PACKET_AUDIO	0
#define JANUS_ICE_PACKET_VIDEO	1
#define JANUS_ICE_PACKET_DATA	2
/* Janus enqueued (S)RTP/(S)RTCP packet to send */
typedef struct janus_ice_queued_packet {
	char *data;
	gint length;
	gint type;
	gboolean control;
	gboolean retransmission;
	gboolean encrypted;
} janus_ice_queued_packet;
/* This is a static, fake, message we use as a trigger to send a DTLS alert */
static janus_ice_queued_packet janus_ice_dtls_alert;

/* Janus NACKed packet we're tracking (to avoid duplicates) */
typedef struct janus_ice_nacked_packet {
	janus_ice_handle *handle;
	int vindex;
	guint16 seq_number;
} janus_ice_nacked_packet;
static gboolean janus_ice_nacked_packet_cleanup(gpointer user_data) {
	janus_ice_nacked_packet *pkt = (janus_ice_nacked_packet *)user_data;

	JANUS_LOG(LOG_HUGE, "[%"SCNu64"] Cleaning up NACKed packet %"SCNu16" (SSRC %"SCNu32", vindex %d)...\n",
		pkt->handle->handle_id, pkt->seq_number, pkt->handle->stream->video_ssrc_peer[pkt->vindex], pkt->vindex);
	g_hash_table_remove(pkt->handle->stream->rtx_nacked[pkt->vindex], GUINT_TO_POINTER(pkt->seq_number));

	return G_SOURCE_REMOVE;
}

/* Time, in seconds, that should pass with no media (audio or video) being
 * received before Janus notifies you about this with a receiving=false */
#define DEFAULT_NO_MEDIA_TIMER	1
static uint no_media_timer = DEFAULT_NO_MEDIA_TIMER;
void janus_set_no_media_timer(uint timer) {
	no_media_timer = timer;
	if(no_media_timer == 0)
		JANUS_LOG(LOG_VERB, "Disabling no-media timer\n");
	else
		JANUS_LOG(LOG_VERB, "Setting no-media timer to %ds\n", no_media_timer);
}
uint janus_get_no_media_timer(void) {
	return no_media_timer;
}


/* RFC4588 support */
static gboolean rfc4588_enabled = FALSE;
void janus_set_rfc4588_enabled(gboolean enabled) {
	rfc4588_enabled = enabled;
	JANUS_LOG(LOG_VERB, "RFC4588 support is %s\n", rfc4588_enabled ? "enabled" : "disabled");
}
gboolean janus_is_rfc4588_enabled(void) {
	return rfc4588_enabled;
}


/* Maximum value, in milliseconds, for the NACK queue/retransmissions (default=500ms) */
#define DEFAULT_MAX_NACK_QUEUE	500
/* Maximum ignore count after retransmission (200ms) */
#define MAX_NACK_IGNORE			200000

static uint max_nack_queue = DEFAULT_MAX_NACK_QUEUE;
void janus_set_max_nack_queue(uint mnq) {
	max_nack_queue = mnq;
	if(max_nack_queue == 0)
		JANUS_LOG(LOG_VERB, "Disabling NACK queue\n");
	else
		JANUS_LOG(LOG_VERB, "Setting max NACK queue to %dms\n", max_nack_queue);
}
uint janus_get_max_nack_queue(void) {
	return max_nack_queue;
}
/* Helper to clean old NACK packets in the buffer when they exceed the queue time limit */
static void janus_cleanup_nack_buffer(gint64 now, janus_ice_stream *stream, gboolean audio, gboolean video) {
	if(stream && stream->component) {
		janus_ice_component *component = stream->component;
		janus_mutex_lock(&component->mutex);
		if(audio && component->audio_retransmit_buffer) {
			janus_rtp_packet *p = (janus_rtp_packet *)g_queue_peek_head(component->audio_retransmit_buffer);
			while(p && (!now || (now - p->created >= (gint64)max_nack_queue*1000))) {
				/* Packet is too old, get rid of it */
				g_queue_pop_head(component->audio_retransmit_buffer);
				/* Remove from hashtable too */
				janus_rtp_header *header = (janus_rtp_header *)p->data;
				guint16 seq = ntohs(header->seq_number);
				g_hash_table_remove(component->audio_retransmit_seqs, GUINT_TO_POINTER(seq));
				/* Free the packet */
				g_free(p->data);
				p->data = NULL;
				g_free(p);
				p = (janus_rtp_packet *)g_queue_peek_head(component->audio_retransmit_buffer);
			}
		}
		if(video && component->video_retransmit_buffer) {
			janus_rtp_packet *p = (janus_rtp_packet *)g_queue_peek_head(component->video_retransmit_buffer);
			while(p && (!now || (now - p->created >= (gint64)max_nack_queue*1000))) {
				/* Packet is too old, get rid of it */
				g_queue_pop_head(component->video_retransmit_buffer);
				/* Remove from hashtable too */
				janus_rtp_header *header = (janus_rtp_header *)p->data;
				guint16 seq = ntohs(header->seq_number);
				g_hash_table_remove(component->video_retransmit_seqs, GUINT_TO_POINTER(seq));
				/* Free the packet */
				g_free(p->data);
				p->data = NULL;
				g_free(p);
				p = (janus_rtp_packet *)g_queue_peek_head(component->video_retransmit_buffer);
			}
		}
		janus_mutex_unlock(&component->mutex);
	}
}


#define SEQ_MISSING_WAIT 12000 /*  12ms */
#define SEQ_NACKED_WAIT 155000 /* 155ms */
/* janus_seq_info list functions */
static void janus_seq_append(janus_seq_info **head, janus_seq_info *new_seq) {
	if(*head == NULL) {
		new_seq->prev = new_seq;
		new_seq->next = new_seq;
		*head = new_seq;
	} else {
		janus_seq_info *last_seq = (*head)->prev;
		new_seq->prev = last_seq;
		new_seq->next = *head;
		(*head)->prev = new_seq;
		last_seq->next = new_seq;
	}
}
static janus_seq_info *janus_seq_pop_head(janus_seq_info **head) {
	janus_seq_info *pop_seq = *head;
	if(pop_seq) {
		janus_seq_info *new_head = pop_seq->next;
		if(pop_seq == new_head || new_head == NULL) {
			*head = NULL;
		} else {
			*head = new_head;
			new_head->prev = pop_seq->prev;
			new_head->prev->next = new_head;
		}
	}
	return pop_seq;
}
void janus_seq_list_free(janus_seq_info **head) {
	if(!*head)
		return;
	janus_seq_info *cur = *head;
	do {
		janus_seq_info *next = cur->next;
		g_free(cur);
		cur = next;
	} while(cur != *head);
	*head = NULL;
}
static int janus_seq_in_range(guint16 seqn, guint16 start, guint16 len) {
	/* Supports wrapping sequence (easier with int range) */
	int n = seqn;
	int nh = (1<<16) + n;
	int s = start;
	int e = s + len;
	return (s <= n && n < e) || (s <= nh && nh < e);
}


/* Internal method for relaying RTCP messages, optionally filtering them in case they come from plugins */
void janus_ice_relay_rtcp_internal(janus_ice_handle *handle, int video, char *buf, int len, gboolean filter_rtcp);


/* Map of active plugin sessions */
static GHashTable *plugin_sessions;
static janus_mutex plugin_sessions_mutex;
gboolean janus_plugin_session_is_alive(janus_plugin_session *plugin_session) {
	/* Make sure this plugin session is still alive */
	janus_mutex_lock_nodebug(&plugin_sessions_mutex);
	janus_plugin_session *result = g_hash_table_lookup(plugin_sessions, plugin_session);
	janus_mutex_unlock_nodebug(&plugin_sessions_mutex);
	if(result == NULL) {
		JANUS_LOG(LOG_ERR, "Invalid plugin session (%p)\n", plugin_session);
	}
	return (result != NULL);
}

/* Watchdog for removing old handles */
static GHashTable *old_handles = NULL;
static GMainContext *handles_watchdog_context = NULL;
GMainLoop *handles_watchdog_loop = NULL;
GThread *handles_watchdog = NULL;
static janus_mutex old_handles_mutex;

static gboolean janus_ice_handles_cleanup(gpointer user_data) {
	janus_ice_handle *handle = (janus_ice_handle *) user_data;

	JANUS_LOG(LOG_INFO, "Cleaning up handle %"SCNu64"...\n", handle->handle_id);
	janus_ice_free(handle);

	return G_SOURCE_REMOVE;
}

static gboolean janus_ice_handles_check(gpointer user_data) {
	GMainContext *watchdog_context = (GMainContext *) user_data;
	janus_mutex_lock(&old_handles_mutex);
	if(old_handles && g_hash_table_size(old_handles) > 0) {
		GHashTableIter iter;
		gpointer value;
		g_hash_table_iter_init(&iter, old_handles);
		while (g_hash_table_iter_next(&iter, NULL, &value)) {
			janus_ice_handle *handle = (janus_ice_handle *) value;
			if (!handle) {
				continue;
			}
			/* Be sure that iceloop is not running, before freeing */
			if(handle->iceloop != NULL && g_main_loop_is_running(handle->iceloop)) {
				JANUS_LOG(LOG_WARN, "Handle %"SCNu64" cleanup skipped because iceloop is still running...\n", handle->handle_id);
				g_main_loop_quit(handle->iceloop);
				continue;
			}
			/* Be sure that icethread has finished, before freeing*/
			if(handle->icethread != NULL) {
				JANUS_LOG(LOG_WARN, "Handle %"SCNu64" cleanup skipped because icethread is still running...\n", handle->handle_id);
				continue;
			}
			/* Be sure that ice send thread has finished, before freeing*/
			if (g_atomic_int_get(&handle->send_thread_created) && handle->send_thread != NULL) {
				JANUS_LOG(LOG_WARN, "Handle %"SCNu64" cleanup skipped because icesendthread is still running...\n", handle->handle_id);
				continue;
			}
			/* Schedule the ICE handle for deletion */
			g_hash_table_iter_remove(&iter);
			GSource *timeout_source = g_timeout_source_new_seconds(3);
			g_source_set_callback(timeout_source, janus_ice_handles_cleanup, handle, NULL);
			g_source_attach(timeout_source, watchdog_context);
			g_source_unref(timeout_source);
		}
	}
	janus_mutex_unlock(&old_handles_mutex);

	return G_SOURCE_CONTINUE;
}

static gpointer janus_ice_handles_watchdog(gpointer user_data) {
	GMainLoop *loop = (GMainLoop *) user_data;
	GMainContext *watchdog_context = g_main_loop_get_context(loop);
	GSource *timeout_source;

	timeout_source = g_timeout_source_new_seconds(1);
	g_source_set_callback(timeout_source, janus_ice_handles_check, watchdog_context, NULL);
	g_source_attach(timeout_source, watchdog_context);
	g_source_unref(timeout_source);

	JANUS_LOG(LOG_INFO, "ICE handles watchdog started\n");

	g_main_loop_run(loop);

	return NULL;
}


static void janus_ice_notify_trickle(janus_ice_handle *handle, char *buffer) {
	if(handle == NULL)
		return;
	char cbuffer[200];
	if(buffer != NULL)
		g_snprintf(cbuffer, sizeof(cbuffer), "candidate:%s", buffer);
	/* Send a "trickle" event to the browser */
	janus_session *session = (janus_session *)handle->session;
	if(session == NULL)
		return;
	json_t *event = json_object();
	json_object_set_new(event, "janus", json_string("trickle"));
	json_object_set_new(event, "session_id", json_integer(session->session_id));
	json_object_set_new(event, "sender", json_integer(handle->handle_id));
	json_t *candidate = json_object();
	if(buffer != NULL) {
		json_object_set_new(candidate, "sdpMid", json_string(handle->stream_mid));
		json_object_set_new(candidate, "sdpMLineIndex", json_integer(0));
		json_object_set_new(candidate, "candidate", json_string(cbuffer));
	} else {
		json_object_set_new(candidate, "completed", json_true());
	}
	json_object_set_new(event, "candidate", candidate);
	/* Send the event */
	JANUS_LOG(LOG_VERB, "[%"SCNu64"] Sending trickle event (%s) to transport...\n",
		handle->handle_id, buffer ? "candidate" : "end-of-candidates");
	janus_session_notify_event(session, event);
}

static void janus_ice_notify_media(janus_ice_handle *handle, gboolean video, gboolean up) {
	if(handle == NULL)
		return;
	/* Prepare JSON event to notify user/application */
	JANUS_LOG(LOG_VERB, "[%"SCNu64"] Notifying that we %s receiving %s\n",
		handle->handle_id, up ? "are" : "are NOT", video ? "video" : "audio");
	janus_session *session = (janus_session *)handle->session;
	if(session == NULL)
		return;
	json_t *event = json_object();
	json_object_set_new(event, "janus", json_string("media"));
	json_object_set_new(event, "session_id", json_integer(session->session_id));
	json_object_set_new(event, "sender", json_integer(handle->handle_id));
	json_object_set_new(event, "type", json_string(video ? "video" : "audio"));
	json_object_set_new(event, "receiving", up ? json_true() : json_false());
	if(!up && no_media_timer > 1)
		json_object_set_new(event, "seconds", json_integer(no_media_timer));
	/* Send the event */
	JANUS_LOG(LOG_VERB, "[%"SCNu64"] Sending event to transport...\n", handle->handle_id);
	janus_session_notify_event(session, event);
	/* Notify event handlers as well */
	if(janus_events_is_enabled()) {
		json_t *info = json_object();
		json_object_set_new(info, "media", json_string(video ? "video" : "audio"));
		json_object_set_new(info, "receiving", up ? json_true() : json_false());
		if(!up && no_media_timer > 1)
			json_object_set_new(info, "seconds", json_integer(no_media_timer));
		janus_events_notify_handlers(JANUS_EVENT_TYPE_MEDIA, session->session_id, handle->handle_id, handle->opaque_id, info);
	}
}

void janus_ice_notify_hangup(janus_ice_handle *handle, const char *reason) {
	if(handle == NULL)
		return;
	/* Prepare JSON event to notify user/application */
	JANUS_LOG(LOG_VERB, "[%"SCNu64"] Notifying WebRTC hangup\n", handle->handle_id);
	janus_session *session = (janus_session *)handle->session;
	if(session == NULL)
		return;
	json_t *event = json_object();
	json_object_set_new(event, "janus", json_string("hangup"));
	json_object_set_new(event, "session_id", json_integer(session->session_id));
	json_object_set_new(event, "sender", json_integer(handle->handle_id));
	if(reason != NULL)
		json_object_set_new(event, "reason", json_string(reason));
	/* Send the event */
	JANUS_LOG(LOG_VERB, "[%"SCNu64"] Sending event to transport...\n", handle->handle_id);
	janus_session_notify_event(session, event);
	/* Notify event handlers as well */
	if(janus_events_is_enabled()) {
		json_t *info = json_object();
		json_object_set_new(info, "connection", json_string("hangup"));
		janus_events_notify_handlers(JANUS_EVENT_TYPE_WEBRTC, session->session_id, handle->handle_id, handle->opaque_id, info);
	}
}


/* Trickle helpers */
janus_ice_trickle *janus_ice_trickle_new(janus_ice_handle *handle, const char *transaction, json_t *candidate) {
	if(transaction == NULL || candidate == NULL)
		return NULL;
	janus_ice_trickle *trickle = g_malloc(sizeof(janus_ice_trickle));
	trickle->handle = handle;
	trickle->received = janus_get_monotonic_time();
	trickle->transaction = g_strdup(transaction);
	trickle->candidate = json_deep_copy(candidate);
	return trickle;
}

gint janus_ice_trickle_parse(janus_ice_handle *handle, json_t *candidate, const char **error) {
	const char *ignore_error = NULL;
	if (error == NULL) {
		error = &ignore_error;
	}
	if(handle == NULL) {
		*error = "Invalid handle";
		return JANUS_ERROR_HANDLE_NOT_FOUND;
	}
	/* Parse trickle candidate */
	if(!json_is_object(candidate) || json_object_get(candidate, "completed") != NULL) {
		JANUS_LOG(LOG_VERB, "No more remote candidates for handle %"SCNu64"!\n", handle->handle_id);
		janus_flags_set(&handle->webrtc_flags, JANUS_ICE_HANDLE_WEBRTC_ALL_TRICKLES);
	} else {
		/* Handle remote candidate */
		json_t *mid = json_object_get(candidate, "sdpMid");
		if(!mid) {
			*error = "Trickle error: missing mandatory element (sdpMid)";
			return JANUS_ERROR_MISSING_MANDATORY_ELEMENT;
		}
		if(!json_is_string(mid)) {
			*error = "Trickle error: invalid element type (sdpMid should be a string)";
			return JANUS_ERROR_INVALID_ELEMENT_TYPE;
		}
		json_t *mline = json_object_get(candidate, "sdpMLineIndex");
		if(!mline) {
			*error = "Trickle error: missing mandatory element (sdpMLineIndex)";
			return JANUS_ERROR_MISSING_MANDATORY_ELEMENT;
		}
		if(!json_is_integer(mline) || json_integer_value(mline) < 0) {
			*error = "Trickle error: invalid element type (sdpMLineIndex should be an integer)";
			return JANUS_ERROR_INVALID_ELEMENT_TYPE;
		}
		json_t *rc = json_object_get(candidate, "candidate");
		if(!rc) {
			*error = "Trickle error: missing mandatory element (candidate)";
			return JANUS_ERROR_MISSING_MANDATORY_ELEMENT;
		}
		if(!json_is_string(rc)) {
			*error = "Trickle error: invalid element type (candidate should be a string)";
			return JANUS_ERROR_INVALID_ELEMENT_TYPE;
		}
		JANUS_LOG(LOG_VERB, "[%"SCNu64"] Trickle candidate (%s): %s\n", handle->handle_id, json_string_value(mid), json_string_value(rc));
		/* Parse it */
		int sdpMLineIndex = json_integer_value(mline);
		if(sdpMLineIndex > 0) {
			/* FIXME We bundle everything, so we ignore candidates for anything beyond the first m-line */
			JANUS_LOG(LOG_VERB, "[%"SCNu64"] Got a %s candidate (index %d) but we're bundling, ignoring...\n",
				handle->handle_id, json_string_value(mid), sdpMLineIndex);
			return 0;
		}
		janus_ice_stream *stream = handle->stream;
		if(stream == NULL) {
			*error = "Trickle error: invalid element type (no such stream)";
			return JANUS_ERROR_TRICKE_INVALID_STREAM;
		}
		int res = janus_sdp_parse_candidate(stream, json_string_value(rc), 1);
		if(res != 0) {
			JANUS_LOG(LOG_ERR, "[%"SCNu64"] Failed to parse candidate... (%d)\n", handle->handle_id, res);
			/* FIXME Should we return an error? */
		}
	}
	return 0;
}

void janus_ice_trickle_destroy(janus_ice_trickle *trickle) {
	if(trickle == NULL)
		return;
	trickle->handle = NULL;
	if(trickle->transaction)
		g_free(trickle->transaction);
	trickle->transaction = NULL;
	if(trickle->candidate)
		json_decref(trickle->candidate);
	trickle->candidate = NULL;
	g_free(trickle);
}


/* libnice initialization */
void janus_ice_init(gboolean ice_lite, gboolean ice_tcp, gboolean full_trickle, gboolean ipv6, uint16_t rtp_min_port, uint16_t rtp_max_port) {
	janus_ice_lite_enabled = ice_lite;
	janus_ice_tcp_enabled = ice_tcp;
	janus_full_trickle_enabled = full_trickle;
	janus_ipv6_enabled = ipv6;
	JANUS_LOG(LOG_INFO, "Initializing ICE stuff (%s mode, ICE-TCP candidates %s, %s-trickle, IPv6 support %s)\n",
		janus_ice_lite_enabled ? "Lite" : "Full",
		janus_ice_tcp_enabled ? "enabled" : "disabled",
		janus_full_trickle_enabled ? "full" : "half",
		janus_ipv6_enabled ? "enabled" : "disabled");
	if(janus_ice_tcp_enabled) {
#ifndef HAVE_LIBNICE_TCP
		JANUS_LOG(LOG_WARN, "libnice version < 0.1.8, disabling ICE-TCP support\n");
		janus_ice_tcp_enabled = FALSE;
#else
		if(!janus_ice_lite_enabled) {
			JANUS_LOG(LOG_WARN, "ICE-TCP only works in libnice if you enable ICE Lite too: disabling ICE-TCP support\n");
			janus_ice_tcp_enabled = FALSE;
		}
#endif
	}
	/* libnice debugging is disabled unless explicitly stated */
	nice_debug_disable(TRUE);

	/*! \note The RTP/RTCP port range configuration may be just a placeholder: for
	 * instance, libnice supports this since 0.1.0, but the 0.1.3 on Fedora fails
	 * when linking with an undefined reference to \c nice_agent_set_port_range
	 * so this is checked by the install.sh script in advance. */
	rtp_range_min = rtp_min_port;
	rtp_range_max = rtp_max_port;
	if(rtp_range_max < rtp_range_min) {
		JANUS_LOG(LOG_WARN, "Invalid ICE port range: %"SCNu16" > %"SCNu16"\n", rtp_range_min, rtp_range_max);
	} else if(rtp_range_min > 0 || rtp_range_max > 0) {
#ifndef HAVE_PORTRANGE
		JANUS_LOG(LOG_WARN, "nice_agent_set_port_range unavailable, port range disabled\n");
#else
		JANUS_LOG(LOG_INFO, "ICE port range: %"SCNu16"-%"SCNu16"\n", rtp_range_min, rtp_range_max);
#endif
	}

	/* We keep track of plugin sessions to avoid problems */
	plugin_sessions = g_hash_table_new(NULL, NULL);
	janus_mutex_init(&plugin_sessions_mutex);

	/* Start the handles watchdog */
	janus_mutex_init(&old_handles_mutex);
	old_handles = g_hash_table_new_full(g_int64_hash, g_int64_equal, (GDestroyNotify)g_free, NULL);
	handles_watchdog_context = g_main_context_new();
	handles_watchdog_loop = g_main_loop_new(handles_watchdog_context, FALSE);
	GError *error = NULL;
	handles_watchdog = g_thread_try_new("handles watchdog", &janus_ice_handles_watchdog, handles_watchdog_loop, &error);
	if(error != NULL) {
		JANUS_LOG(LOG_FATAL, "Got error %d (%s) trying to start handles watchdog...\n", error->code, error->message ? error->message : "??");
		exit(1);
	}

#ifdef HAVE_LIBCURL
	/* Initialize the TURN REST API client stack, whether we're going to use it or not */
	janus_turnrest_init();
#endif

}

void janus_ice_deinit(void) {
	JANUS_LOG(LOG_INFO, "Ending ICE handles watchdog mainloop...\n");
	g_main_loop_quit(handles_watchdog_loop);
	g_thread_join(handles_watchdog);
	handles_watchdog = NULL;
	g_main_loop_unref(handles_watchdog_loop);
	g_main_context_unref(handles_watchdog_context);
	janus_mutex_lock(&old_handles_mutex);
	if(old_handles != NULL)
		g_hash_table_destroy(old_handles);
	old_handles = NULL;
	janus_mutex_unlock(&old_handles_mutex);
#ifdef HAVE_LIBCURL
	janus_turnrest_deinit();
#endif
}

int janus_ice_set_stun_server(gchar *stun_server, uint16_t stun_port) {
	if(stun_server == NULL)
		return 0;	/* No initialization needed */
	if(stun_port == 0)
		stun_port = 3478;
	JANUS_LOG(LOG_INFO, "STUN server to use: %s:%u\n", stun_server, stun_port);
	/* Resolve address to get an IP */
	struct addrinfo *res = NULL;
	janus_network_address addr;
	janus_network_address_string_buffer addr_buf;
	if(getaddrinfo(stun_server, NULL, NULL, &res) != 0 ||
			janus_network_address_from_sockaddr(res->ai_addr, &addr) != 0 ||
			janus_network_address_to_string_buffer(&addr, &addr_buf) != 0) {
		JANUS_LOG(LOG_ERR, "Could not resolve %s...\n", stun_server);
		if(res)
			freeaddrinfo(res);
		return -1;
	}
	freeaddrinfo(res);
	janus_stun_server = g_strdup(janus_network_address_string_from_buffer(&addr_buf));
	if(janus_stun_server == NULL) {
		JANUS_LOG(LOG_ERR, "Could not resolve %s...\n", stun_server);
		return -1;
	}
	janus_stun_port = stun_port;
	JANUS_LOG(LOG_INFO, "  >> %s:%u (%s)\n", janus_stun_server, janus_stun_port, addr.family == AF_INET ? "IPv4" : "IPv6");
	/* Test the STUN server */
	StunAgent stun;
	stun_agent_init (&stun, STUN_ALL_KNOWN_ATTRIBUTES, STUN_COMPATIBILITY_RFC5389, 0);
	StunMessage msg;
	uint8_t buf[1500];
	size_t len = stun_usage_bind_create(&stun, &msg, buf, 1500);
	JANUS_LOG(LOG_INFO, "Testing STUN server: message is of %zu bytes\n", len);
	/* Use the janus_network_address info to drive the socket creation */
	int fd = socket(addr.family, SOCK_DGRAM, 0);
	if(fd < 0) {
		JANUS_LOG(LOG_FATAL, "Error creating socket for STUN BINDING test\n");
		return -1;
	}
	struct sockaddr *address = NULL, *remote = NULL;
	struct sockaddr_in address4, remote4;
	struct sockaddr_in6 address6, remote6;
	socklen_t addrlen = 0;
	if(addr.family == AF_INET) {
		memset(&address4, 0, sizeof(address4));
		address4.sin_family = AF_INET;
		address4.sin_port = 0;
		address4.sin_addr.s_addr = INADDR_ANY;
		memset(&remote4, 0, sizeof(remote4));
		remote4.sin_family = AF_INET;
		remote4.sin_port = htons(janus_stun_port);
		memcpy(&remote4.sin_addr, &addr.ipv4, sizeof(addr.ipv4));
		address = (struct sockaddr *)(&address4);
		remote = (struct sockaddr *)(&remote4);
		addrlen = sizeof(remote4);
	} else if(addr.family == AF_INET6) {
		memset(&address6, 0, sizeof(address6));
		address6.sin6_family = AF_INET6;
		address6.sin6_port = 0;
		address6.sin6_addr = in6addr_any;
		memset(&remote6, 0, sizeof(remote6));
		remote6.sin6_family = AF_INET6;
		remote6.sin6_port = htons(janus_stun_port);
		memcpy(&remote6.sin6_addr, &addr.ipv6, sizeof(addr.ipv6));
		remote6.sin6_addr = addr.ipv6;
		address = (struct sockaddr *)(&address6);
		remote = (struct sockaddr *)(&remote6);
		addrlen = sizeof(remote6);
	}
	if(bind(fd, address, addrlen) < 0) {
		JANUS_LOG(LOG_FATAL, "Bind failed for STUN BINDING test: %d (%s)\n", errno, strerror(errno));
		close(fd);
		return -1;
	}
	int bytes = sendto(fd, buf, len, 0, remote, addrlen);
	if(bytes < 0) {
		JANUS_LOG(LOG_FATAL, "Error sending STUN BINDING test\n");
		close(fd);
		return -1;
	}
	JANUS_LOG(LOG_VERB, "  >> Sent %d bytes %s:%u, waiting for reply...\n", bytes, janus_stun_server, janus_stun_port);
	struct timeval timeout;
	fd_set readfds;
	FD_ZERO(&readfds);
	FD_SET(fd, &readfds);
	timeout.tv_sec = 5;	/* FIXME Don't wait forever */
	timeout.tv_usec = 0;
	int err = select(fd+1, &readfds, NULL, NULL, &timeout);
	if(err < 0) {
		JANUS_LOG(LOG_FATAL, "Error waiting for a response to our STUN BINDING test: %d (%s)\n", errno, strerror(errno));
		close(fd);
		return -1;
	}
	if(!FD_ISSET(fd, &readfds)) {
		JANUS_LOG(LOG_FATAL, "No response to our STUN BINDING test\n");
		close(fd);
		return -1;
	}
	bytes = recvfrom(fd, buf, 1500, 0, remote, &addrlen);
	JANUS_LOG(LOG_VERB, "  >> Got %d bytes...\n", bytes);
	if(stun_agent_validate (&stun, &msg, buf, bytes, NULL, NULL) != STUN_VALIDATION_SUCCESS) {
		JANUS_LOG(LOG_FATAL, "Failed to validate STUN BINDING response\n");
		close(fd);
		return -1;
	}
	StunClass class = stun_message_get_class(&msg);
	StunMethod method = stun_message_get_method(&msg);
	if(class != STUN_RESPONSE || method != STUN_BINDING) {
		JANUS_LOG(LOG_FATAL, "Unexpected STUN response: %d/%d\n", class, method);
		close(fd);
		return -1;
	}
	StunMessageReturn ret = stun_message_find_xor_addr(&msg, STUN_ATTRIBUTE_XOR_MAPPED_ADDRESS, (struct sockaddr_storage *)address, &addrlen);
	JANUS_LOG(LOG_VERB, "  >> XOR-MAPPED-ADDRESS: %d\n", ret);
	if(ret == STUN_MESSAGE_RETURN_SUCCESS) {
		if(janus_network_address_from_sockaddr((struct sockaddr *)address, &addr) != 0 ||
				janus_network_address_to_string_buffer(&addr, &addr_buf) != 0) {
			JANUS_LOG(LOG_ERR, "Could not resolve XOR-MAPPED-ADDRESS...\n");
		} else {
			const char *public_ip = janus_network_address_string_from_buffer(&addr_buf);
			JANUS_LOG(LOG_INFO, "  >> Our public address is %s\n", public_ip);
			janus_set_public_ip(public_ip);
			close(fd);
		}
		return 0;
	}
	ret = stun_message_find_addr(&msg, STUN_ATTRIBUTE_MAPPED_ADDRESS, (struct sockaddr_storage *)address, &addrlen);
	JANUS_LOG(LOG_VERB, "  >> MAPPED-ADDRESS: %d\n", ret);
	if(ret == STUN_MESSAGE_RETURN_SUCCESS) {
		if(janus_network_address_from_sockaddr((struct sockaddr *)address, &addr) != 0 ||
				janus_network_address_to_string_buffer(&addr, &addr_buf) != 0) {
			JANUS_LOG(LOG_ERR, "Could not resolve MAPPED-ADDRESS...\n");
		} else {
			const char *public_ip = janus_network_address_string_from_buffer(&addr_buf);
			JANUS_LOG(LOG_INFO, "  >> Our public address is %s\n", public_ip);
			janus_set_public_ip(public_ip);
			close(fd);
		}
		return 0;
	}
	close(fd);
	return -1;
}

int janus_ice_set_turn_server(gchar *turn_server, uint16_t turn_port, gchar *turn_type, gchar *turn_user, gchar *turn_pwd) {
	if(turn_server == NULL)
		return 0;	/* No initialization needed */
	if(turn_type == NULL)
		turn_type = (char *)"udp";
	if(turn_port == 0)
		turn_port = 3478;
	JANUS_LOG(LOG_INFO, "TURN server to use: %s:%u (%s)\n", turn_server, turn_port, turn_type);
	if(!strcasecmp(turn_type, "udp")) {
		janus_turn_type = NICE_RELAY_TYPE_TURN_UDP;
	} else if(!strcasecmp(turn_type, "tcp")) {
		janus_turn_type = NICE_RELAY_TYPE_TURN_TCP;
	} else if(!strcasecmp(turn_type, "tls")) {
		janus_turn_type = NICE_RELAY_TYPE_TURN_TLS;
	} else {
		JANUS_LOG(LOG_ERR, "Unsupported relay type '%s'...\n", turn_type);
		return -1;
	}
	/* Resolve address to get an IP */
	struct addrinfo *res = NULL;
	janus_network_address addr;
	janus_network_address_string_buffer addr_buf;
	if(getaddrinfo(turn_server, NULL, NULL, &res) != 0 ||
			janus_network_address_from_sockaddr(res->ai_addr, &addr) != 0 ||
			janus_network_address_to_string_buffer(&addr, &addr_buf) != 0) {
		JANUS_LOG(LOG_ERR, "Could not resolve %s...\n", turn_server);
		if(res)
			freeaddrinfo(res);
		return -1;
	}
	freeaddrinfo(res);
	janus_turn_server = g_strdup(janus_network_address_string_from_buffer(&addr_buf));
	if(janus_turn_server == NULL) {
		JANUS_LOG(LOG_ERR, "Could not resolve %s...\n", turn_server);
		return -1;
	}
	janus_turn_port = turn_port;
	JANUS_LOG(LOG_VERB, "  >> %s:%u\n", janus_turn_server, janus_turn_port);
	if(janus_turn_user != NULL)
		g_free(janus_turn_user);
	janus_turn_user = NULL;
	if(turn_user)
		janus_turn_user = g_strdup(turn_user);
	if(janus_turn_pwd != NULL)
		g_free(janus_turn_pwd);
	janus_turn_pwd = NULL;
	if(turn_pwd)
		janus_turn_pwd = g_strdup(turn_pwd);
	return 0;
}

int janus_ice_set_turn_rest_api(gchar *api_server, gchar *api_key, gchar *api_method) {
#ifndef HAVE_LIBCURL
	JANUS_LOG(LOG_ERR, "Janus has been nuilt with no libcurl support, TURN REST API unavailable\n");
	return -1;
#else
	if(api_server != NULL &&
			(strstr(api_server, "http://") != api_server && strstr(api_server, "https://") != api_server)) {
		JANUS_LOG(LOG_ERR, "Invalid TURN REST API backend: not an HTTP address\n");
		return -1;
	}
	janus_turnrest_set_backend(api_server, api_key, api_method);
	JANUS_LOG(LOG_INFO, "TURN REST API backend: %s\n", api_server ? api_server : "(disabled)");
#endif
	return 0;
}


/* ICE stuff */
static const gchar *janus_ice_state_name[] =
{
	"disconnected",
	"gathering",
	"connecting",
	"connected",
	"ready",
	"failed"
};
const gchar *janus_get_ice_state_name(gint state) {
	if(state < 0 || state > 5)
		return NULL;
	return janus_ice_state_name[state];
}


/* ICE Handles */
janus_ice_handle *janus_ice_handle_create(void *gateway_session, const char *opaque_id) {
	if(gateway_session == NULL)
		return NULL;
	janus_session *session = (janus_session *)gateway_session;
	guint64 handle_id = 0;
	while(handle_id == 0) {
		handle_id = janus_random_uint64();
		if(janus_ice_handle_find(gateway_session, handle_id) != NULL) {
			/* Handle ID already taken, try another one */
			handle_id = 0;
		}
	}
	JANUS_LOG(LOG_INFO, "Creating new handle in session %"SCNu64": %"SCNu64"\n", session->session_id, handle_id);
	janus_ice_handle *handle = g_malloc0(sizeof(janus_ice_handle));
	handle->session = gateway_session;
	if(opaque_id)
		handle->opaque_id = g_strdup(opaque_id);
	handle->created = janus_get_monotonic_time();
	handle->handle_id = handle_id;
	handle->app = NULL;
	handle->app_handle = NULL;
	handle->queued_packets = g_async_queue_new();
	janus_mutex_init(&handle->mutex);

	/* Set up other stuff. */
	if(session->ice_handles == NULL)
		session->ice_handles = g_hash_table_new_full(g_int64_hash, g_int64_equal, (GDestroyNotify)g_free, NULL);
	g_hash_table_insert(session->ice_handles, janus_uint64_dup(handle->handle_id), handle);

	JANUS_LOG(LOG_INFO, "Created new handle in session %"SCNu64": %"SCNu64": %s\n", session->session_id, handle_id, handle->opaque_id);
	return handle;
}

janus_ice_handle *janus_ice_handle_find(void *gateway_session, guint64 handle_id) {
	if(gateway_session == NULL)
		return NULL;
	janus_session *session = (janus_session *)gateway_session;
	janus_ice_handle *handle = session->ice_handles ? g_hash_table_lookup(session->ice_handles, &handle_id) : NULL;
	return handle;
}

gint janus_ice_handle_attach_plugin(void *gateway_session, guint64 handle_id, janus_plugin *plugin) {
	if(gateway_session == NULL)
		return JANUS_ERROR_SESSION_NOT_FOUND;
	if(plugin == NULL)
		return JANUS_ERROR_PLUGIN_NOT_FOUND;
	janus_session *session = (janus_session *)gateway_session;
	if(session->destroy)
		return JANUS_ERROR_SESSION_NOT_FOUND;
	janus_ice_handle *handle = janus_ice_handle_find(session, handle_id);
	if(handle == NULL)
		return JANUS_ERROR_HANDLE_NOT_FOUND;
	if(handle->app != NULL) {
		/* This handle is already attached to a plugin */
		return JANUS_ERROR_PLUGIN_ATTACH;
	}
	int error = 0;
	janus_plugin_session *session_handle = g_malloc(sizeof(janus_plugin_session));
	session_handle->gateway_handle = handle;
	session_handle->plugin_handle = NULL;
	session_handle->stopped = 0;
	plugin->create_session(session_handle, &error);
	if(error) {
		/* TODO Make error struct to pass verbose information */
		return error;
	}
	handle->app = plugin;
	handle->app_handle = session_handle;
	/* Add this plugin session to active sessions map */
	janus_mutex_lock(&plugin_sessions_mutex);
	g_hash_table_insert(plugin_sessions, session_handle, session_handle);
	janus_mutex_unlock(&plugin_sessions_mutex);
	/* Notify event handlers */
	if(janus_events_is_enabled())
		janus_events_notify_handlers(JANUS_EVENT_TYPE_HANDLE,
			session->session_id, handle_id, "attached", plugin->get_package(), handle->opaque_id);
	return 0;
}

gint janus_ice_handle_destroy(void *gateway_session, guint64 handle_id) {
	if(gateway_session == NULL)
		return JANUS_ERROR_SESSION_NOT_FOUND;
	janus_session *session = (janus_session *)gateway_session;
	janus_ice_handle *handle = janus_ice_handle_find(session, handle_id);
	if(handle == NULL)
		return JANUS_ERROR_HANDLE_NOT_FOUND;
	/* Remove the session from active sessions map */
	janus_mutex_lock(&plugin_sessions_mutex);
	gboolean found = g_hash_table_remove(plugin_sessions, handle->app_handle);
	if (!found) {
		janus_mutex_unlock(&plugin_sessions_mutex);
		return JANUS_ERROR_HANDLE_NOT_FOUND;
	}
	/* This is to tell the plugin to stop using this session: we'll get rid of it later */
	handle->app_handle->stopped = 1;
	janus_mutex_unlock(&plugin_sessions_mutex);
	janus_plugin *plugin_t = (janus_plugin *)handle->app;
	if(plugin_t == NULL) {
		/* There was no plugin attached, probably something went wrong there */
		janus_flags_set(&handle->webrtc_flags, JANUS_ICE_HANDLE_WEBRTC_ALERT);
		janus_flags_set(&handle->webrtc_flags, JANUS_ICE_HANDLE_WEBRTC_STOP);
		if(handle->iceloop != NULL) {
			if(handle->stream_id > 0) {
				nice_agent_attach_recv(handle->agent, handle->stream_id, 1, g_main_loop_get_context (handle->iceloop), NULL, NULL);
			}
			if(handle->iceloop != NULL && g_main_loop_is_running(handle->iceloop)) {
				g_main_loop_quit(handle->iceloop);
			}
		}
		return 0;
	}
	JANUS_LOG(LOG_INFO, "Detaching handle [%"SCNu64"][%s] from %s\n", handle_id, handle->opaque_id, plugin_t->get_name());
	/* TODO Actually detach handle... */
	int error = 0;
	/* Notify the plugin that the session's over */
	plugin_t->destroy_session(handle->app_handle, &error);
	/* Get rid of the handle now */
	if(g_atomic_int_compare_and_exchange(&handle->dump_packets, 1, 0)) {
		janus_text2pcap_close(handle->text2pcap);
		g_clear_pointer(&handle->text2pcap, janus_text2pcap_free);
	}
	janus_flags_set(&handle->webrtc_flags, JANUS_ICE_HANDLE_WEBRTC_ALERT);
	janus_flags_set(&handle->webrtc_flags, JANUS_ICE_HANDLE_WEBRTC_STOP);
	if(handle->iceloop != NULL) {
		if(handle->stream_id > 0) {
			nice_agent_attach_recv(handle->agent, handle->stream_id, 1, g_main_loop_get_context (handle->iceloop), NULL, NULL);
		}
		if(handle->iceloop != NULL && g_main_loop_is_running(handle->iceloop)) {
			g_main_loop_quit(handle->iceloop);
		}
	}

	/* Prepare JSON event to notify user/application */
	json_t *event = json_object();
	json_object_set_new(event, "janus", json_string("detached"));
	json_object_set_new(event, "session_id", json_integer(session->session_id));
	json_object_set_new(event, "sender", json_integer(handle_id));
	/* Send the event */
	JANUS_LOG(LOG_VERB, "[%"SCNu64"] Sending event to transport...\n", handle->handle_id);
	janus_session_notify_event(session, event);
	/* We only actually destroy the handle later */
	JANUS_LOG(LOG_VERB, "[%"SCNu64"] Handle detached (error=%d), scheduling destruction\n", handle_id, error);
	janus_mutex_lock(&old_handles_mutex);
	g_hash_table_insert(old_handles, janus_uint64_dup(handle->handle_id), handle);
	janus_mutex_unlock(&old_handles_mutex);
	/* Notify event handlers as well */
	if(janus_events_is_enabled())
		janus_events_notify_handlers(JANUS_EVENT_TYPE_HANDLE,
			session->session_id, handle_id, "detached", plugin_t->get_package(), handle->opaque_id);
	return error;
}

void janus_ice_free(janus_ice_handle *handle) {
	if(handle == NULL)
		return;
	janus_mutex_lock(&handle->mutex);
	janus_ice_queued_packet *pkt = NULL;
	while(g_async_queue_length(handle->queued_packets) > 0) {
		pkt = g_async_queue_try_pop(handle->queued_packets);
		if(pkt != NULL && pkt != &janus_ice_dtls_alert) {
			g_free(pkt->data);
			g_free(pkt);
		}
	}
	g_async_queue_unref(handle->queued_packets);
	handle->queued_packets = NULL;
	handle->session = NULL;
	handle->app = NULL;
	if(handle->app_handle != NULL) {
		janus_mutex_lock(&plugin_sessions_mutex);
		handle->app_handle->stopped = 1;
		handle->app_handle->gateway_handle = NULL;
		handle->app_handle->plugin_handle = NULL;
		g_free(handle->app_handle);
		handle->app_handle = NULL;
		janus_mutex_unlock(&plugin_sessions_mutex);
	}
	janus_mutex_unlock(&handle->mutex);
	janus_ice_webrtc_free(handle);
	JANUS_LOG(LOG_INFO, "[%"SCNu64"][%s] Handle and related resources freed\n", handle->handle_id, handle->opaque_id);
	g_free(handle->opaque_id);
	g_free(handle);
	handle = NULL;
}

void janus_ice_webrtc_hangup(janus_ice_handle *handle, const char *reason) {
	if(handle == NULL)
		return;
	if(janus_flags_is_set(&handle->webrtc_flags, JANUS_ICE_HANDLE_WEBRTC_ALERT))
		return;
	janus_flags_set(&handle->webrtc_flags, JANUS_ICE_HANDLE_WEBRTC_ALERT);
	janus_flags_set(&handle->webrtc_flags, JANUS_ICE_HANDLE_WEBRTC_CLEANING);
	janus_plugin *plugin = (janus_plugin *)handle->app;
	if(plugin != NULL) {
		JANUS_LOG(LOG_VERB, "[%"SCNu64"] Telling the plugin about the hangup because of a %s (%s)\n",
			handle->handle_id, reason, plugin->get_name());
		if(plugin && plugin->hangup_media && janus_plugin_session_is_alive(handle->app_handle))
			plugin->hangup_media(handle->app_handle);
		/* User will be notified only after the actual hangup */
		handle->hangup_reason = reason;
	}
	if(handle->queued_packets != NULL && handle->send_thread_created)
#if GLIB_CHECK_VERSION(2, 46, 0)
		g_async_queue_push_front(handle->queued_packets, &janus_ice_dtls_alert);
#else
		g_async_queue_push(handle->queued_packets, &janus_ice_dtls_alert);
#endif
	/* Get rid of the loop */
	if(handle->send_thread == NULL) {
		if(handle->iceloop != NULL) {
			if(handle->stream_id > 0) {
				nice_agent_attach_recv(handle->agent, handle->stream_id, 1, g_main_loop_get_context (handle->iceloop), NULL, NULL);
			}
			gint64 waited = 0;
			while(handle->iceloop && !g_main_loop_is_running(handle->iceloop)) {
				JANUS_LOG(LOG_VERB, "[%"SCNu64"] ICE loop exists but is not running, waiting for it to run\n", handle->handle_id);
				g_usleep (100000);
				waited += 100000;
				if(waited >= G_USEC_PER_SEC) {
					JANUS_LOG(LOG_VERB, "[%"SCNu64"]   -- Waited a second, that's enough!\n", handle->handle_id);
					break;
				}
			}
			if(handle->iceloop != NULL && g_main_loop_is_running(handle->iceloop)) {
				JANUS_LOG(LOG_VERB, "[%"SCNu64"] Forcing ICE loop to quit (%s)\n", handle->handle_id, g_main_loop_is_running(handle->iceloop) ? "running" : "NOT running");
				g_main_loop_quit(handle->iceloop);
				if (handle->icectx != NULL) {
					g_main_context_wakeup(handle->icectx);
				}
			}
		}
	}
}

void janus_ice_webrtc_free(janus_ice_handle *handle) {
	if(handle == NULL)
		return;
	janus_mutex_lock(&handle->mutex);
	janus_flags_clear(&handle->webrtc_flags, JANUS_ICE_HANDLE_WEBRTC_READY);
	if(handle->iceloop != NULL) {
		g_main_loop_unref (handle->iceloop);
		handle->iceloop = NULL;
	}
	if(handle->icectx != NULL) {
		g_main_context_unref (handle->icectx);
		handle->icectx = NULL;
	}
	if(handle->stream != NULL) {
		janus_ice_stream_free(handle->stream);
		handle->stream = NULL;
	}
	if(handle->agent != NULL) {
		if(G_IS_OBJECT(handle->agent))
			g_object_unref(handle->agent);
		handle->agent = NULL;
	}
	handle->agent_created = 0;
	if(handle->pending_trickles) {
		while(handle->pending_trickles) {
			GList *temp = g_list_first(handle->pending_trickles);
			handle->pending_trickles = g_list_remove_link(handle->pending_trickles, temp);
			janus_ice_trickle *trickle = (janus_ice_trickle *)temp->data;
			g_list_free(temp);
			janus_ice_trickle_destroy(trickle);
		}
	}
	handle->pending_trickles = NULL;
	g_free(handle->rtp_profile);
	handle->rtp_profile = NULL;
	g_free(handle->local_sdp);
	handle->local_sdp = NULL;
	g_free(handle->remote_sdp);
	handle->remote_sdp = NULL;
	handle->stream_mid = NULL;
	if(handle->audio_mid != NULL) {
		g_free(handle->audio_mid);
		handle->audio_mid = NULL;
	}
	if(handle->video_mid != NULL) {
		g_free(handle->video_mid);
		handle->video_mid = NULL;
	}
	if(handle->data_mid != NULL) {
		g_free(handle->data_mid);
		handle->data_mid = NULL;
	}
	janus_flags_clear(&handle->webrtc_flags, JANUS_ICE_HANDLE_WEBRTC_CLEANING);
	janus_flags_clear(&handle->webrtc_flags, JANUS_ICE_HANDLE_WEBRTC_HAS_AGENT);
	if (!janus_flags_is_set(&handle->webrtc_flags, JANUS_ICE_HANDLE_WEBRTC_STOP) && handle->hangup_reason) {
		janus_ice_notify_hangup(handle, handle->hangup_reason);
	}
	handle->hangup_reason = NULL;
	janus_mutex_unlock(&handle->mutex);
	JANUS_LOG(LOG_INFO, "[%"SCNu64"][%s] WebRTC resources freed\n", handle->handle_id, handle->opaque_id);
}

void janus_ice_stream_free(janus_ice_stream *stream) {
	if(stream == NULL)
		return;
	if(stream->component != NULL) {
		janus_ice_component_free(stream->component);
		stream->component = NULL;
	}
	stream->handle = NULL;
	if(stream->remote_hashing != NULL) {
		g_free(stream->remote_hashing);
		stream->remote_hashing = NULL;
	}
	if(stream->remote_fingerprint != NULL) {
		g_free(stream->remote_fingerprint);
		stream->remote_fingerprint = NULL;
	}
	if(stream->ruser != NULL) {
		g_free(stream->ruser);
		stream->ruser = NULL;
	}
	if(stream->rpass != NULL) {
		g_free(stream->rpass);
		stream->rpass = NULL;
	}
	g_free(stream->rid[0]);
	stream->rid[0] = NULL;
	g_free(stream->rid[1]);
	stream->rid[1] = NULL;
	g_free(stream->rid[2]);
	stream->rid[2] = NULL;
	g_list_free(stream->audio_payload_types);
	stream->audio_payload_types = NULL;
	g_list_free(stream->video_payload_types);
	stream->video_payload_types = NULL;
	if(stream->rtx_payload_types != NULL)
		g_hash_table_destroy(stream->rtx_payload_types);
	stream->rtx_payload_types = NULL;
	g_free(stream->audio_codec);
	stream->audio_codec = NULL;
	g_free(stream->video_codec);
	stream->video_codec = NULL;
	g_free(stream->audio_rtcp_ctx);
	stream->audio_rtcp_ctx = NULL;
	g_free(stream->video_rtcp_ctx[0]);
	stream->video_rtcp_ctx[0] = NULL;
	g_free(stream->video_rtcp_ctx[1]);
	stream->video_rtcp_ctx[1] = NULL;
	g_free(stream->video_rtcp_ctx[2]);
	stream->video_rtcp_ctx[2] = NULL;
	if(stream->rtx_nacked[0])
		g_hash_table_destroy(stream->rtx_nacked[0]);
	stream->rtx_nacked[0] = NULL;
	if(stream->rtx_nacked[1])
		g_hash_table_destroy(stream->rtx_nacked[1]);
	stream->rtx_nacked[1] = NULL;
	if(stream->rtx_nacked[2])
		g_hash_table_destroy(stream->rtx_nacked[2]);
	stream->rtx_nacked[2] = NULL;
	g_slist_free_full(stream->transport_wide_received_seq_nums, (GDestroyNotify)g_free);
	stream->transport_wide_received_seq_nums = NULL;
	stream->audio_first_ntp_ts = 0;
	stream->audio_first_rtp_ts = 0;
	stream->video_first_ntp_ts[0] = 0;
	stream->video_first_ntp_ts[1] = 0;
	stream->video_first_ntp_ts[2] = 0;
	stream->video_first_rtp_ts[0] = 0;
	stream->video_first_rtp_ts[1] = 0;
	stream->video_first_rtp_ts[2] = 0;
	stream->audio_last_ts = 0;
	stream->video_last_ts = 0;
	g_free(stream);
	stream = NULL;
}

void janus_ice_component_free(janus_ice_component *component) {
	if(component == NULL)
		return;
	janus_ice_stream *stream = component->stream;
	if(stream == NULL)
		return;
	janus_ice_handle *handle = stream->handle;
	if(handle == NULL)
		return;
	//~ janus_mutex_lock(&handle->mutex);
	component->stream = NULL;
	if(component->icestate_source != NULL) {
		g_source_destroy(component->icestate_source);
		g_source_unref(component->icestate_source);
		component->icestate_source = NULL;
	}
	if(component->dtlsrt_source != NULL) {
		g_source_destroy(component->dtlsrt_source);
		g_source_unref(component->dtlsrt_source);
		component->dtlsrt_source = NULL;
	}
	if(component->dtls != NULL) {
		janus_dtls_srtp_destroy(component->dtls);
		component->dtls = NULL;
	}
	if(component->audio_retransmit_buffer != NULL) {
		janus_rtp_packet *p = NULL;
		while((p = (janus_rtp_packet *)g_queue_pop_head(component->audio_retransmit_buffer)) != NULL) {
			/* Remove from hashtable too */
			janus_rtp_header *header = (janus_rtp_header *)p->data;
			guint16 seq = ntohs(header->seq_number);
			g_hash_table_remove(component->audio_retransmit_seqs, GUINT_TO_POINTER(seq));
			/* Free the packet */
			g_free(p->data);
			p->data = NULL;
			g_free(p);
		}
		g_queue_free(component->audio_retransmit_buffer);
		g_hash_table_destroy(component->audio_retransmit_seqs);
	}
	if(component->video_retransmit_buffer != NULL) {
		janus_rtp_packet *p = NULL;
		while((p = (janus_rtp_packet *)g_queue_pop_head(component->video_retransmit_buffer)) != NULL) {
			/* Remove from hashtable too */
			janus_rtp_header *header = (janus_rtp_header *)p->data;
			guint16 seq = ntohs(header->seq_number);
			g_hash_table_remove(component->video_retransmit_seqs, GUINT_TO_POINTER(seq));
			/* Free the packet */
			g_free(p->data);
			p->data = NULL;
			g_free(p);
		}
		g_queue_free(component->video_retransmit_buffer);
		g_hash_table_destroy(component->video_retransmit_seqs);
	}
	if(component->candidates != NULL) {
		GSList *i = NULL, *candidates = component->candidates;
		for (i = candidates; i; i = i->next) {
			NiceCandidate *c = (NiceCandidate *) i->data;
			if(c != NULL) {
				nice_candidate_free(c);
				c = NULL;
			}
		}
		g_slist_free(candidates);
		candidates = NULL;
	}
	component->candidates = NULL;
	if(component->local_candidates != NULL) {
		GSList *i = NULL, *candidates = component->local_candidates;
		for (i = candidates; i; i = i->next) {
			gchar *c = (gchar *) i->data;
			if(c != NULL) {
				g_free(c);
				c = NULL;
			}
		}
		g_slist_free(candidates);
		candidates = NULL;
	}
	component->local_candidates = NULL;
	if(component->remote_candidates != NULL) {
		GSList *i = NULL, *candidates = component->remote_candidates;
		for (i = candidates; i; i = i->next) {
			gchar *c = (gchar *) i->data;
			if(c != NULL) {
				g_free(c);
				c = NULL;
			}
		}
		g_slist_free(candidates);
		candidates = NULL;
	}
	component->remote_candidates = NULL;
	if(component->selected_pair != NULL)
		g_free(component->selected_pair);
	component->selected_pair = NULL;
	if(component->last_seqs_audio)
		janus_seq_list_free(&component->last_seqs_audio);
	if(component->last_seqs_video[0])
		janus_seq_list_free(&component->last_seqs_video[0]);
	if(component->last_seqs_video[1])
		janus_seq_list_free(&component->last_seqs_video[1]);
	if(component->last_seqs_video[2])
		janus_seq_list_free(&component->last_seqs_video[2]);
	g_free(component);
	//~ janus_mutex_unlock(&handle->mutex);
}

/* Call plugin slow_link callback if enough NACKs within a second */
#define SLOW_LINK_NACKS_PER_SEC 8
static void
janus_slow_link_update(janus_ice_component *component, janus_ice_handle *handle,
		guint nacks, int video, int uplink, gint64 now) {
	/* We keep the counters in different janus_ice_stats objects, depending on the direction */
	gint64 sl_nack_period_ts = uplink ? component->in_stats.sl_nack_period_ts : component->out_stats.sl_nack_period_ts;
	/* Is the NACK too old? */
	if(now-sl_nack_period_ts > 2*G_USEC_PER_SEC) {
		/* Old nacks too old, don't count them */
		if(uplink) {
			component->in_stats.sl_nack_period_ts = now;
			component->in_stats.sl_nack_recent_cnt = 0;
		} else {
			component->out_stats.sl_nack_period_ts = now;
			component->out_stats.sl_nack_recent_cnt = 0;
		}
	}
	if(uplink) {
		component->in_stats.sl_nack_recent_cnt += nacks;
	} else {
		component->out_stats.sl_nack_recent_cnt += nacks;
	}
	gint64 last_slowlink_time = uplink ? component->in_stats.last_slowlink_time : component->out_stats.last_slowlink_time;
	guint sl_nack_recent_cnt = uplink ? component->in_stats.sl_nack_recent_cnt : component->out_stats.sl_nack_recent_cnt;
	if((sl_nack_recent_cnt >= SLOW_LINK_NACKS_PER_SEC) && (now-last_slowlink_time > 1*G_USEC_PER_SEC)) {
		/* Tell the plugin */
		janus_plugin *plugin = (janus_plugin *)handle->app;
		if(plugin && plugin->slow_link && janus_plugin_session_is_alive(handle->app_handle))
			plugin->slow_link(handle->app_handle, uplink, video);
		/* Notify the user/application too */
		janus_session *session = (janus_session *)handle->session;
		if(session != NULL) {
			json_t *event = json_object();
			json_object_set_new(event, "janus", json_string("slowlink"));
			json_object_set_new(event, "session_id", json_integer(session->session_id));
			json_object_set_new(event, "sender", json_integer(handle->handle_id));
			json_object_set_new(event, "uplink", uplink ? json_true() : json_false());
			json_object_set_new(event, "nacks", json_integer(sl_nack_recent_cnt));
			/* Send the event */
			JANUS_LOG(LOG_VERB, "[%"SCNu64"] Sending event to transport...\n", handle->handle_id);
			janus_session_notify_event(session, event);
			/* Finally, notify event handlers */
			if(janus_events_is_enabled()) {
				json_t *info = json_object();
				json_object_set_new(info, "media", json_string(video ? "video" : "audio"));
				json_object_set_new(info, "slow_link", json_string(uplink ? "uplink" : "downlink"));
				json_object_set_new(info, "nacks_lastsec", json_integer(sl_nack_recent_cnt));
				janus_events_notify_handlers(JANUS_EVENT_TYPE_MEDIA, session->session_id, handle->handle_id, handle->opaque_id, info);
			}
		}
		/* Update the counters */
		if(uplink) {
			component->in_stats.last_slowlink_time = now;
			component->in_stats.sl_nack_period_ts = now;
			component->in_stats.sl_nack_recent_cnt = 0;
		} else {
			component->out_stats.last_slowlink_time = now;
			component->out_stats.sl_nack_period_ts = now;
			component->out_stats.sl_nack_recent_cnt = 0;
		}
	}
}


/* ICE state check timer (needed to check if a failed really is definitive or if things can still improve) */
static gboolean janus_ice_check_failed(gpointer data) {
	janus_ice_component *component = (janus_ice_component *)data;
	if(component == NULL)
		return FALSE;
	janus_ice_stream *stream = component->stream;
	if(!stream)
		goto stoptimer;
	janus_ice_handle *handle = stream->handle;
	if(!handle)
		goto stoptimer;
	if(janus_flags_is_set(&handle->webrtc_flags, JANUS_ICE_HANDLE_WEBRTC_STOP) ||
			janus_flags_is_set(&handle->webrtc_flags, JANUS_ICE_HANDLE_WEBRTC_ALERT))
		goto stoptimer;
	if(component->state == NICE_COMPONENT_STATE_CONNECTED || component->state == NICE_COMPONENT_STATE_READY) {
		/* ICE succeeded in the meanwhile, get rid of this timer */
		JANUS_LOG(LOG_VERB, "[%"SCNu64"] ICE succeeded, disabling ICE state check timer!\n", handle->handle_id);
		goto stoptimer;
	}
	/* Still in the failed state, how much time passed since we first detected it? */
	if(janus_get_monotonic_time() - component->icefailed_detected < 5*G_USEC_PER_SEC) {
		/* Let's wait a little longer */
		return TRUE;
	}
	/* If we got here it means the timer expired, and we should check if this is a failure */
	gboolean trickle_recv = (!janus_flags_is_set(&handle->webrtc_flags, JANUS_ICE_HANDLE_WEBRTC_TRICKLE) || janus_flags_is_set(&handle->webrtc_flags, JANUS_ICE_HANDLE_WEBRTC_ALL_TRICKLES));
	gboolean answer_recv = janus_flags_is_set(&handle->webrtc_flags, JANUS_ICE_HANDLE_WEBRTC_GOT_ANSWER);
	gboolean alert_set = janus_flags_is_set(&handle->webrtc_flags, JANUS_ICE_HANDLE_WEBRTC_ALERT);
	/* We may still be waiting for something... but we don't wait forever */
	gboolean do_wait = TRUE;
	if(janus_get_monotonic_time() - component->icefailed_detected >= 15*G_USEC_PER_SEC) {
		do_wait = FALSE;
	}
	if(!do_wait || (handle && trickle_recv && answer_recv && !alert_set)) {
		/* FIXME Should we really give up for what may be a failure in only one of the media? */
		JANUS_LOG(LOG_ERR, "[%"SCNu64"] ICE failed for component %d in stream %d...\n",
			handle->handle_id, component->component_id, stream->stream_id);
		janus_ice_webrtc_hangup(handle, "ICE failed");
		goto stoptimer;
	}
	/* Let's wait a little longer */
	JANUS_LOG(LOG_WARN, "[%"SCNu64"] ICE failed for component %d in stream %d, but we're still waiting for some info so we don't care... (trickle %s, answer %s, alert %s)\n",
		handle->handle_id, component->component_id, stream->stream_id,
		trickle_recv ? "received" : "pending",
		answer_recv ? "received" : "pending",
		alert_set ? "set" : "not set");
	return TRUE;

stoptimer:
	if(component->icestate_source != NULL) {
		g_source_destroy(component->icestate_source);
		g_source_unref(component->icestate_source);
		component->icestate_source = NULL;
	}
	return FALSE;
}

/* Callbacks */
static void janus_ice_cb_candidate_gathering_done(NiceAgent *agent, guint stream_id, gpointer user_data) {
	janus_ice_handle *handle = (janus_ice_handle *)user_data;
	if(!handle)
		return;
	JANUS_LOG(LOG_VERB, "[%"SCNu64"] Gathering done for stream %d\n", handle->handle_id, stream_id);
	handle->cdone++;
	janus_ice_stream *stream = handle->stream;
	if(!stream || stream->stream_id != stream_id) {
		JANUS_LOG(LOG_ERR, "[%"SCNu64"]  No stream %d??\n", handle->handle_id, stream_id);
		return;
	}
	stream->cdone = 1;
	/* If we're doing full-trickle, send an event to the user too */
	if(janus_full_trickle_enabled) {
		/* Send a "trickle" event with completed:true to the browser */
		janus_ice_notify_trickle(handle, NULL);
	}
}

static void janus_ice_cb_component_state_changed(NiceAgent *agent, guint stream_id, guint component_id, guint state, gpointer ice) {
	janus_ice_handle *handle = (janus_ice_handle *)ice;
	if(!handle)
		return;
	if(component_id > 1) {
		/* State changed for a component we don't need anymore (rtcp-mux) */
		return;
	}
	JANUS_LOG(LOG_VERB, "[%"SCNu64"] Component state changed for component %d in stream %d: %d (%s)\n",
		handle->handle_id, component_id, stream_id, state, janus_get_ice_state_name(state));
	janus_ice_stream *stream = handle->stream;
	if(!stream || stream->stream_id != stream_id) {
		JANUS_LOG(LOG_ERR, "[%"SCNu64"]     No stream %d??\n", handle->handle_id, stream_id);
		return;
	}
	janus_ice_component *component = stream->component;
	if(!component || component->component_id != component_id) {
		JANUS_LOG(LOG_ERR, "[%"SCNu64"]     No component %d in stream %d??\n", handle->handle_id, component_id, stream_id);
		return;
	}
	component->state = state;
	/* Notify event handlers */
	if(janus_events_is_enabled()) {
		janus_session *session = (janus_session *)handle->session;
		json_t *info = json_object();
		json_object_set_new(info, "ice", json_string(janus_get_ice_state_name(state)));
		json_object_set_new(info, "stream_id", json_integer(stream_id));
		json_object_set_new(info, "component_id", json_integer(component_id));
		janus_events_notify_handlers(JANUS_EVENT_TYPE_WEBRTC, session->session_id, handle->handle_id, handle->opaque_id, info);
	}
	/* Handle new state */
	if((state == NICE_COMPONENT_STATE_CONNECTED || state == NICE_COMPONENT_STATE_READY)
			&& handle->send_thread == NULL) {
		/* Make sure we're not trying to start the thread more than once */
		if(!g_atomic_int_compare_and_exchange(&handle->send_thread_created, 0, 1)) {
			return;
		}
		/* Start the outgoing data thread */
		GError *error = NULL;
		char tname[16];
		g_snprintf(tname, sizeof(tname), "icesend %"SCNu64, handle->handle_id);
		handle->send_thread = g_thread_try_new(tname, &janus_ice_send_thread, handle, &error);
		if(error != NULL) {
			/* FIXME We should clear some resources... */
			JANUS_LOG(LOG_ERR, "[%"SCNu64"][%s] Got error %d (%s) trying to launch the ICE send thread...\n", handle->handle_id, handle->opaque_id, error->code, error->message ? error->message : "??");
			return;
		}
	}
	/* FIXME Even in case the state is 'connected', we wait for the 'new-selected-pair' callback to do anything */
	if(state == NICE_COMPONENT_STATE_FAILED) {
		/* Failed doesn't mean necessarily we need to give up: we may be trickling */
		gboolean alert_set = janus_flags_is_set(&handle->webrtc_flags, JANUS_ICE_HANDLE_WEBRTC_ALERT);
		if(alert_set)
			return;
		gboolean trickle_recv = (!janus_flags_is_set(&handle->webrtc_flags, JANUS_ICE_HANDLE_WEBRTC_TRICKLE) || janus_flags_is_set(&handle->webrtc_flags, JANUS_ICE_HANDLE_WEBRTC_ALL_TRICKLES));
		gboolean answer_recv = janus_flags_is_set(&handle->webrtc_flags, JANUS_ICE_HANDLE_WEBRTC_GOT_ANSWER);
		JANUS_LOG(LOG_WARN, "[%"SCNu64"][%s] ICE failed for component %d in stream %d, but let's give it some time... (trickle %s, answer %s, alert %s)\n",
			handle->handle_id, handle->opaque_id, component_id, stream_id,
			trickle_recv ? "received" : "pending",
			answer_recv ? "received" : "pending",
			alert_set ? "set" : "not set");
		/* In case we haven't started a timer yet, let's do it now */
		if(component->icestate_source == NULL && component->icefailed_detected == 0) {
			component->icefailed_detected = janus_get_monotonic_time();
			component->icestate_source = g_timeout_source_new(500);
			g_source_set_callback(component->icestate_source, janus_ice_check_failed, component, NULL);
			guint id = g_source_attach(component->icestate_source, handle->icectx);
			JANUS_LOG(LOG_VERB, "[%"SCNu64"] Creating ICE state check timer with ID %u\n", handle->handle_id, id);
		}
	}
}

#ifndef HAVE_LIBNICE_TCP
static void janus_ice_cb_new_selected_pair (NiceAgent *agent, guint stream_id, guint component_id, gchar *local, gchar *remote, gpointer ice) {
#else
static void janus_ice_cb_new_selected_pair (NiceAgent *agent, guint stream_id, guint component_id, NiceCandidate *local, NiceCandidate *remote, gpointer ice) {
#endif
	janus_ice_handle *handle = (janus_ice_handle *)ice;
	if(!handle)
		return;
	if(component_id > 1) {
		/* New selected pair for a component we don't need anymore (rtcp-mux) */
		return;
	}
#ifndef HAVE_LIBNICE_TCP
	JANUS_LOG(LOG_VERB, "[%"SCNu64"] New selected pair for component %d in stream %d: %s <-> %s\n", handle ? handle->handle_id : 0, component_id, stream_id, local, remote);
#else
	JANUS_LOG(LOG_VERB, "[%"SCNu64"] New selected pair for component %d in stream %d: %s <-> %s\n", handle ? handle->handle_id : 0, component_id, stream_id, local->foundation, remote->foundation);
#endif
<<<<<<< HEAD
	janus_ice_stream *stream = g_hash_table_lookup(handle->streams, GUINT_TO_POINTER(stream_id));
	if(!stream) {
		JANUS_LOG(LOG_ERR, "[%"SCNu64"][%s]     No stream %d??\n", handle->handle_id, handle->opaque_id, stream_id);
		return;
	}
	janus_ice_component *component = g_hash_table_lookup(stream->components, GUINT_TO_POINTER(component_id));
	if(!component) {
		JANUS_LOG(LOG_ERR, "[%"SCNu64"][%s]     No component %d in stream %d??\n", handle->handle_id, handle->opaque_id, component_id, stream_id);
=======
	janus_ice_stream *stream = handle->stream;
	if(!stream || stream->stream_id != stream_id) {
		JANUS_LOG(LOG_ERR, "[%"SCNu64"]     No stream %d??\n", handle->handle_id, stream_id);
		return;
	}
	janus_ice_component *component = stream->component;
	if(!component || component->component_id != component_id) {
		JANUS_LOG(LOG_ERR, "[%"SCNu64"]     No component %d in stream %d??\n", handle->handle_id, component_id, stream_id);
>>>>>>> 7dcc9dcc
		return;
	}
	char sp[200];
#ifndef HAVE_LIBNICE_TCP
	g_snprintf(sp, 200, "%s <-> %s", local, remote);
#else
	gchar laddress[NICE_ADDRESS_STRING_LEN], raddress[NICE_ADDRESS_STRING_LEN];
	gint lport = 0, rport = 0;
	nice_address_to_string(&(local->addr), (gchar *)&laddress);
	nice_address_to_string(&(remote->addr), (gchar *)&raddress);
	lport = nice_address_get_port(&(local->addr));
	rport = nice_address_get_port(&(remote->addr));
	const char *ltype = NULL, *rtype = NULL;
	switch(local->type) {
		case NICE_CANDIDATE_TYPE_HOST:
			ltype = "host";
			break;
		case NICE_CANDIDATE_TYPE_SERVER_REFLEXIVE:
			ltype = "srflx";
			break;
		case NICE_CANDIDATE_TYPE_PEER_REFLEXIVE:
			ltype = "prflx";
			break;
		case NICE_CANDIDATE_TYPE_RELAYED:
			ltype = "relay";
			break;
		default:
			break;
	}
	switch(remote->type) {
		case NICE_CANDIDATE_TYPE_HOST:
			rtype = "host";
			break;
		case NICE_CANDIDATE_TYPE_SERVER_REFLEXIVE:
			rtype = "srflx";
			break;
		case NICE_CANDIDATE_TYPE_PEER_REFLEXIVE:
			rtype = "prflx";
			break;
		case NICE_CANDIDATE_TYPE_RELAYED:
			rtype = "relay";
			break;
		default:
			break;
	}
	g_snprintf(sp, 200, "%s:%d [%s,%s] <-> %s:%d [%s,%s]",
		laddress, lport, ltype, local->transport == NICE_CANDIDATE_TRANSPORT_UDP ? "udp" : "tcp",
		raddress, rport, rtype, remote->transport == NICE_CANDIDATE_TRANSPORT_UDP ? "udp" : "tcp");
#endif
	gchar *prev_selected_pair = component->selected_pair;
	component->selected_pair = g_strdup(sp);
	g_clear_pointer(&prev_selected_pair, g_free);
	/* Notify event handlers */
	if(janus_events_is_enabled()) {
		janus_session *session = (janus_session *)handle->session;
		json_t *info = json_object();
		json_object_set_new(info, "selected-pair", json_string(sp));
		json_object_set_new(info, "stream_id", json_integer(stream_id));
		json_object_set_new(info, "component_id", json_integer(component_id));
		janus_events_notify_handlers(JANUS_EVENT_TYPE_WEBRTC, session->session_id, handle->handle_id, handle->opaque_id, info);
	}
	/* Have we been here before? (might happen, when trickling) */
	if(component->component_connected > 0)
		return;
	/* Now we can start the DTLS handshake (FIXME This was on the 'connected' state notification, before) */
	JANUS_LOG(LOG_VERB, "[%"SCNu64"]   Component is ready enough, starting DTLS handshake...\n", handle->handle_id);
	component->component_connected = janus_get_monotonic_time();
<<<<<<< HEAD
	/* Create DTLS-SRTP context, at last */
	component->dtls = janus_dtls_srtp_create(component, stream->dtls_role);
	if(!component->dtls) {
		JANUS_LOG(LOG_ERR, "[%"SCNu64"][%s]     No component DTLS-SRTP session??\n", handle->handle_id, handle->opaque_id);
		return;
	}
=======
	/* Start the DTLS handshake, at last */
>>>>>>> 7dcc9dcc
	janus_dtls_srtp_handshake(component->dtls);
	/* Create retransmission timer */
	component->dtlsrt_source = g_timeout_source_new(50);
	g_source_set_callback(component->dtlsrt_source, janus_dtls_retry, component->dtls, NULL);
	guint id = g_source_attach(component->dtlsrt_source, handle->icectx);
	JANUS_LOG(LOG_VERB, "[%"SCNu64"] Creating retransmission timer with ID %u\n", handle->handle_id, id);
}

/* Candidates management */
static int janus_ice_candidate_to_string(janus_ice_handle *handle, NiceCandidate *c, char *buffer, int buflen, gboolean log_candidate);
#ifndef HAVE_LIBNICE_TCP
static void janus_ice_cb_new_local_candidate (NiceAgent *agent, guint stream_id, guint component_id, gchar *foundation, gpointer ice) {
#else
static void janus_ice_cb_new_local_candidate (NiceAgent *agent, NiceCandidate *candidate, gpointer ice) {
#endif
	if(!janus_full_trickle_enabled) {
		/* Ignore if we're not full-trickling: for half-trickle
		 * janus_ice_candidates_to_sdp() is used instead */
		return;
	}
	janus_ice_handle *handle = (janus_ice_handle *)ice;
	if(!handle)
		return;
#ifndef HAVE_LIBNICE_TCP
	JANUS_LOG(LOG_VERB, "[%"SCNu64"] Discovered new local candidate for component %d in stream %d: foundation=%s\n", handle ? handle->handle_id : 0, component_id, stream_id, foundation);
#else
	const char *ctype = NULL;
	switch(candidate->type) {
		case NICE_CANDIDATE_TYPE_HOST:
			ctype = "host";
			break;
		case NICE_CANDIDATE_TYPE_SERVER_REFLEXIVE:
			ctype = "srflx";
			break;
		case NICE_CANDIDATE_TYPE_PEER_REFLEXIVE:
			ctype = "prflx";
			break;
		case NICE_CANDIDATE_TYPE_RELAYED:
			ctype = "relay";
			break;
		default:
			break;
	}
	guint stream_id = candidate->stream_id;
	guint component_id = candidate->component_id;
	JANUS_LOG(LOG_VERB, "[%"SCNu64"] Discovered new local candidate for component %d in stream %d: type=%s\n", handle ? handle->handle_id : 0, component_id, stream_id, ctype);
#endif
	if(component_id > 1) {
		/* New remote candidate for a component we don't need anymore (rtcp-mux) */
		return;
	}
	janus_ice_stream *stream = handle->stream;
	if(!stream || stream->stream_id != stream_id) {
		JANUS_LOG(LOG_ERR, "[%"SCNu64"]     No stream %d??\n", handle->handle_id, stream_id);
		return;
	}
	janus_ice_component *component = stream->component;
	if(!component || component->component_id != component_id) {
		JANUS_LOG(LOG_ERR, "[%"SCNu64"]     No component %d in stream %d??\n", handle->handle_id, component_id, stream_id);
		return;
	}
#ifndef HAVE_LIBNICE_TCP
	/* Get local candidates and look for the related foundation */
	NiceCandidate *candidate = NULL;
	GSList *candidates = nice_agent_get_local_candidates(agent, component_id, stream_id), *tmp = candidates;
	while(tmp) {
		NiceCandidate *c = (NiceCandidate *)tmp->data;
		/* Check if this is what we're looking for */
		if(!strcasecmp(c->foundation, foundation)) {
			/* It is! */
			candidate = c;
			break;
		}
		nice_candidate_free(c);
		tmp = tmp->next;
	}
	g_slist_free(candidates);
	if(candidate == NULL) {
		JANUS_LOG(LOG_WARN, "Candidate with foundation %s not found?\n", foundation);
		return;
	}
#endif
	char buffer[200];
	if(janus_ice_candidate_to_string(handle, candidate, buffer, sizeof(buffer), TRUE) == 0) {
		/* Candidate encoded, send a "trickle" event to the browser (but only if it's not a 'prflx') */
		if(candidate->type == NICE_CANDIDATE_TYPE_PEER_REFLEXIVE) {
			JANUS_LOG(LOG_VERB, "[%"SCNu64"] Skipping prflx candidate...\n", handle->handle_id);
		} else {
			janus_ice_notify_trickle(handle, buffer);
		}
	}

#ifndef HAVE_LIBNICE_TCP
	nice_candidate_free(candidate);
#endif
}

#ifndef HAVE_LIBNICE_TCP
static void janus_ice_cb_new_remote_candidate (NiceAgent *agent, guint stream_id, guint component_id, gchar *foundation, gpointer ice) {
#else
static void janus_ice_cb_new_remote_candidate (NiceAgent *agent, NiceCandidate *candidate, gpointer ice) {
#endif
	janus_ice_handle *handle = (janus_ice_handle *)ice;
	if(!handle)
		return;
#ifndef HAVE_LIBNICE_TCP
	JANUS_LOG(LOG_VERB, "[%"SCNu64"] Discovered new remote candidate for component %d in stream %d: foundation=%s\n", handle ? handle->handle_id : 0, component_id, stream_id, foundation);
#else
	const char *ctype = NULL;
	switch(candidate->type) {
		case NICE_CANDIDATE_TYPE_HOST:
			ctype = "host";
			break;
		case NICE_CANDIDATE_TYPE_SERVER_REFLEXIVE:
			ctype = "srflx";
			break;
		case NICE_CANDIDATE_TYPE_PEER_REFLEXIVE:
			ctype = "prflx";
			break;
		case NICE_CANDIDATE_TYPE_RELAYED:
			ctype = "relay";
			break;
		default:
			break;
	}
	guint stream_id = candidate->stream_id;
	guint component_id = candidate->component_id;
	JANUS_LOG(LOG_VERB, "[%"SCNu64"] Discovered new remote candidate for component %d in stream %d: type=%s\n", handle ? handle->handle_id : 0, component_id, stream_id, ctype);
#endif
	if(component_id > 1) {
		/* New remote candidate for a component we don't need anymore (rtcp-mux) */
		return;
	}
<<<<<<< HEAD
	janus_ice_stream *stream = g_hash_table_lookup(handle->streams, GUINT_TO_POINTER(stream_id));
	if(!stream) {
		JANUS_LOG(LOG_ERR, "[%"SCNu64"][%s]    No stream %d??\n", handle->handle_id, handle->opaque_id, stream_id);
		return;
	}
	janus_ice_component *component = g_hash_table_lookup(stream->components, GUINT_TO_POINTER(component_id));
	if(!component) {
		JANUS_LOG(LOG_ERR, "[%"SCNu64"][%s]    No component %d in stream %d??\n", handle->handle_id, handle->opaque_id, component_id, stream_id);
=======
	janus_ice_stream *stream = handle->stream;
	if(!stream || stream->stream_id != stream_id) {
		JANUS_LOG(LOG_ERR, "[%"SCNu64"]     No stream %d??\n", handle->handle_id, stream_id);
		return;
	}
	janus_ice_component *component = stream->component;
	if(!component || component->component_id != component_id) {
		JANUS_LOG(LOG_ERR, "[%"SCNu64"]     No component %d in stream %d??\n", handle->handle_id, component_id, stream_id);
>>>>>>> 7dcc9dcc
		return;
	}
#ifndef HAVE_LIBNICE_TCP
	/* Get remote candidates and look for the related foundation */
	NiceCandidate *candidate = NULL;
	GSList *candidates = nice_agent_get_remote_candidates(agent, component_id, stream_id), *tmp = candidates;
	while(tmp) {
		NiceCandidate *c = (NiceCandidate *)tmp->data;
		if(candidate == NULL) {
			/* Check if this is what we're looking for */
			if(!strcasecmp(c->foundation, foundation)) {
				/* It is! */
				candidate = c;
				tmp = tmp->next;
				continue;
			}
		}
		nice_candidate_free(c);
		tmp = tmp->next;
	}
	g_slist_free(candidates);
	if(candidate == NULL) {
		JANUS_LOG(LOG_WARN, "Candidate with foundation %s not found?\n", foundation);
		return;
	}
#endif
	/* Render the candidate and add it to the remote_candidates cache for the admin API */
	if(candidate->type != NICE_CANDIDATE_TYPE_PEER_REFLEXIVE) {
		/* ... but only if it's 'prflx', the others we add ourselves */
		goto candidatedone;
	}
	JANUS_LOG(LOG_VERB, "[%"SCNu64"] Stream #%d, Component #%d\n", handle->handle_id, candidate->stream_id, candidate->component_id);
	gchar address[NICE_ADDRESS_STRING_LEN], base_address[NICE_ADDRESS_STRING_LEN];
	gint port = 0, base_port = 0;
	nice_address_to_string(&(candidate->addr), (gchar *)&address);
	port = nice_address_get_port(&(candidate->addr));
	nice_address_to_string(&(candidate->base_addr), (gchar *)&base_address);
	base_port = nice_address_get_port(&(candidate->base_addr));
	JANUS_LOG(LOG_VERB, "[%"SCNu64"]   Address:    %s:%d\n", handle->handle_id, address, port);
	JANUS_LOG(LOG_VERB, "[%"SCNu64"]   Priority:   %d\n", handle->handle_id, candidate->priority);
	JANUS_LOG(LOG_VERB, "[%"SCNu64"]   Foundation: %s\n", handle->handle_id, candidate->foundation);
	char buffer[100];
	if(candidate->transport == NICE_CANDIDATE_TRANSPORT_UDP) {
		g_snprintf(buffer, 100,
			"%s %d %s %d %s %d typ prflx raddr %s rport %d\r\n",
				candidate->foundation,
				candidate->component_id,
				"udp",
				candidate->priority,
				address,
				port,
				base_address,
				base_port);
	} else {
		if(!janus_ice_tcp_enabled) {
			/* ICETCP support disabled */
			JANUS_LOG(LOG_WARN, "[%"SCNu64"] Skipping prflx TCP candidate, ICETCP support disabled...\n", handle->handle_id);
			goto candidatedone;
		}
#ifndef HAVE_LIBNICE_TCP
		/* TCP candidates are only supported since libnice 0.1.8 */
		JANUS_LOG(LOG_WARN, "[%"SCNu64"] Skipping prflx TCP candidate, the libnice version doesn't support it...\n", handle->handle_id);
			goto candidatedone;
#else
		const char *type = NULL;
		switch(candidate->transport) {
			case NICE_CANDIDATE_TRANSPORT_TCP_ACTIVE:
				type = "active";
				break;
			case NICE_CANDIDATE_TRANSPORT_TCP_PASSIVE:
				type = "passive";
				break;
			case NICE_CANDIDATE_TRANSPORT_TCP_SO:
				type = "so";
				break;
			default:
				break;
		}
		if(type == NULL) {
			/* FIXME Unsupported transport */
			JANUS_LOG(LOG_WARN, "[%"SCNu64"] Unsupported transport, skipping nonUDP/TCP prflx candidate...\n", handle->handle_id);
			goto candidatedone;
		} else {
			g_snprintf(buffer, 100,
				"%s %d %s %d %s %d typ prflx raddr %s rport %d tcptype %s\r\n",
					candidate->foundation,
					candidate->component_id,
					"tcp",
					candidate->priority,
					address,
					port,
					base_address,
					base_port,
					type);
		}
#endif
	}

	/* Save for the summary, in case we need it */
	component->remote_candidates = g_slist_append(component->remote_candidates, g_strdup(buffer));

	/* Notify event handlers */
	if(janus_events_is_enabled()) {
		janus_session *session = (janus_session *)handle->session;
		json_t *info = json_object();
		json_object_set_new(info, "remote-candidate", json_string(buffer));
		json_object_set_new(info, "stream_id", json_integer(stream_id));
		json_object_set_new(info, "component_id", json_integer(component_id));
		janus_events_notify_handlers(JANUS_EVENT_TYPE_WEBRTC, session->session_id, handle->handle_id, handle->opaque_id, info);
	}

candidatedone:
#ifndef HAVE_LIBNICE_TCP
	nice_candidate_free(candidate);
#endif
	return;
}

static void janus_ice_cb_nice_recv(NiceAgent *agent, guint stream_id, guint component_id, guint len, gchar *buf, gpointer ice) {
	janus_ice_component *component = (janus_ice_component *)ice;
	if(!component) {
		JANUS_LOG(LOG_ERR, "No component %d in stream %d??\n", component_id, stream_id);
		return;
	}
	janus_ice_stream *stream = component->stream;
	if(!stream) {
		JANUS_LOG(LOG_ERR, "No stream %d??\n", stream_id);
		return;
	}
	janus_ice_handle *handle = stream->handle;
	if(!handle) {
		JANUS_LOG(LOG_ERR, "No handle for stream %d??\n", stream_id);
		return;
	}
	janus_session *session = (janus_session *)handle->session;
	if(!component->dtls) {	/* Still waiting for the DTLS stack */
<<<<<<< HEAD
		JANUS_LOG(LOG_WARN, "[%"SCNu64"][%s] Still waiting for the DTLS stack for component %d in stream %d...\n", handle->handle_id, handle->opaque_id, component_id, stream_id);
=======
		JANUS_LOG(LOG_VERB, "[%"SCNu64"] Still waiting for the DTLS stack for component %d in stream %d...\n", handle->handle_id, component_id, stream_id);
>>>>>>> 7dcc9dcc
		return;
	}
	/* What is this? */
	if (janus_is_dtls(buf) || (!janus_is_rtp(buf) && !janus_is_rtcp(buf))) {
		/* This is DTLS: either handshake stuff, or data coming from SCTP DataChannels */
		JANUS_LOG(LOG_HUGE, "[%"SCNu64"] Looks like DTLS!\n", handle->handle_id);
		janus_dtls_srtp_incoming_msg(component->dtls, buf, len);
		/* Update stats (TODO Do the same for the last second window as well) */
		component->in_stats.data.packets++;
		component->in_stats.data.bytes += len;
		return;
	}
	/* Not DTLS... RTP or RTCP? (http://tools.ietf.org/html/rfc5761#section-4) */
	if(len < 12)
		return;	/* Definitely nothing useful */
	if(janus_is_rtp(buf)) {
		/* This is RTP */
		if(!component->dtls || !component->dtls->srtp_valid || !component->dtls->srtp_in) {
			JANUS_LOG(LOG_WARN, "[%"SCNu64"]     Missing valid SRTP session (packet arrived too early?), skipping...\n", handle->handle_id);
		} else {
			janus_rtp_header *header = (janus_rtp_header *)buf;
			guint32 packet_ssrc = ntohl(header->ssrc);
			/* Is this audio or video? */
			int video = 0, vindex = 0, rtx = 0;
			/* Bundled streams, check SSRC */
			video = ((stream->video_ssrc_peer[0] == packet_ssrc
				|| stream->video_ssrc_peer_rtx[0] == packet_ssrc
				|| stream->video_ssrc_peer[1] == packet_ssrc
				|| stream->video_ssrc_peer_rtx[1] == packet_ssrc
				|| stream->video_ssrc_peer[2] == packet_ssrc
				|| stream->video_ssrc_peer_rtx[2] == packet_ssrc) ? 1 : 0);
			if(!video && stream->audio_ssrc_peer != packet_ssrc) {
				/* FIXME In case it happens, we should check what it is */
				if(stream->audio_ssrc_peer == 0 || stream->video_ssrc_peer[0] == 0) {
					/* Apparently we were not told the peer SSRCs, try to guess from the payload type */
					gboolean found = FALSE;
					guint16 pt = header->type;
					if(stream->audio_ssrc_peer == 0 && stream->audio_payload_types) {
						GList *pts = stream->audio_payload_types;
						while(pts) {
							guint16 audio_pt = GPOINTER_TO_UINT(pts->data);
							if(pt == audio_pt) {
								JANUS_LOG(LOG_VERB, "[%"SCNu64"] Unadvertized SSRC (%"SCNu32") is audio! (payload type %"SCNu16")\n", handle->handle_id, packet_ssrc, pt);
								video = 0;
								stream->audio_ssrc_peer = packet_ssrc;
								found = TRUE;
								break;
							}
							pts = pts->next;
						}
					}
					if(!found && stream->video_ssrc_peer[0] == 0 && stream->video_payload_types) {
						GList *pts = stream->video_payload_types;
						while(pts) {
							guint16 video_pt = GPOINTER_TO_UINT(pts->data);
							if(pt == video_pt) {
								JANUS_LOG(LOG_VERB, "[%"SCNu64"] Unadvertized SSRC (%"SCNu32") is video! (payload type %"SCNu16")\n", handle->handle_id, packet_ssrc, pt);
								video = 1;
								stream->video_ssrc_peer[0] = packet_ssrc;
								found = TRUE;
								break;
							}
							pts = pts->next;
						}
					}
				}
				if(!video && stream->audio_ssrc_peer != packet_ssrc) {
					JANUS_LOG(LOG_WARN, "[%"SCNu64"] Not video and not audio? dropping (SSRC %"SCNu32")...\n", handle->handle_id, packet_ssrc);
					return;
				}
			}
			/* Make sure we're prepared to receive this media packet */
			if((!video && !stream->audio_recv) || (video && !stream->video_recv))
				return;
			/* If this is video, check if this is simulcast and/or a retransmission using RFC4588 */
			if(video) {
				if(stream->video_ssrc_peer[1] == packet_ssrc) {
					/* FIXME Simulcast (1) */
					JANUS_LOG(LOG_HUGE, "[%"SCNu64"] Simulcast #1 (SSRC %"SCNu32")...\n", handle->handle_id, packet_ssrc);
					vindex = 1;
				} else if(stream->video_ssrc_peer[2] == packet_ssrc) {
					/* FIXME Simulcast (2) */
					JANUS_LOG(LOG_HUGE, "[%"SCNu64"] Simulcast #2 (SSRC %"SCNu32")...\n", handle->handle_id, packet_ssrc);
					vindex = 2;
				} else {
					/* Maybe a video retransmission using RFC4588? */
					if(stream->video_ssrc_peer_rtx[0] == packet_ssrc) {
						rtx = 1;
						vindex = 0;
						JANUS_LOG(LOG_HUGE, "[%"SCNu64"] RFC4588 rtx packet on video (SSRC %"SCNu32")...\n",
							handle->handle_id, packet_ssrc);
					} else if(stream->video_ssrc_peer_rtx[1] == packet_ssrc) {
						rtx = 1;
						vindex = 1;
						JANUS_LOG(LOG_HUGE, "[%"SCNu64"] RFC4588 rtx packet on video #%d (SSRC %"SCNu32")...\n",
							handle->handle_id, vindex, packet_ssrc);
					} else if(stream->video_ssrc_peer_rtx[2] == packet_ssrc) {
						rtx = 1;
						vindex = 2;
						JANUS_LOG(LOG_HUGE, "[%"SCNu64"] RFC4588 rtx packet on video #%d (SSRC %"SCNu32")...\n",
							handle->handle_id, vindex, packet_ssrc);
					}
				}
			}

			int buflen = len;
			srtp_err_status_t res = srtp_unprotect(component->dtls->srtp_in, buf, &buflen);
			if(res != srtp_err_status_ok) {
				if(res != srtp_err_status_replay_fail && res != srtp_err_status_replay_old) {
					/* Only print the error if it's not a 'replay fail' or 'replay old' (which is probably just the result of us NACKing a packet) */
					guint32 timestamp = ntohl(header->timestamp);
					guint16 seq = ntohs(header->seq_number);
					JANUS_LOG(LOG_ERR, "[%"SCNu64"]     SRTP unprotect error: %s (len=%d-->%d, ts=%"SCNu32", seq=%"SCNu16")\n", handle->handle_id, janus_srtp_error_str(res), len, buflen, timestamp, seq);
				}
			} else {
				if(video) {
					if(stream->video_ssrc_peer[0] == 0) {
						stream->video_ssrc_peer[0] = ntohl(header->ssrc);
						JANUS_LOG(LOG_VERB, "[%"SCNu64"]     Peer video SSRC: %u\n", handle->handle_id, stream->video_ssrc_peer[0]);
					}
				} else {
					if(stream->audio_ssrc_peer == 0) {
						stream->audio_ssrc_peer = ntohl(header->ssrc);
						JANUS_LOG(LOG_VERB, "[%"SCNu64"]     Peer audio SSRC: %u\n", handle->handle_id, stream->audio_ssrc_peer);
					}
				}
				/* Do we need to dump this packet for debugging? */
				if(g_atomic_int_get(&handle->dump_packets))
					janus_text2pcap_dump(handle->text2pcap, JANUS_TEXT2PCAP_RTP, TRUE, buf, buflen,
						"[session=%"SCNu64"][handle=%"SCNu64"]", session->session_id, handle->handle_id);
				/* If this is a retransmission using RFC4588, we have to do something first to get the original packet */
				janus_rtp_header *header = (janus_rtp_header *)buf;
				if(rtx) {
					/* The original sequence number is in the first two bytes of the payload */
					int plen = 0;
					char *payload = janus_rtp_payload(buf, buflen, &plen);
					guint16 original_seq = 0;
					memcpy(&original_seq, payload, 2);
					original_seq = htons(original_seq);
					/* Rewrite the header with the info from the original packet (payload type, SSRC, sequence number) */
					header->type = stream->video_payload_type;
					packet_ssrc = stream->video_ssrc_peer[vindex];
					header->ssrc = htonl(packet_ssrc);
					header->seq_number = htons(original_seq);
					/* Finally, remove the original sequence number from the payload: rather than moving
					 * the whole payload back two bytes, we shift the header forward (less bytes to move) */
					buflen -= 2;
					size_t hsize = payload-buf;
					memmove(buf+2, buf, hsize);
					buf += 2;
					header = (janus_rtp_header *)buf;
				}
				if(video && stream->rtx_nacked[vindex] != NULL) {
					/* Check if this packet is a duplicate: can happen with RFC4588 */
					guint16 seqno = ntohs(header->seq_number);
					int nstate = GPOINTER_TO_INT(g_hash_table_lookup(stream->rtx_nacked[vindex], GUINT_TO_POINTER(seqno)));
					if(nstate == 1) {
						/* Packet was NACKed and this is the first time we receive it: change state to received */
						JANUS_LOG(LOG_HUGE, "[%"SCNu64"] Received NACKed packet %"SCNu16" (SSRC %"SCNu32", vindex %d)...\n",
							handle->handle_id, seqno, packet_ssrc, vindex);
						g_hash_table_insert(stream->rtx_nacked[vindex], GUINT_TO_POINTER(seqno), GUINT_TO_POINTER(2));
					} else if(nstate == 2) {
						/* We already received this packet: drop it */
						JANUS_LOG(LOG_HUGE, "[%"SCNu64"] Detected duplicate packet %"SCNu16" (SSRC %"SCNu32", vindex %d)...\n",
							handle->handle_id, seqno, packet_ssrc, vindex);
						return;
					}
				}
				/* Backup the RTP header before passing it to the proper RTP switching context */
				janus_rtp_header backup = *header;
				if(!video) {
					if(stream->audio_ssrc_peer_orig == 0)
						stream->audio_ssrc_peer_orig = packet_ssrc;
					janus_rtp_header_update(header, &stream->rtp_ctx[0], FALSE, 0);
					header->ssrc = htonl(stream->audio_ssrc_peer_orig);
				} else {
					if(stream->video_ssrc_peer_orig[vindex] == 0)
						stream->video_ssrc_peer_orig[vindex] = packet_ssrc;
					janus_rtp_header_update(header, &stream->rtp_ctx[vindex], TRUE, 0);
					header->ssrc = htonl(stream->video_ssrc_peer_orig[vindex]);
				}
				/* Keep track of payload types too */
				if(!video && stream->audio_payload_type < 0) {
					stream->audio_payload_type = header->type;
					if(stream->audio_codec == NULL) {
						const char *codec = janus_get_codec_from_pt(handle->local_sdp, stream->audio_payload_type);
						if(codec != NULL)
							stream->audio_codec = g_strdup(codec);
					}
				} else if(video && stream->video_payload_type < 0) {
					stream->video_payload_type = header->type;
					if(janus_flags_is_set(&handle->webrtc_flags, JANUS_ICE_HANDLE_WEBRTC_RFC4588_RTX) &&
							stream->rtx_payload_types && g_hash_table_size(stream->rtx_payload_types) > 0) {
						stream->video_rtx_payload_type = GPOINTER_TO_INT(g_hash_table_lookup(stream->rtx_payload_types, GINT_TO_POINTER(stream->video_payload_type)));
						JANUS_LOG(LOG_HUGE, "[%"SCNu64"] Retransmissions will have payload type %d\n",
							handle->handle_id, stream->video_rtx_payload_type);
					}
					if(stream->video_codec == NULL) {
						const char *codec = janus_get_codec_from_pt(handle->local_sdp, stream->video_payload_type);
						if(codec != NULL)
							stream->video_codec = g_strdup(codec);
					}
					if(stream->video_is_keyframe == NULL && stream->video_codec != NULL) {
						if(!strcasecmp(stream->video_codec, "vp8"))
							stream->video_is_keyframe = &janus_vp8_is_keyframe;
						else if(!strcasecmp(stream->video_codec, "vp9"))
							stream->video_is_keyframe = &janus_vp9_is_keyframe;
						else if(!strcasecmp(stream->video_codec, "h264"))
							stream->video_is_keyframe = &janus_h264_is_keyframe;
					}
				}
				/* Check if we need to handle transport wide cc */
				if(stream->do_transport_wide_cc) {
					guint16 transport_seq_num;
					/* Get transport wide seq num */
					if(janus_rtp_header_extension_parse_transport_wide_cc(buf, buflen, stream->transport_wide_cc_ext_id, &transport_seq_num)==0) {
						/* Get current timestamp */
						struct timeval now;
						gettimeofday(&now,0);
						/* Create <seq num, time> pair */
						janus_rtcp_transport_wide_cc_stats *stats = g_malloc0(sizeof(janus_rtcp_transport_wide_cc_stats));
						/* Check if we have a sequence wrap */
						if(transport_seq_num<0x0FFF && (stream->transport_wide_cc_last_seq_num&0xFFFF)>0xF000) {
							/* Increase cycles */
							stream->transport_wide_cc_cycles++;
						}
						/* Get extended value */
						guint32 transport_ext_seq_num = stream->transport_wide_cc_cycles<<16 | transport_seq_num;
						/* Store last received transport seq num */
						stream->transport_wide_cc_last_seq_num = transport_seq_num;
						/* Set stats values */
						stats->transport_seq_num = transport_ext_seq_num;
						stats->timestamp = (((guint64)now.tv_sec)*1E6+now.tv_usec);
						/* Lock & append to received list*/
						janus_mutex_lock(&stream->mutex);
						stream->transport_wide_received_seq_nums = g_slist_prepend(stream->transport_wide_received_seq_nums, stats);
						janus_mutex_unlock(&stream->mutex);
					}
				}
				/* Pass the data to the responsible plugin */
				janus_plugin *plugin = (janus_plugin *)handle->app;
				if(plugin && plugin->incoming_rtp)
					plugin->incoming_rtp(handle->app_handle, video, buf, buflen);
				/* Restore the header for the stats (plugins may have messed with it) */
				*header = backup;
				/* Update stats (overall data received, and data received in the last second) */
				if(buflen > 0) {
					gint64 now = janus_get_monotonic_time();
					if(!video) {
						if(component->in_stats.audio.bytes == 0 || component->in_stats.audio.notified_lastsec) {
							/* We either received our first audio packet, or we started receiving it again after missing more than a second */
							component->in_stats.audio.notified_lastsec = FALSE;
							janus_ice_notify_media(handle, FALSE, TRUE);
						}
<<<<<<< HEAD
						component->in_stats.audio_packets++;
						if (100 == component->in_stats.audio_packets){
							JANUS_LOG(LOG_INFO, "[%"SCNu64"][%s] Got 100th audio packet \n", handle->handle_id, handle->opaque_id);
						}
						component->in_stats.audio_bytes += buflen;
						component->in_stats.audio_bytes_lastsec = g_list_append(component->in_stats.audio_bytes_lastsec, s);
						if(g_list_length(component->in_stats.audio_bytes_lastsec) > 100) {
							GList *first = g_list_first(component->in_stats.audio_bytes_lastsec);
							s = (janus_ice_stats_item *)first->data;
							first->data = NULL;
							component->in_stats.audio_bytes_lastsec = g_list_delete_link(component->in_stats.audio_bytes_lastsec, first);
							g_free(s);
=======
						/* Overall audio data */
						component->in_stats.audio.packets++;
						component->in_stats.audio.bytes += buflen;
						/* Last second audio data */
						if(component->in_stats.audio.updated == 0)
							component->in_stats.audio.updated = now;
						if(now > component->in_stats.audio.updated &&
								now - component->in_stats.audio.updated >= G_USEC_PER_SEC) {
							component->in_stats.audio.bytes_lastsec = component->in_stats.audio.bytes_lastsec_temp;
							component->in_stats.audio.bytes_lastsec_temp = 0;
							component->in_stats.audio.updated = now;
>>>>>>> 7dcc9dcc
						}
						component->in_stats.audio.bytes_lastsec_temp += buflen;
					} else {
						if(component->in_stats.video[vindex].bytes == 0 || component->in_stats.video[vindex].notified_lastsec) {
							/* We either received our first video packet, or we started receiving it again after missing more than a second */
							component->in_stats.video[vindex].notified_lastsec = FALSE;
							janus_ice_notify_media(handle, TRUE, TRUE);
						}
<<<<<<< HEAD
						component->in_stats.video_packets++;
						if (100 == component->in_stats.video_packets){
							JANUS_LOG(LOG_INFO, "[%"SCNu64"][%s] Got 100th video packet \n", handle->handle_id, handle->opaque_id);
						}
						component->in_stats.video_bytes += buflen;
						component->in_stats.video_bytes_lastsec = g_list_append(component->in_stats.video_bytes_lastsec, s);
						if(g_list_length(component->in_stats.video_bytes_lastsec) > 100) {
							GList *first = g_list_first(component->in_stats.video_bytes_lastsec);
							s = (janus_ice_stats_item *)first->data;
							first->data = NULL;
							component->in_stats.video_bytes_lastsec = g_list_delete_link(component->in_stats.video_bytes_lastsec, first);
							g_free(s);
=======
						/* Overall video data for this SSRC */
						component->in_stats.video[vindex].packets++;
						component->in_stats.video[vindex].bytes += buflen;
						/* Last second video data for this SSRC */
						if(component->in_stats.video[vindex].updated == 0)
							component->in_stats.video[vindex].updated = now;
						if(now > component->in_stats.video[vindex].updated &&
								now - component->in_stats.video[vindex].updated >= G_USEC_PER_SEC) {
							component->in_stats.video[vindex].bytes_lastsec = component->in_stats.video[vindex].bytes_lastsec_temp;
							component->in_stats.video[vindex].bytes_lastsec_temp = 0;
							component->in_stats.video[vindex].updated = now;
>>>>>>> 7dcc9dcc
						}
						component->in_stats.video[vindex].bytes_lastsec_temp += buflen;
					}
				}

				/* Update the RTCP context as well (but not if it's a retransmission) */
				if(!rtx) {
					rtcp_context *rtcp_ctx = video ? stream->video_rtcp_ctx[vindex] : stream->audio_rtcp_ctx;
					janus_rtcp_process_incoming_rtp(rtcp_ctx, buf, buflen);
				}

				/* Keep track of RTP sequence numbers, in case we need to NACK them */
				/* 	Note: unsigned int overflow/underflow wraps (defined behavior) */
				if((!video && !component->do_audio_nacks) || (video && !component->do_video_nacks)) {
					/* ... unless NACKs are disabled for this medium */
					return;
				}
				/* If this is video, check if this is a keyframe: if so, we empty our NACK queue */
				if(video && stream->video_is_keyframe) {
					int plen = 0;
					char *payload = janus_rtp_payload(buf, buflen, &plen);
					if(stream->video_is_keyframe(payload, plen)) {
						JANUS_LOG(LOG_HUGE, "[%"SCNu64"] Keyframe received, resetting NACK queue\n", handle->handle_id);
						if(component->last_seqs_video[vindex])
							janus_seq_list_free(&component->last_seqs_video[vindex]);
					}
				}
				guint16 new_seqn = ntohs(header->seq_number);
				guint16 cur_seqn;
				int last_seqs_len = 0;
				janus_mutex_lock(&component->mutex);
				janus_seq_info **last_seqs = video ? &component->last_seqs_video[vindex] : &component->last_seqs_audio;
				janus_seq_info *cur_seq = *last_seqs;
				if(cur_seq) {
					cur_seq = cur_seq->prev;
					cur_seqn = cur_seq->seq;
				} else {
					/* First seq, set up to add one seq */
					cur_seqn = new_seqn - (guint16)1; /* Can wrap */
				}
				if(!janus_seq_in_range(new_seqn, cur_seqn, LAST_SEQS_MAX_LEN) &&
						!janus_seq_in_range(cur_seqn, new_seqn, 1000)) {
					/* Jump too big, start fresh */
					JANUS_LOG(LOG_WARN, "[%"SCNu64"] Big sequence number jump %hu -> %hu (%s stream #%d)\n",
						handle->handle_id, cur_seqn, new_seqn, video ? "video" : "audio", vindex);
					janus_seq_list_free(last_seqs);
					cur_seq = NULL;
					cur_seqn = new_seqn - (guint16)1;
				}

				GSList *nacks = NULL;
				gint64 now = janus_get_monotonic_time();

				if(janus_seq_in_range(new_seqn, cur_seqn, LAST_SEQS_MAX_LEN)) {
					/* Add new seq objs forward */
					while(cur_seqn != new_seqn) {
						cur_seqn += (guint16)1; /* can wrap */
						janus_seq_info *seq_obj = g_malloc0(sizeof(janus_seq_info));
						seq_obj->seq = cur_seqn;
						seq_obj->ts = now;
						seq_obj->state = (cur_seqn == new_seqn) ? SEQ_RECVED : SEQ_MISSING;
						janus_seq_append(last_seqs, seq_obj);
						last_seqs_len++;
					}
				}
				if(cur_seq) {
					/* Scan old seq objs backwards */
					while(cur_seq != NULL) {
						last_seqs_len++;
						if(cur_seq->seq == new_seqn) {
							JANUS_LOG(LOG_HUGE, "[%"SCNu64"] Received missed sequence number %"SCNu16" (%s stream #%d)\n",
								handle->handle_id, cur_seq->seq, video ? "video" : "audio", vindex);
							cur_seq->state = SEQ_RECVED;
						} else if(cur_seq->state == SEQ_MISSING && now - cur_seq->ts > SEQ_MISSING_WAIT) {
							JANUS_LOG(LOG_HUGE, "[%"SCNu64"] Missed sequence number %"SCNu16" (%s stream #%d), sending 1st NACK\n",
								handle->handle_id, cur_seq->seq, video ? "video" : "audio", vindex);
							nacks = g_slist_append(nacks, GUINT_TO_POINTER(cur_seq->seq));
							cur_seq->state = SEQ_NACKED;
							if(video && janus_flags_is_set(&handle->webrtc_flags, JANUS_ICE_HANDLE_WEBRTC_RFC4588_RTX)) {
								/* Keep track of this sequence number, we need to avoid duplicates */
								JANUS_LOG(LOG_HUGE, "[%"SCNu64"] Tracking NACKed packet %"SCNu16" (SSRC %"SCNu32", vindex %d)...\n",
									handle->handle_id, cur_seq->seq, packet_ssrc, vindex);
								if(stream->rtx_nacked[vindex] == NULL)
									stream->rtx_nacked[vindex] = g_hash_table_new(NULL, NULL);
								g_hash_table_insert(stream->rtx_nacked[vindex], GUINT_TO_POINTER(cur_seq->seq), GINT_TO_POINTER(1));
								/* We don't track it forever, though: add a timed source to remove it in a few seconds */
								janus_ice_nacked_packet *np = g_malloc(sizeof(janus_ice_nacked_packet));
								np->handle = handle;
								np->seq_number = new_seqn;
								np->vindex = vindex;
								GSource *timeout_source = g_timeout_source_new_seconds(5);
								g_source_set_callback(timeout_source, janus_ice_nacked_packet_cleanup, np, (GDestroyNotify)g_free);
								g_source_attach(timeout_source, handle->icectx);
								g_source_unref(timeout_source);
							}
						} else if(cur_seq->state == SEQ_NACKED  && now - cur_seq->ts > SEQ_NACKED_WAIT) {
							JANUS_LOG(LOG_HUGE, "[%"SCNu64"] Missed sequence number %"SCNu16" (%s stream #%d), sending 2nd NACK\n",
								handle->handle_id, cur_seq->seq, video ? "video" : "audio", vindex);
							nacks = g_slist_append(nacks, GUINT_TO_POINTER(cur_seq->seq));
							cur_seq->state = SEQ_GIVEUP;
						}
						if(cur_seq == *last_seqs) {
							/* Just processed head */
							break;
						}
						cur_seq = cur_seq->prev;
					}
				}
				while(last_seqs_len > LAST_SEQS_MAX_LEN) {
					janus_seq_info *node = janus_seq_pop_head(last_seqs);
					g_free(node);
					last_seqs_len--;
				}

				guint nacks_count = g_slist_length(nacks);
				if(nacks_count) {
					/* Generate a NACK and send it */
					JANUS_LOG(LOG_DBG, "[%"SCNu64"] Now sending NACK for %u missed packets (%s stream #%d)\n",
						handle->handle_id, nacks_count, video ? "video" : "audio", vindex);
					char nackbuf[120];
					int res = janus_rtcp_nacks(nackbuf, sizeof(nackbuf), nacks);
					if(res > 0) {
						/* Set the right local and remote SSRC in the RTCP packet */
						janus_rtcp_fix_ssrc(NULL, nackbuf, res, 1,
							video ? stream->video_ssrc : stream->audio_ssrc,
							video ? stream->video_ssrc_peer[vindex] : stream->audio_ssrc_peer);
						janus_ice_relay_rtcp_internal(handle, video, nackbuf, res, FALSE);
					}
					/* Update stats */
					component->nack_sent_recent_cnt += nacks_count;
					if(video) {
						component->out_stats.video[vindex].nacks += nacks_count;
					} else {
						component->out_stats.audio.nacks += nacks_count;
					}
					/* Inform the plugin about the slow downlink in case it's needed */
					janus_slow_link_update(component, handle, nacks_count, video, 0, now);
				}
				if (component->nack_sent_recent_cnt &&
						(now - component->nack_sent_log_ts) > 5*G_USEC_PER_SEC) {
					JANUS_LOG(LOG_VERB, "[%"SCNu64"] Sent NACKs for %u missing packets (%s stream #%d)\n",
						handle->handle_id, component->nack_sent_recent_cnt, video ? "video" : "audio", vindex);
					component->nack_sent_recent_cnt = 0;
					component->nack_sent_log_ts = now;
				}
				janus_mutex_unlock(&component->mutex);
				g_slist_free(nacks);
				nacks = NULL;
			}
		}
		return;
	} else if(janus_is_rtcp(buf)) {
		/* This is RTCP */
		JANUS_LOG(LOG_HUGE, "[%"SCNu64"]  Got an RTCP packet\n", handle->handle_id);
		if(!component->dtls || !component->dtls->srtp_valid || !component->dtls->srtp_in) {
			JANUS_LOG(LOG_WARN, "[%"SCNu64"]     Missing valid SRTP session (packet arrived too early?), skipping...\n", handle->handle_id);
		} else {
			int buflen = len;
			srtp_err_status_t res = srtp_unprotect_rtcp(component->dtls->srtp_in, buf, &buflen);
			if(res != srtp_err_status_ok) {
				JANUS_LOG(LOG_ERR, "[%"SCNu64"]     SRTCP unprotect error: %s (len=%d-->%d)\n", handle->handle_id, janus_srtp_error_str(res), len, buflen);
			} else {
				/* Do we need to dump this packet for debugging? */
				if(g_atomic_int_get(&handle->dump_packets))
					janus_text2pcap_dump(handle->text2pcap, JANUS_TEXT2PCAP_RTCP, TRUE, buf, buflen,
						"[session=%"SCNu64"][handle=%"SCNu64"]", session->session_id, handle->handle_id);
				/* Check if there's an RTCP BYE: in case, let's log it */
				if(janus_rtcp_has_bye(buf, buflen)) {
					/* Note: we used to use this as a trigger to close the PeerConnection, but not anymore
					 * Discussion here, https://groups.google.com/forum/#!topic/meetecho-janus/4XtfbYB7Jvc */
					JANUS_LOG(LOG_VERB, "[%"SCNu64"] Got RTCP BYE on stream %"SCNu16" (component %"SCNu16")\n", handle->handle_id, stream->stream_id, component->component_id);
				}
				/* Is this audio or video? */
				int video = 0, vindex = 0;
				/* Bundled streams, should we check the SSRCs? */
				if(!janus_flags_is_set(&handle->webrtc_flags, JANUS_ICE_HANDLE_WEBRTC_HAS_AUDIO)) {
					/* No audio has been negotiated, definitely video */
					JANUS_LOG(LOG_HUGE, "[%"SCNu64"] Incoming RTCP, bundling: this is video (no audio has been negotiated)\n", handle->handle_id);
					video = 1;
				} else if(!janus_flags_is_set(&handle->webrtc_flags, JANUS_ICE_HANDLE_WEBRTC_HAS_VIDEO)) {
					/* No video has been negotiated, definitely audio */
					JANUS_LOG(LOG_HUGE, "[%"SCNu64"] Incoming RTCP, bundling: this is audio (no video has been negotiated)\n", handle->handle_id);
					video = 0;
				} else {
					if(stream->audio_ssrc_peer == 0 || stream->video_ssrc_peer[0] == 0) {
						/* We don't know the remote SSRC: this can happen for recvonly clients
						 * (see https://groups.google.com/forum/#!topic/discuss-webrtc/5yuZjV7lkNc)
						 * Check the local SSRC, compare it to what we have */
						guint32 rtcp_ssrc = janus_rtcp_get_receiver_ssrc(buf, len);
						if(rtcp_ssrc == stream->audio_ssrc) {
							video = 0;
						} else if(rtcp_ssrc == stream->video_ssrc) {
							video = 1;
						} else {
							/* Mh, no SR or RR? Try checking if there's any FIR, PLI or REMB */
							if(janus_rtcp_has_fir(buf, len) || janus_rtcp_has_pli(buf, len) || janus_rtcp_get_remb(buf, len)) {
								video = 1;
							}
						}
						JANUS_LOG(LOG_HUGE, "[%"SCNu64"] Incoming RTCP, bundling: this is %s (local SSRC: video=%"SCNu32", audio=%"SCNu32", got %"SCNu32")\n",
							handle->handle_id, video ? "video" : "audio", stream->video_ssrc, stream->audio_ssrc, rtcp_ssrc);
					} else {
						/* Check the remote SSRC, compare it to what we have: in case
						 * we're simulcasting, let's compare to the other SSRCs too */
						guint32 rtcp_ssrc = janus_rtcp_get_sender_ssrc(buf, len);
						if(rtcp_ssrc == stream->audio_ssrc_peer) {
							video = 0;
						} else if(rtcp_ssrc == stream->video_ssrc_peer[0]) {
							video = 1;
						} else if(stream->video_ssrc_peer[1] && rtcp_ssrc == stream->video_ssrc_peer[1]) {
							video = 1;
							vindex = 1;
						} else if(stream->video_ssrc_peer[2] && rtcp_ssrc == stream->video_ssrc_peer[2]) {
							video = 1;
							vindex = 2;
						}
						JANUS_LOG(LOG_HUGE, "[%"SCNu64"] Incoming RTCP, bundling: this is %s (remote SSRC: video=%"SCNu32" #%d, audio=%"SCNu32", got %"SCNu32")\n",
							handle->handle_id, video ? "video" : "audio", stream->video_ssrc_peer[vindex], vindex, stream->audio_ssrc_peer, rtcp_ssrc);
					}
				}

				/* Let's process this RTCP (compound?) packet, and update the RTCP context for this stream in case */
				rtcp_context *rtcp_ctx = video ? stream->video_rtcp_ctx[vindex] : stream->audio_rtcp_ctx;
				janus_rtcp_parse(rtcp_ctx, buf, buflen);

				/* Now let's see if there are any NACKs to handle */
				gint64 now = janus_get_monotonic_time();
				GSList *nacks = janus_rtcp_get_nacks(buf, buflen);
				guint nacks_count = g_slist_length(nacks);
				if(nacks_count && ((!video && component->do_audio_nacks) || (video && component->do_video_nacks))) {
					/* Handle NACK */
					JANUS_LOG(LOG_HUGE, "[%"SCNu64"]     Just got some NACKS (%d) we should handle...\n", handle->handle_id, nacks_count);
					GSList *list = nacks;
					int retransmits_cnt = 0;
					janus_mutex_lock(&component->mutex);
					while(list) {
						unsigned int seqnr = GPOINTER_TO_UINT(list->data);
						JANUS_LOG(LOG_DBG, "[%"SCNu64"]   >> %u\n", handle->handle_id, seqnr);
						int in_rb = 0;
						/* Check if we have the packet */
						janus_rtp_packet *p = g_hash_table_lookup(video ?
							component->video_retransmit_seqs : component->audio_retransmit_seqs, GUINT_TO_POINTER(seqnr));
						if(p == NULL) {
							JANUS_LOG(LOG_HUGE, "[%"SCNu64"]   >> >> Can't retransmit packet %u, we don't have it...\n", handle->handle_id, seqnr);
						} else {
							/* Should we retransmit this packet? */
							if((p->last_retransmit > 0) && (now-p->last_retransmit < MAX_NACK_IGNORE)) {
								JANUS_LOG(LOG_HUGE, "[%"SCNu64"]   >> >> Packet %u was retransmitted just %"SCNi64"ms ago, skipping\n", handle->handle_id, seqnr, now-p->last_retransmit);
								list = list->next;
								continue;
							}
							in_rb = 1;
							JANUS_LOG(LOG_HUGE, "[%"SCNu64"]   >> >> Scheduling %u for retransmission due to NACK\n", handle->handle_id, seqnr);
							p->last_retransmit = now;
							retransmits_cnt++;
							/* Enqueue it */
							janus_ice_queued_packet *pkt = g_malloc(sizeof(janus_ice_queued_packet));
							pkt->data = g_malloc(p->length);
							memcpy(pkt->data, p->data, p->length);
							pkt->length = p->length;
							pkt->type = video ? JANUS_ICE_PACKET_VIDEO : JANUS_ICE_PACKET_AUDIO;
							pkt->control = FALSE;
							pkt->retransmission = TRUE;
							/* What to send and how depends on whether we're doing RFC4588 or not */
							if(!video || !janus_flags_is_set(&handle->webrtc_flags, JANUS_ICE_HANDLE_WEBRTC_RFC4588_RTX)) {
								/* We're not: just clarify the packet was already encrypted before */
								pkt->encrypted = TRUE;
							} else {
								/* We are: overwrite the RTP header (which means we'll need a new SRTP encrypt) */
								janus_rtp_header *header = (janus_rtp_header *)pkt->data;
								header->type = stream->video_rtx_payload_type;
								header->ssrc = htonl(stream->video_ssrc_rtx);
								component->rtx_seq_number++;
								header->seq_number = htons(component->rtx_seq_number);
							}
							if(handle->queued_packets != NULL)
#if GLIB_CHECK_VERSION(2, 46, 0)
								g_async_queue_push_front(handle->queued_packets, pkt);
#else
								g_async_queue_push(handle->queued_packets, pkt);
#endif
						}
						if (rtcp_ctx != NULL && in_rb) {
							g_atomic_int_inc(&rtcp_ctx->nack_count);
						}
						list = list->next;
					}
					component->retransmit_recent_cnt += retransmits_cnt;
					/* FIXME Remove the NACK compound packet, we've handled it */
					buflen = janus_rtcp_remove_nacks(buf, buflen);
					/* Update stats */
					if(video) {
						component->in_stats.video[vindex].nacks += nacks_count;
					} else {
						component->in_stats.audio.nacks += nacks_count;
					}
					/* Inform the plugin about the slow uplink in case it's needed */
					janus_slow_link_update(component, handle, retransmits_cnt, video, 1, now);
					janus_mutex_unlock(&component->mutex);
					g_slist_free(nacks);
					nacks = NULL;
				}
				if(component->retransmit_recent_cnt &&
						now - component->retransmit_log_ts > 5*G_USEC_PER_SEC) {
					JANUS_LOG(LOG_VERB, "[%"SCNu64"] Retransmitted %u packets due to NACK (%s stream #%d)\n",
						handle->handle_id, component->retransmit_recent_cnt, video ? "video" : "audio", vindex);
					component->retransmit_recent_cnt = 0;
					component->retransmit_log_ts = now;
				}

				janus_plugin *plugin = (janus_plugin *)handle->app;
				if(plugin && plugin->incoming_rtcp)
					plugin->incoming_rtcp(handle->app_handle, video, buf, buflen);
			}
		}
		return;
	} else {
		JANUS_LOG(LOG_VERB, "[%"SCNu64"] Not RTP and not RTCP... may these be data channels?\n", handle->handle_id);
		janus_dtls_srtp_incoming_msg(component->dtls, buf, len);
		/* Update stats (only overall data received) */
		if(len > 0) {
			component->in_stats.data.packets++;
			component->in_stats.data.bytes += len;
		}
		return;
	}
}

void janus_ice_incoming_data(janus_ice_handle *handle, char *buffer, int length) {
	if(handle == NULL || buffer == NULL || length <= 0)
		return;
	janus_plugin *plugin = (janus_plugin *)handle->app;
	if(plugin && plugin->incoming_data)
		plugin->incoming_data(handle->app_handle, buffer, length);
}


/* Thread to create agent */
void *janus_ice_thread(void *data) {
	janus_ice_handle *handle = data;
	JANUS_LOG(LOG_VERB, "[%"SCNu64"] ICE thread started\n", handle->handle_id);
	GMainLoop *loop = handle->iceloop;
	if(loop == NULL) {
		JANUS_LOG(LOG_ERR, "[%"SCNu64"] Invalid loop...\n", handle->handle_id);
		g_thread_unref(g_thread_self());
		return NULL;
	}
	JANUS_LOG(LOG_DBG, "[%"SCNu64"] Looping (ICE)...\n", handle->handle_id);
	if(!janus_flags_is_set(&handle->webrtc_flags, JANUS_ICE_HANDLE_WEBRTC_ALERT)) {
		g_main_loop_run (loop);
	} else {
		JANUS_LOG(LOG_WARN, "[%"SCNu64"] Skipping ICE loop because alert has been set\n", handle->handle_id);
	}
	if(handle->cdone == 0)
		handle->cdone = -1;
	if(!janus_flags_is_set(&handle->webrtc_flags, JANUS_ICE_HANDLE_WEBRTC_STOP)) {
		janus_flags_set(&handle->webrtc_flags, JANUS_ICE_HANDLE_WEBRTC_CLEANING);
		janus_flags_clear(&handle->webrtc_flags, JANUS_ICE_HANDLE_WEBRTC_ICE_RESTART);
		janus_ice_webrtc_free(handle);
	}
	g_thread_unref(g_thread_self());
	handle->icethread = NULL;
	JANUS_LOG(LOG_VERB, "[%"SCNu64"] ICE thread ended!\n", handle->handle_id);
	return NULL;
}

/* Helper: encoding local candidates to string/SDP */
static int janus_ice_candidate_to_string(janus_ice_handle *handle, NiceCandidate *c, char *buffer, int buflen, gboolean log_candidate) {
	if(!handle || !handle->agent || !c || !buffer || buflen < 1)
		return -1;
	janus_ice_stream *stream = handle->stream;
	if(!stream)
		return -2;
	janus_ice_component *component = stream->component;
	if(!component)
		return -3;
	char *host_ip = NULL;
	if(nat_1_1_enabled) {
		/* A 1:1 NAT mapping was specified, overwrite all the host addresses with the public IP */
		host_ip = janus_get_public_ip();
		JANUS_LOG(LOG_VERB, "[%"SCNu64"] Public IP specified and 1:1 NAT mapping enabled (%s), using that as host address in the candidates\n", handle->handle_id, host_ip);
	}
	/* Encode the candidate to a string */
	gchar address[NICE_ADDRESS_STRING_LEN], base_address[NICE_ADDRESS_STRING_LEN];
	gint port = 0, base_port = 0;
	nice_address_to_string(&(c->addr), (gchar *)&address);
	port = nice_address_get_port(&(c->addr));
	nice_address_to_string(&(c->base_addr), (gchar *)&base_address);
	base_port = nice_address_get_port(&(c->base_addr));
	JANUS_LOG(LOG_VERB, "[%"SCNu64"]   Address:    %s:%d\n", handle->handle_id, address, port);
	JANUS_LOG(LOG_VERB, "[%"SCNu64"]   Priority:   %d\n", handle->handle_id, c->priority);
	JANUS_LOG(LOG_VERB, "[%"SCNu64"]   Foundation: %s\n", handle->handle_id, c->foundation);
	/* Start */
	if(c->type == NICE_CANDIDATE_TYPE_HOST) {
		/* 'host' candidate */
		if(c->transport == NICE_CANDIDATE_TRANSPORT_UDP) {
			g_snprintf(buffer, buflen,
				"%s %d %s %d %s %d typ host",
					c->foundation, c->component_id,
					"udp", c->priority,
					host_ip ? host_ip : address, port);
		} else {
			if(!janus_ice_tcp_enabled) {
				/* ICE-TCP support disabled */
				JANUS_LOG(LOG_VERB, "[%"SCNu64"] Skipping host TCP candidate, ICE-TCP support disabled...\n", handle->handle_id);
				return -4;
			}
#ifndef HAVE_LIBNICE_TCP
			/* TCP candidates are only supported since libnice 0.1.8 */
			JANUS_LOG(LOG_VERB, "[%"SCNu64"] Skipping host TCP candidate, the libnice version doesn't support it...\n", handle->handle_id);
			return -4;
#else
			const char *type = NULL;
			switch(c->transport) {
				case NICE_CANDIDATE_TRANSPORT_TCP_ACTIVE:
					type = "active";
					break;
				case NICE_CANDIDATE_TRANSPORT_TCP_PASSIVE:
					type = "passive";
					break;
				case NICE_CANDIDATE_TRANSPORT_TCP_SO:
					type = "so";
					break;
				default:
					break;
			}
			if(type == NULL) {
				/* FIXME Unsupported transport */
				JANUS_LOG(LOG_WARN, "[%"SCNu64"] Unsupported transport, skipping non-UDP/TCP host candidate...\n", handle->handle_id);
				return -5;
			}
			g_snprintf(buffer, buflen,
				"%s %d %s %d %s %d typ host tcptype %s",
					c->foundation, c->component_id,
					"tcp", c->priority,
					host_ip ? host_ip : address, port, type);
#endif
		}
	} else if(c->type == NICE_CANDIDATE_TYPE_SERVER_REFLEXIVE ||
			c->type == NICE_CANDIDATE_TYPE_PEER_REFLEXIVE ||
			c->type == NICE_CANDIDATE_TYPE_RELAYED) {
		/* 'srflx', 'prflx', or 'relay' candidate: what is this, exactly? */
		const char *ltype = NULL;
		switch(c->type) {
			case NICE_CANDIDATE_TYPE_SERVER_REFLEXIVE:
				ltype = "srflx";
				break;
			case NICE_CANDIDATE_TYPE_PEER_REFLEXIVE:
				ltype = "prflx";
				break;
			case NICE_CANDIDATE_TYPE_RELAYED:
				ltype = "relay";
				break;
			default:
				break;
		}
		if(ltype == NULL)
			return -5;
		if(c->transport == NICE_CANDIDATE_TRANSPORT_UDP) {
			nice_address_to_string(&(c->base_addr), (gchar *)&base_address);
			gint base_port = nice_address_get_port(&(c->base_addr));
			g_snprintf(buffer, buflen,
				"%s %d %s %d %s %d typ %s raddr %s rport %d",
					c->foundation, c->component_id,
					"udp", c->priority,
					address, port, ltype,
					base_address, base_port);
		} else {
			if(!janus_ice_tcp_enabled) {
				/* ICE-TCP support disabled */
				JANUS_LOG(LOG_VERB, "[%"SCNu64"] Skipping srflx TCP candidate, ICE-TCP support disabled...\n", handle->handle_id);
				return -4;
			}
#ifndef HAVE_LIBNICE_TCP
			/* TCP candidates are only supported since libnice 0.1.8 */
			JANUS_LOG(LOG_VERB, "[%"SCNu64"] Skipping srflx TCP candidate, the libnice version doesn't support it...\n", handle->handle_id);
			return -4;
#else
			const char *type = NULL;
			switch(c->transport) {
				case NICE_CANDIDATE_TRANSPORT_TCP_ACTIVE:
					type = "active";
					break;
				case NICE_CANDIDATE_TRANSPORT_TCP_PASSIVE:
					type = "passive";
					break;
				case NICE_CANDIDATE_TRANSPORT_TCP_SO:
					type = "so";
					break;
				default:
					break;
			}
			if(type == NULL) {
				/* FIXME Unsupported transport */
				JANUS_LOG(LOG_WARN, "[%"SCNu64"] Unsupported transport, skipping non-UDP/TCP srflx candidate...\n", handle->handle_id);
				return -5;
			} else {
				g_snprintf(buffer, buflen,
					"%s %d %s %d %s %d typ %s raddr %s rport %d tcptype %s",
						c->foundation, c->component_id,
						"tcp", c->priority,
						address, port, ltype,
						base_address, base_port, type);
			}
#endif
		}
	}
	JANUS_LOG(LOG_VERB, "[%"SCNu64"]     %s\n", handle->handle_id, buffer);
	if(log_candidate) {
		/* Save for the summary, in case we need it */
		component->local_candidates = g_slist_append(component->local_candidates, g_strdup(buffer));
		/* Notify event handlers */
		if(janus_events_is_enabled()) {
			janus_session *session = (janus_session *)handle->session;
			json_t *info = json_object();
			json_object_set_new(info, "local-candidate", json_string(buffer));
			json_object_set_new(info, "stream_id", json_integer(stream->stream_id));
			json_object_set_new(info, "component_id", json_integer(component->component_id));
			janus_events_notify_handlers(JANUS_EVENT_TYPE_WEBRTC, session->session_id, handle->handle_id, handle->opaque_id, info);
		}
	}
	return 0;
}

void janus_ice_candidates_to_sdp(janus_ice_handle *handle, janus_sdp_mline *mline, guint stream_id, guint component_id) {
	if(!handle || !handle->agent || !mline)
		return;
	janus_ice_stream *stream = handle->stream;
	if(!stream || stream->stream_id != stream_id) {
		JANUS_LOG(LOG_ERR, "[%"SCNu64"]     No stream %d??\n", handle->handle_id, stream_id);
		return;
	}
	janus_ice_component *component = stream->component;
	if(!component || component->component_id != component_id) {
		JANUS_LOG(LOG_ERR, "[%"SCNu64"]     No component %d in stream %d??\n", handle->handle_id, component_id, stream_id);
		return;
	}
	NiceAgent *agent = handle->agent;
	/* Iterate on all */
	gchar buffer[200];
	GSList *candidates, *i;
	candidates = nice_agent_get_local_candidates (agent, stream_id, component_id);
	JANUS_LOG(LOG_VERB, "[%"SCNu64"] We have %d candidates for Stream #%d, Component #%d\n", handle->handle_id, g_slist_length(candidates), stream_id, component_id);
	gboolean log_candidates = (component->local_candidates == NULL);
	for (i = candidates; i; i = i->next) {
		NiceCandidate *c = (NiceCandidate *) i->data;
		if(janus_ice_candidate_to_string(handle, c, buffer, sizeof(buffer), log_candidates) == 0) {
			/* Candidate encoded, add to the SDP (but only if it's not a 'prflx') */
			if(c->type == NICE_CANDIDATE_TYPE_PEER_REFLEXIVE) {
				JANUS_LOG(LOG_VERB, "[%"SCNu64"] Skipping prflx candidate...\n", handle->handle_id);
			} else {
				janus_sdp_attribute *a = janus_sdp_attribute_create("candidate", "%s", buffer);
				mline->attributes = g_list_append(mline->attributes, a);
			}
		}
		nice_candidate_free(c);
	}
	/* Done */
	g_slist_free(candidates);
}

void janus_ice_setup_remote_candidates(janus_ice_handle *handle, guint stream_id, guint component_id) {
	if(!handle || !handle->agent)
		return;
	janus_ice_stream *stream = handle->stream;
	if(!stream || stream->stream_id != stream_id) {
		JANUS_LOG(LOG_ERR, "[%"SCNu64"] No such stream %d: cannot setup remote candidates for component %d\n", handle->handle_id, stream_id, component_id);
		return;
	}
	janus_ice_component *component = stream->component;
	if(!component || component->component_id != component_id) {
		JANUS_LOG(LOG_ERR, "[%"SCNu64"] No such component %d in stream %d: cannot setup remote candidates\n", handle->handle_id, component_id, stream_id);
		return;
	}
	if(component->process_started) {
		JANUS_LOG(LOG_VERB, "[%"SCNu64"] Component %d in stream %d has already been set up\n", handle->handle_id, component_id, stream_id);
		return;
	}
	if(!component->candidates || !component->candidates->data) {
		if(!janus_flags_is_set(&handle->webrtc_flags, JANUS_ICE_HANDLE_WEBRTC_TRICKLE)
				|| janus_flags_is_set(&handle->webrtc_flags, JANUS_ICE_HANDLE_WEBRTC_ALL_TRICKLES)) {
			JANUS_LOG(LOG_ERR, "[%"SCNu64"] No remote candidates for component %d in stream %d: was the remote SDP parsed?\n", handle->handle_id, component_id, stream_id);
		}
		return;
	}
	JANUS_LOG(LOG_VERB, "[%"SCNu64"] ## Setting remote candidates: stream %d, component %d (%u in the list)\n",
		handle->handle_id, stream_id, component_id, g_slist_length(component->candidates));
	/* Add all candidates */
	NiceCandidate *c = NULL;
	GSList *gsc = component->candidates;
	gchar *rufrag = NULL, *rpwd = NULL;
	while(gsc) {
		c = (NiceCandidate *) gsc->data;
		JANUS_LOG(LOG_VERB, "[%"SCNu64"] >> Remote Stream #%d, Component #%d\n", handle->handle_id, c->stream_id, c->component_id);
		if(c->username && !rufrag)
			rufrag = c->username;
		if(c->password && !rpwd)
			rpwd = c->password;
		gchar address[NICE_ADDRESS_STRING_LEN];
		nice_address_to_string(&(c->addr), (gchar *)&address);
		gint port = nice_address_get_port(&(c->addr));
		JANUS_LOG(LOG_VERB, "[%"SCNu64"]   Address:    %s:%d\n", handle->handle_id, address, port);
		JANUS_LOG(LOG_VERB, "[%"SCNu64"]   Priority:   %d\n", handle->handle_id, c->priority);
		JANUS_LOG(LOG_VERB, "[%"SCNu64"]   Foundation: %s\n", handle->handle_id, c->foundation);
		JANUS_LOG(LOG_VERB, "[%"SCNu64"]   Username:   %s\n", handle->handle_id, c->username);
		JANUS_LOG(LOG_VERB, "[%"SCNu64"]   Password:   %s\n", handle->handle_id, c->password);
		gsc = gsc->next;
	}
	if(rufrag && rpwd) {
		JANUS_LOG(LOG_VERB, "[%"SCNu64"]  Setting remote credentials...\n", handle->handle_id);
		if(!nice_agent_set_remote_credentials(handle->agent, stream_id, rufrag, rpwd)) {
			JANUS_LOG(LOG_ERR, "[%"SCNu64"]  failed to set remote credentials!\n", handle->handle_id);
		}
	}
	guint added = nice_agent_set_remote_candidates(handle->agent, stream_id, component_id, component->candidates);
	if(added < g_slist_length(component->candidates)) {
		JANUS_LOG(LOG_ERR, "[%"SCNu64"] Failed to set remote candidates :-( (added %u, expected %u)\n",
			handle->handle_id, added, g_slist_length(component->candidates));
	} else {
		JANUS_LOG(LOG_VERB, "[%"SCNu64"] Remote candidates set!\n", handle->handle_id);
		component->process_started = TRUE;
	}
}

int janus_ice_setup_local(janus_ice_handle *handle, int offer, int audio, int video, int data, int trickle) {
	if(!handle)
		return -1;
	if(janus_flags_is_set(&handle->webrtc_flags, JANUS_ICE_HANDLE_WEBRTC_HAS_AGENT)) {
		JANUS_LOG(LOG_WARN, "[%"SCNu64"] Agent already exists?\n", handle->handle_id);
		return -2;
	}
	JANUS_LOG(LOG_VERB, "[%"SCNu64"] Setting ICE locally: got %s (%d audios, %d videos)\n", handle->handle_id, offer ? "OFFER" : "ANSWER", audio, video);
	janus_flags_set(&handle->webrtc_flags, JANUS_ICE_HANDLE_WEBRTC_HAS_AGENT);
	janus_flags_clear(&handle->webrtc_flags, JANUS_ICE_HANDLE_WEBRTC_START);
	janus_flags_clear(&handle->webrtc_flags, JANUS_ICE_HANDLE_WEBRTC_READY);
	janus_flags_clear(&handle->webrtc_flags, JANUS_ICE_HANDLE_WEBRTC_STOP);
	janus_flags_clear(&handle->webrtc_flags, JANUS_ICE_HANDLE_WEBRTC_ALERT);
	janus_flags_clear(&handle->webrtc_flags, JANUS_ICE_HANDLE_WEBRTC_CLEANING);
	janus_flags_clear(&handle->webrtc_flags, JANUS_ICE_HANDLE_WEBRTC_HAS_AUDIO);
	janus_flags_clear(&handle->webrtc_flags, JANUS_ICE_HANDLE_WEBRTC_HAS_VIDEO);
	janus_flags_clear(&handle->webrtc_flags, JANUS_ICE_HANDLE_WEBRTC_ICE_RESTART);
	janus_flags_clear(&handle->webrtc_flags, JANUS_ICE_HANDLE_WEBRTC_RESEND_TRICKLES);

	/* Note: in case this is not an OFFER, we don't know whether any medium are supported on the other side or not yet */
	if(audio) {
		janus_flags_set(&handle->webrtc_flags, JANUS_ICE_HANDLE_WEBRTC_HAS_AUDIO);
	} else {
		janus_flags_clear(&handle->webrtc_flags, JANUS_ICE_HANDLE_WEBRTC_HAS_AUDIO);
	}
	if(video) {
		janus_flags_set(&handle->webrtc_flags, JANUS_ICE_HANDLE_WEBRTC_HAS_VIDEO);
	} else {
		janus_flags_clear(&handle->webrtc_flags, JANUS_ICE_HANDLE_WEBRTC_HAS_VIDEO);
	}
	if(data) {
		janus_flags_set(&handle->webrtc_flags, JANUS_ICE_HANDLE_WEBRTC_DATA_CHANNELS);
	} else {
		janus_flags_clear(&handle->webrtc_flags, JANUS_ICE_HANDLE_WEBRTC_DATA_CHANNELS);
	}
	/* Note: in case this is not an OFFER, we don't know whether ICE trickling is supported on the other side or not yet */
	if(offer && trickle) {
		janus_flags_set(&handle->webrtc_flags, JANUS_ICE_HANDLE_WEBRTC_TRICKLE);
	} else {
		janus_flags_clear(&handle->webrtc_flags, JANUS_ICE_HANDLE_WEBRTC_TRICKLE);
	}
	janus_flags_clear(&handle->webrtc_flags, JANUS_ICE_HANDLE_WEBRTC_ALL_TRICKLES);
	janus_flags_clear(&handle->webrtc_flags, JANUS_ICE_HANDLE_WEBRTC_TRICKLE_SYNCED);

	handle->icectx = g_main_context_new();
	handle->iceloop = g_main_loop_new(handle->icectx, FALSE);
	/* Note: NICE_COMPATIBILITY_RFC5245 is only available in more recent versions of libnice */
	handle->controlling = janus_ice_lite_enabled ? FALSE : !offer;
	JANUS_LOG(LOG_INFO, "[%"SCNu64"][%s] Creating ICE agent (ICE %s mode, %s)\n", handle->handle_id, handle->opaque_id,
		janus_ice_lite_enabled ? "Lite" : "Full", handle->controlling ? "controlling" : "controlled");
	handle->agent = g_object_new(NICE_TYPE_AGENT,
		"compatibility", NICE_COMPATIBILITY_DRAFT19,
		"main-context", handle->icectx,
		"reliable", FALSE,
		"full-mode", janus_ice_lite_enabled ? FALSE : TRUE,
#ifdef HAVE_LIBNICE_TCP
		"ice-udp", TRUE,
		"ice-tcp", janus_ice_tcp_enabled ? TRUE : FALSE,
#endif
		NULL);
	handle->agent_created = janus_get_monotonic_time();
	handle->srtp_errors_count = 0;
	handle->last_srtp_error = 0;
	/* Any STUN server to use? */
	if(janus_stun_server != NULL && janus_stun_port > 0) {
		g_object_set(G_OBJECT(handle->agent),
			"stun-server", janus_stun_server,
			"stun-server-port", janus_stun_port,
			NULL);
	}
	/* Any dynamic TURN credentials to retrieve via REST API? */
	gboolean have_turnrest_credentials = FALSE;
#ifdef HAVE_LIBCURL
	janus_turnrest_response *turnrest_credentials = janus_turnrest_request();
	if(turnrest_credentials != NULL) {
		have_turnrest_credentials = TRUE;
		JANUS_LOG(LOG_VERB, "[%"SCNu64"] Got credentials from the TURN REST API backend!\n", handle->handle_id);
		JANUS_LOG(LOG_HUGE, "  -- Username: %s\n", turnrest_credentials->username);
		JANUS_LOG(LOG_HUGE, "  -- Password: %s\n", turnrest_credentials->password);
		JANUS_LOG(LOG_HUGE, "  -- TTL:      %"SCNu32"\n", turnrest_credentials->ttl);
		JANUS_LOG(LOG_HUGE, "  -- Servers:  %d\n", g_list_length(turnrest_credentials->servers));
		GList *server = turnrest_credentials->servers;
		while(server != NULL) {
			janus_turnrest_instance *instance = (janus_turnrest_instance *)server->data;
			JANUS_LOG(LOG_HUGE, "  -- -- URI: %s:%"SCNu16" (%d)\n", instance->server, instance->port, instance->transport);
			server = server->next;
		}
	}
#endif
	g_object_set(G_OBJECT(handle->agent), "upnp", FALSE, NULL);
	g_object_set(G_OBJECT(handle->agent), "controlling-mode", handle->controlling, NULL);
	g_signal_connect (G_OBJECT (handle->agent), "candidate-gathering-done",
		G_CALLBACK (janus_ice_cb_candidate_gathering_done), handle);
	g_signal_connect (G_OBJECT (handle->agent), "component-state-changed",
		G_CALLBACK (janus_ice_cb_component_state_changed), handle);
#ifndef HAVE_LIBNICE_TCP
	g_signal_connect (G_OBJECT (handle->agent), "new-selected-pair",
#else
	g_signal_connect (G_OBJECT (handle->agent), "new-selected-pair-full",
#endif
		G_CALLBACK (janus_ice_cb_new_selected_pair), handle);
	if(janus_full_trickle_enabled) {
#ifndef HAVE_LIBNICE_TCP
		g_signal_connect (G_OBJECT (handle->agent), "new-candidate",
#else
		g_signal_connect (G_OBJECT (handle->agent), "new-candidate-full",
#endif
			G_CALLBACK (janus_ice_cb_new_local_candidate), handle);
	}
#ifndef HAVE_LIBNICE_TCP
	g_signal_connect (G_OBJECT (handle->agent), "new-remote-candidate",
#else
	g_signal_connect (G_OBJECT (handle->agent), "new-remote-candidate-full",
#endif
		G_CALLBACK (janus_ice_cb_new_remote_candidate), handle);

	/* Add all local addresses, except those in the ignore list */
	struct ifaddrs *ifaddr, *ifa;
	int family, s, n;
	char host[NI_MAXHOST];
	if(getifaddrs(&ifaddr) == -1) {
		JANUS_LOG(LOG_ERR, "[%"SCNu64"] Error getting list of interfaces...", handle->handle_id);
	} else {
		for(ifa = ifaddr, n = 0; ifa != NULL; ifa = ifa->ifa_next, n++) {
			if(ifa->ifa_addr == NULL)
				continue;
			/* Skip interfaces which are not up and running */
			if (!((ifa->ifa_flags & IFF_UP) && (ifa->ifa_flags & IFF_RUNNING)))
				continue;
			/* Skip loopback interfaces */
			if (ifa->ifa_flags & IFF_LOOPBACK)
				continue;
			family = ifa->ifa_addr->sa_family;
			if(family != AF_INET && family != AF_INET6)
				continue;
			/* We only add IPv6 addresses if support for them has been explicitly enabled (still WIP, mostly) */
			if(family == AF_INET6 && !janus_ipv6_enabled)
				continue;
			/* Check the interface name first, we can ignore that as well: enforce list would be checked later */
			if(janus_ice_enforce_list == NULL && ifa->ifa_name != NULL && janus_ice_is_ignored(ifa->ifa_name))
				continue;
			s = getnameinfo(ifa->ifa_addr,
					(family == AF_INET) ? sizeof(struct sockaddr_in) : sizeof(struct sockaddr_in6),
					host, NI_MAXHOST, NULL, 0, NI_NUMERICHOST);
			if(s != 0) {
				JANUS_LOG(LOG_ERR, "[%"SCNu64"] getnameinfo() failed: %s\n", handle->handle_id, gai_strerror(s));
				continue;
			}
			/* Skip 0.0.0.0, :: and local scoped addresses  */
			if(!strcmp(host, "0.0.0.0") || !strcmp(host, "::") || !strncmp(host, "fe80:", 5))
				continue;
			/* Check if this IP address is in the ignore/enforce list, now: the enforce list has the precedence */
			if(janus_ice_enforce_list != NULL) {
				if(ifa->ifa_name != NULL && !janus_ice_is_enforced(ifa->ifa_name) && !janus_ice_is_enforced(host))
					continue;
			} else {
				if(janus_ice_is_ignored(host))
					continue;
			}
			/* Ok, add interface to the ICE agent */
			JANUS_LOG(LOG_VERB, "[%"SCNu64"] Adding %s to the addresses to gather candidates for\n", handle->handle_id, host);
			NiceAddress addr_local;
			nice_address_init (&addr_local);
			if(!nice_address_set_from_string (&addr_local, host)) {
				JANUS_LOG(LOG_WARN, "[%"SCNu64"] Skipping invalid address %s\n", handle->handle_id, host);
				continue;
			}
			nice_agent_add_local_address (handle->agent, &addr_local);
		}
		freeifaddrs(ifaddr);
	}

	handle->cdone = 0;
	handle->stream_id = 0;
	/* If this is our first offer, let's generate some mids */
	if(!offer) {
		if(audio) {
			if(handle->audio_mid == NULL)
				handle->audio_mid = g_strdup("audio");
			if(handle->stream_mid == NULL)
				handle->stream_mid = handle->audio_mid;
		}
		if(video) {
			if(handle->video_mid == NULL)
				handle->video_mid = g_strdup("video");
			if(handle->stream_mid == NULL)
				handle->stream_mid = handle->video_mid;
		}
#ifdef HAVE_SCTP
		if(data) {
			if(handle->data_mid == NULL)
				handle->data_mid = g_strdup("data");
			if(handle->stream_mid == NULL)
				handle->stream_mid = handle->data_mid;
		}
#endif
	}
	/* Now create an ICE stream for all the media we'll handle */
	handle->stream_id = nice_agent_add_stream(handle->agent, 1);
	janus_ice_stream *stream = g_malloc0(sizeof(janus_ice_stream));
	stream->stream_id = handle->stream_id;
	stream->handle = handle;
	stream->audio_payload_type = -1;
	stream->video_payload_type = -1;
	stream->video_rtx_payload_type = -1;
	/* FIXME By default, if we're being called we're DTLS clients, but this may be changed by ICE... */
	stream->dtls_role = offer ? JANUS_DTLS_ROLE_CLIENT : JANUS_DTLS_ROLE_ACTPASS;
	if(audio) {
		stream->audio_ssrc = janus_random_uint32();	/* FIXME Should we look for conflicts? */
		stream->audio_rtcp_ctx = g_malloc0(sizeof(janus_rtcp_context));
		stream->audio_rtcp_ctx->tb = 48000;	/* May change later */
	}
	if(video) {
		stream->video_ssrc = janus_random_uint32();	/* FIXME Should we look for conflicts? */
		if(janus_flags_is_set(&handle->webrtc_flags, JANUS_ICE_HANDLE_WEBRTC_RFC4588_RTX)) {
			/* Create an SSRC for RFC4588 as well */
			stream->video_ssrc_rtx = janus_random_uint32();	/* FIXME Should we look for conflicts? */
		}
		stream->video_rtcp_ctx[0] = g_malloc0(sizeof(janus_rtcp_context));
		stream->video_rtcp_ctx[0]->tb = 90000;
	}
	janus_mutex_init(&stream->mutex);
	if(!have_turnrest_credentials) {
		/* No TURN REST API server and credentials, any static ones? */
		if(janus_turn_server != NULL) {
			/* We need relay candidates as well */
			gboolean ok = nice_agent_set_relay_info(handle->agent, handle->stream_id, 1,
				janus_turn_server, janus_turn_port, janus_turn_user, janus_turn_pwd, janus_turn_type);
			if(!ok) {
				JANUS_LOG(LOG_WARN, "Could not set TURN server, is the address correct? (%s:%"SCNu16")\n",
					janus_turn_server, janus_turn_port);
			}
		}
#ifdef HAVE_LIBCURL
	} else {
		/* We need relay candidates as well: add all those we got */
		GList *server = turnrest_credentials->servers;
		while(server != NULL) {
			janus_turnrest_instance *instance = (janus_turnrest_instance *)server->data;
			gboolean ok = nice_agent_set_relay_info(handle->agent, handle->stream_id, 1,
				instance->server, instance->port,
				turnrest_credentials->username, turnrest_credentials->password,
				instance->transport);
			if(!ok) {
				JANUS_LOG(LOG_WARN, "Could not set TURN server, is the address correct? (%s:%"SCNu16")\n",
					instance->server, instance->port);
			}
			server = server->next;
		}
#endif
	}
	handle->stream = stream;
	janus_ice_component *component = g_malloc0(sizeof(janus_ice_component));
	component->stream = stream;
	component->stream_id = stream->stream_id;
	component->component_id = 1;
	janus_mutex_init(&component->mutex);
	stream->component = component;
#ifdef HAVE_PORTRANGE
	/* FIXME: libnice supports this since 0.1.0, but the 0.1.3 on Fedora fails with an undefined reference! */
	nice_agent_set_port_range(handle->agent, handle->stream_id, 1, rtp_range_min, rtp_range_max);
#endif
	nice_agent_gather_candidates(handle->agent, handle->stream_id);
	nice_agent_attach_recv(handle->agent, handle->stream_id, 1, g_main_loop_get_context(handle->iceloop), janus_ice_cb_nice_recv, component);
#ifdef HAVE_LIBCURL
	if(turnrest_credentials != NULL) {
		janus_turnrest_response_destroy(turnrest_credentials);
		turnrest_credentials = NULL;
	}
#endif
	/* Create DTLS-SRTP context, at last */
	component->dtls = janus_dtls_srtp_create(component, stream->dtls_role);
	if(!component->dtls) {
		/* FIXME We should clear some resources... */
		JANUS_LOG(LOG_ERR, "[%"SCNu64"] Error creating DTLS-SRTP stack...\n", handle->handle_id);
		janus_flags_clear(&handle->webrtc_flags, JANUS_ICE_HANDLE_WEBRTC_HAS_AGENT);
		return -1;
	}
	GError *error = NULL;
	char tname[16];
	g_snprintf(tname, sizeof(tname), "iceloop %"SCNu64, handle->handle_id);
	handle->icethread = g_thread_try_new(tname, &janus_ice_thread, handle, &error);
	if(error != NULL) {
		/* FIXME We should clear some resources... */
		JANUS_LOG(LOG_ERR, "[%"SCNu64"] Got error %d (%s) trying to launch the ICE thread...\n", handle->handle_id, error->code, error->message ? error->message : "??");
		janus_flags_clear(&handle->webrtc_flags, JANUS_ICE_HANDLE_WEBRTC_HAS_AGENT);
		return -1;
	}
	return 0;
}

void janus_ice_restart(janus_ice_handle *handle) {
	if(!handle || !handle->agent || !handle->stream)
		return;
	/* Restart ICE */
	if(nice_agent_restart(handle->agent) == FALSE) {
		JANUS_LOG(LOG_WARN, "[%"SCNu64"] ICE restart failed...\n", handle->handle_id);
	}
	janus_flags_clear(&handle->webrtc_flags, JANUS_ICE_HANDLE_WEBRTC_ICE_RESTART);
}

void janus_ice_resend_trickles(janus_ice_handle *handle) {
	if(!handle || !handle->agent)
		return;
	janus_flags_clear(&handle->webrtc_flags, JANUS_ICE_HANDLE_WEBRTC_RESEND_TRICKLES);
	janus_ice_stream *stream = handle->stream;
	if(!stream)
		return;
	janus_ice_component *component = stream->component;
	if(!component)
		return;
	NiceAgent *agent = handle->agent;
	/* Iterate on all existing local candidates */
	gchar buffer[200];
	GSList *candidates, *i;
	candidates = nice_agent_get_local_candidates (agent, stream->stream_id, component->component_id);
	JANUS_LOG(LOG_VERB, "[%"SCNu64"] We have %d candidates for Stream #%d, Component #%d\n",
		handle->handle_id, g_slist_length(candidates), stream->stream_id, component->component_id);
	for (i = candidates; i; i = i->next) {
		NiceCandidate *c = (NiceCandidate *) i->data;
		if(c->type == NICE_CANDIDATE_TYPE_PEER_REFLEXIVE)
			continue;
		if(janus_ice_candidate_to_string(handle, c, buffer, sizeof(buffer), FALSE) == 0) {
			/* Candidate encoded, send a "trickle" event to the browser */
			janus_ice_notify_trickle(handle, buffer);
		}
		nice_candidate_free(c);
	}
	/* Send a "completed" trickle at the end */
	janus_ice_notify_trickle(handle, NULL);
}

static gint rtcp_transport_wide_cc_stats_comparator(gconstpointer item1, gconstpointer item2) {
	return ((rtcp_transport_wide_cc_stats*)item1)->transport_seq_num - ((rtcp_transport_wide_cc_stats*)item2)->transport_seq_num;
}

void *janus_ice_send_thread(void *data) {
	janus_ice_handle *handle = (janus_ice_handle *)data;
	janus_session *session = (janus_session *)handle->session;
	JANUS_LOG(LOG_VERB, "[%"SCNu64"] ICE send thread started...\n", handle->handle_id);
	janus_ice_queued_packet *pkt = NULL;
	gint64 before = janus_get_monotonic_time(),
		rtcp_last_sr_rr = before, last_event = before,
		last_srtp_summary = before, last_nack_cleanup = before;
	gboolean alert_sent = FALSE;
	while(!janus_flags_is_set(&handle->webrtc_flags, JANUS_ICE_HANDLE_WEBRTC_STOP)) {
		if(handle->queued_packets != NULL) {
			pkt = g_async_queue_timeout_pop(handle->queued_packets, 500000);
		} else {
			g_usleep(100000);
		}
		if(pkt == &janus_ice_dtls_alert) {
			/* The session is over, send an alert on all streams and components */
			if(!alert_sent && handle->stream && handle->stream->component && janus_flags_is_set(&handle->webrtc_flags, JANUS_ICE_HANDLE_WEBRTC_READY)) {
				janus_dtls_srtp_send_alert(handle->stream->component->dtls);
				alert_sent = TRUE;
			}
			while(g_async_queue_length(handle->queued_packets) > 0) {
				pkt = g_async_queue_try_pop(handle->queued_packets);
				if(pkt != NULL && pkt != &janus_ice_dtls_alert) {
					g_free(pkt->data);
					pkt->data = NULL;
					g_free(pkt);
					pkt = NULL;
				}
			}
			if(handle->iceloop != NULL && g_main_loop_is_running(handle->iceloop)) {
				g_main_loop_quit(handle->iceloop);
				if (handle->icectx != NULL) {
					g_main_context_wakeup(handle->icectx);
				}
			}
			continue;
		}
		if(!janus_flags_is_set(&handle->webrtc_flags, JANUS_ICE_HANDLE_WEBRTC_READY)) {
			if(pkt)
				g_free(pkt->data);
			g_free(pkt);
			pkt = NULL;
			continue;
		}
		if(alert_sent)
			alert_sent = FALSE;
		/* Reset the last second counters if too much time passed with no data in or out */
		gint64 now = janus_get_monotonic_time();
		janus_ice_stream *stream = handle->stream;
		if(stream && stream->component) {
			janus_ice_component *component = stream->component;
			/* Audio */
			gint64 last = component->in_stats.audio.updated;
			if(last && now > last && now-last >= 2*G_USEC_PER_SEC && component->in_stats.audio.bytes_lastsec_temp > 0) {
				component->in_stats.audio.bytes_lastsec = 0;
				component->in_stats.audio.bytes_lastsec_temp = 0;
			}
			last = component->out_stats.audio.updated;
			if(last && now > last && now-last >= 2*G_USEC_PER_SEC && component->out_stats.audio.bytes_lastsec_temp > 0) {
				component->out_stats.audio.bytes_lastsec = 0;
				component->out_stats.audio.bytes_lastsec_temp = 0;
			}
			/* Video */
			int vindex = 0;
			for(vindex=0; vindex < 3; vindex++) {
				gint64 last = component->in_stats.video[vindex].updated;
				if(last && now > last && now-last >= 2*G_USEC_PER_SEC && component->in_stats.video[vindex].bytes_lastsec_temp > 0) {
					component->in_stats.video[vindex].bytes_lastsec = 0;
					component->in_stats.video[vindex].bytes_lastsec_temp = 0;
				}
				last = component->out_stats.video[vindex].updated;
				if(last && now > last && now-last >= 2*G_USEC_PER_SEC && component->out_stats.video[vindex].bytes_lastsec_temp > 0) {
					component->out_stats.video[vindex].bytes_lastsec = 0;
					component->out_stats.video[vindex].bytes_lastsec_temp = 0;
				}
			}
		}
		/* Let's see if we need to notify the user about no incoming audio or video */
		if(no_media_timer > 0 && now-before >= G_USEC_PER_SEC) {
			stream = handle->stream;
			if(stream && stream->component) {
				janus_ice_component *component = stream->component;
				/* Audio */
				gint64 last = component->in_stats.audio.updated;
				if(!component->in_stats.audio.notified_lastsec && last &&
						!component->in_stats.audio.bytes_lastsec && !component->in_stats.audio.bytes_lastsec_temp &&
							now-last >= (gint64)no_media_timer*G_USEC_PER_SEC) {
					/* We missed more than no_second_timer seconds of audio! */
<<<<<<< HEAD
					component->in_stats.audio_notified_lastsec = TRUE;
					JANUS_LOG(LOG_WARN, "[%"SCNu64"][%s] Didn't receive audio for more than %d seconds...\n", handle->handle_id, handle->opaque_id, no_media_timer);
					janus_ice_notify_media(handle, FALSE, FALSE);
				}
				if(!component->in_stats.video_notified_lastsec && janus_flags_is_set(&handle->webrtc_flags, JANUS_ICE_HANDLE_WEBRTC_BUNDLE)) {
					lastitem = g_list_last(component->in_stats.video_bytes_lastsec);
					last = lastitem ? ((janus_ice_stats_item *)lastitem->data) : NULL;
					if(last && now-last->when >= (gint64)no_media_timer*G_USEC_PER_SEC) {
						/* We missed more than no_second_timer seconds of video! */
						component->in_stats.video_notified_lastsec = TRUE;
						JANUS_LOG(LOG_WARN, "[%"SCNu64"][%s] Didn't receive video for more than %d seconds...\n", handle->handle_id, handle->opaque_id, no_media_timer);
						janus_ice_notify_media(handle, TRUE, FALSE);
					}
				}
			}
			if(handle->video_stream && handle->video_stream->rtp_component) {
				janus_ice_component *component = handle->video_stream->rtp_component;
				GList *lastitem = g_list_last(component->in_stats.video_bytes_lastsec);
				janus_ice_stats_item *last = lastitem ? ((janus_ice_stats_item *)lastitem->data) : NULL;
				if(!component->in_stats.video_notified_lastsec && last && now-last->when >= (gint64)no_media_timer*G_USEC_PER_SEC) {
					/* We missed more than no_second_timer seconds of video! */
					component->in_stats.video_notified_lastsec = TRUE;
					JANUS_LOG(LOG_WARN, "[%"SCNu64"][%s] Didn't receive video for more than a second...\n", handle->handle_id,handle->opaque_id);
=======
					component->in_stats.audio.notified_lastsec = TRUE;
					JANUS_LOG(LOG_WARN, "[%"SCNu64"] Didn't receive audio for more than %d seconds...\n", handle->handle_id, no_media_timer);
					janus_ice_notify_media(handle, FALSE, FALSE);
				}
				/* Video */
				last = component->in_stats.video[0].updated;
				if(!component->in_stats.video[0].notified_lastsec && last &&
						!component->in_stats.video[0].bytes_lastsec && !component->in_stats.video[0].bytes_lastsec_temp &&
							now-last >= (gint64)no_media_timer*G_USEC_PER_SEC) {
					/* We missed more than no_second_timer seconds of video! */
					component->in_stats.video[0].notified_lastsec = TRUE;
					JANUS_LOG(LOG_WARN, "[%"SCNu64"] Didn't receive video for more than a second...\n", handle->handle_id);
>>>>>>> 7dcc9dcc
					janus_ice_notify_media(handle, TRUE, FALSE);
				}
			}
			before = now;
		}
		/* Let's check if it's time to send a RTCP SR/SDES/RR as well */
		if(now-rtcp_last_sr_rr >= 1*G_USEC_PER_SEC) {
			rtcp_last_sr_rr = now;
			janus_ice_stream *stream = handle->stream;
			/* Audio */
			if(stream && stream->component && stream->component->out_stats.audio.packets > 0) {
				/* Create a SR/SDES compound */
				int srlen = 28;
				int sdeslen = 20;
				char rtcpbuf[srlen+sdeslen];
				memset(rtcpbuf, 0, sizeof(rtcpbuf));
				rtcp_sr *sr = (rtcp_sr *)&rtcpbuf;
				sr->header.version = 2;
				sr->header.type = RTCP_SR;
				sr->header.rc = 0;
				sr->header.length = htons((srlen/4)-1);
				sr->ssrc = htonl(stream->audio_ssrc);
				struct timeval tv;
				gettimeofday(&tv, NULL);
				uint32_t s = tv.tv_sec + 2208988800u;
				uint32_t u = tv.tv_usec;
				uint32_t f = (u << 12) + (u << 8) - ((u * 3650) >> 6);
				sr->si.ntp_ts_msw = htonl(s);
				sr->si.ntp_ts_lsw = htonl(f);
				/* Compute an RTP timestamp coherent with the NTP one */
				rtcp_context *rtcp_ctx = stream->audio_rtcp_ctx;
				if(rtcp_ctx == NULL) {
					sr->si.rtp_ts = htonl(stream->audio_last_ts);	/* FIXME */
				} else {
					int64_t ntp = tv.tv_sec*G_USEC_PER_SEC + tv.tv_usec;
					uint32_t rtp_ts = ((ntp-stream->audio_first_ntp_ts)*(rtcp_ctx->tb))/1000000 + stream->audio_first_rtp_ts;
					sr->si.rtp_ts = htonl(rtp_ts);
				}
				sr->si.s_packets = htonl(stream->component->out_stats.audio.packets);
				sr->si.s_octets = htonl(stream->component->out_stats.audio.bytes);
				rtcp_sdes *sdes = (rtcp_sdes *)&rtcpbuf[28];
				janus_rtcp_sdes_cname((char *)sdes, sdeslen, "janusaudio", 10);
				sdes->chunk.ssrc = htonl(stream->audio_ssrc);
				/* Enqueue it, we'll send it later */
				janus_ice_relay_rtcp_internal(handle, 0, rtcpbuf, srlen+sdeslen, FALSE);
			}
			if(stream) {
				/* Create a RR too */
				int rrlen = 32;
				char rtcpbuf[32];
				memset(rtcpbuf, 0, sizeof(rtcpbuf));
				rtcp_rr *rr = (rtcp_rr *)&rtcpbuf;
				rr->header.version = 2;
				rr->header.type = RTCP_RR;
				rr->header.rc = 1;
				rr->header.length = htons((rrlen/4)-1);
				rr->ssrc = htonl(stream->audio_ssrc);
				janus_rtcp_report_block(stream->audio_rtcp_ctx, &rr->rb[0]);
				rr->rb[0].ssrc = htonl(stream->audio_ssrc_peer);
				/* Enqueue it, we'll send it later */
				janus_ice_relay_rtcp_internal(handle, 0, rtcpbuf, 32, FALSE);
			}
			/* Now do the same for video */
			if(stream && stream->component && stream->component->out_stats.video[0].packets > 0) {
				/* Create a SR/SDES compound */
				int srlen = 28;
				int sdeslen = 20;
				char rtcpbuf[srlen+sdeslen];
				memset(rtcpbuf, 0, sizeof(rtcpbuf));
				rtcp_sr *sr = (rtcp_sr *)&rtcpbuf;
				sr->header.version = 2;
				sr->header.type = RTCP_SR;
				sr->header.rc = 0;
				sr->header.length = htons((srlen/4)-1);
				sr->ssrc = htonl(stream->video_ssrc);
				struct timeval tv;
				gettimeofday(&tv, NULL);
				uint32_t s = tv.tv_sec + 2208988800u;
				uint32_t u = tv.tv_usec;
				uint32_t f = (u << 12) + (u << 8) - ((u * 3650) >> 6);
				sr->si.ntp_ts_msw = htonl(s);
				sr->si.ntp_ts_lsw = htonl(f);
				/* Compute an RTP timestamp coherent with the NTP one */
				rtcp_context *rtcp_ctx = stream->video_rtcp_ctx[0];
				if(rtcp_ctx == NULL) {
					sr->si.rtp_ts = htonl(stream->video_last_ts);	/* FIXME */
				} else {
					int64_t ntp = tv.tv_sec*G_USEC_PER_SEC + tv.tv_usec;
					uint32_t rtp_ts = ((ntp-stream->video_first_ntp_ts[0])*(rtcp_ctx->tb))/1000000 + stream->video_first_rtp_ts[0];
					sr->si.rtp_ts = htonl(rtp_ts);
				}
				sr->si.s_packets = htonl(stream->component->out_stats.video[0].packets);
				sr->si.s_octets = htonl(stream->component->out_stats.video[0].bytes);
				rtcp_sdes *sdes = (rtcp_sdes *)&rtcpbuf[28];
				janus_rtcp_sdes_cname((char *)sdes, sdeslen, "janusvideo", 10);
				sdes->chunk.ssrc = htonl(stream->video_ssrc);
				/* Enqueue it, we'll send it later */
				janus_ice_relay_rtcp_internal(handle, 1, rtcpbuf, srlen+sdeslen, FALSE);
			}
			if(stream) {
				/* Create a RR too (for each SSRC, if we're simulcasting) */
				int vindex=0;
				for(vindex=0; vindex<3; vindex++) {
					if(stream->video_rtcp_ctx[vindex] && stream->video_rtcp_ctx[vindex]->rtp_recvd) {
						/* Create a RR */
						int rrlen = 32;
						char rtcpbuf[32];
						memset(rtcpbuf, 0, sizeof(rtcpbuf));
						rtcp_rr *rr = (rtcp_rr *)&rtcpbuf;
						rr->header.version = 2;
						rr->header.type = RTCP_RR;
						rr->header.rc = 1;
						rr->header.length = htons((rrlen/4)-1);
						rr->ssrc = htonl(stream->video_ssrc);
						janus_rtcp_report_block(stream->video_rtcp_ctx[vindex], &rr->rb[0]);
						rr->rb[0].ssrc = htonl(stream->video_ssrc_peer[vindex]);
						/* Enqueue it, we'll send it later */
						janus_ice_relay_rtcp_internal(handle, 1, rtcpbuf, 32, FALSE);
					}
				}
			}
			if (stream && stream->do_transport_wide_cc) {
				/* Create a transport wide feedback message */
				size_t size = 1300;
				char rtcpbuf[1300];
				/* Lock session */
				janus_mutex_lock(&handle->stream->mutex);
				/* Order packet list */
				GSList *sorted = g_slist_sort(handle->stream->transport_wide_received_seq_nums, rtcp_transport_wide_cc_stats_comparator);
				/* Create full stats queue */
				GQueue *packets = g_queue_new();
				/* For all packets */
				GSList *it = NULL;
				for (it = sorted; it; it = it->next) {
					/* Get stat */
					janus_rtcp_transport_wide_cc_stats *stats = (janus_rtcp_transport_wide_cc_stats *)it->data;
					/* Get transport seq */
					guint32 transport_seq_num = stats->transport_seq_num;
					/* Check if it is an out of order  */
					if (transport_seq_num < handle->stream->transport_wide_cc_last_feedback_seq_num)
						/* Skip, it was already reported as lost */
						continue;
					/* If not first */
					if (handle->stream->transport_wide_cc_last_feedback_seq_num) {
						/* For each lost */
						guint32 i = 0;
						for (i = handle->stream->transport_wide_cc_last_feedback_seq_num+1; i<transport_seq_num; ++i) {
							/* Create new stat */
							janus_rtcp_transport_wide_cc_stats *missing = g_malloc(sizeof(janus_rtcp_transport_wide_cc_stats));
							/* Add missing packet */
							missing->transport_seq_num = i;
							missing->timestamp = 0;
							/* Add it */
							g_queue_push_tail(packets, missing);
						}
					}
					/* Store last */
					handle->stream->transport_wide_cc_last_feedback_seq_num = transport_seq_num;
					/* Add this one */
					g_queue_push_tail(packets, stats);
				}
				/* Clear stats */
				g_slist_free(handle->stream->transport_wide_received_seq_nums);
				/* Reset list */
				handle->stream->transport_wide_received_seq_nums = NULL;
				/* Get feedback pacakte count and increase it for next one */
				guint8 feedback_packet_count = handle->stream->transport_wide_cc_feedback_count++;
				/* Unlock session */
				janus_mutex_unlock(&handle->stream->mutex);
				/* Create rtcp packet */
				int len = janus_rtcp_transport_wide_cc_feedback(rtcpbuf, size, handle->stream->video_ssrc, stream->video_ssrc_peer[0] , feedback_packet_count, packets);
				/* Enqueue it, we'll send it later */
				janus_ice_relay_rtcp_internal(handle, 1, rtcpbuf, len, FALSE);
				/* Free mem */
				g_queue_free(packets);
			}
		}
		/* We tell event handlers once per second about RTCP-related stuff
		 * FIXME Should we really do this here? Would this slow down this thread and add delay? */
		if(janus_ice_event_stats_period > 0 && now-last_event >= (gint64)janus_ice_event_stats_period*G_USEC_PER_SEC) {
			last_event = now;
			janus_ice_stream *stream = handle->stream;
			/* Audio */
			if(janus_events_is_enabled() && janus_flags_is_set(&handle->webrtc_flags, JANUS_ICE_HANDLE_WEBRTC_HAS_AUDIO)) {
				if(stream && stream->audio_rtcp_ctx) {
					json_t *info = json_object();
					json_object_set_new(info, "media", json_string("audio"));
					json_object_set_new(info, "base", json_integer(stream->audio_rtcp_ctx->tb));
					json_object_set_new(info, "rtt", json_integer(janus_rtcp_context_get_rtt(stream->audio_rtcp_ctx)));
					json_object_set_new(info, "lost", json_integer(janus_rtcp_context_get_lost_all(stream->audio_rtcp_ctx, FALSE)));
					json_object_set_new(info, "lost-by-remote", json_integer(janus_rtcp_context_get_lost_all(stream->audio_rtcp_ctx, TRUE)));
					json_object_set_new(info, "jitter-local", json_integer(janus_rtcp_context_get_jitter(stream->audio_rtcp_ctx, FALSE)));
					json_object_set_new(info, "jitter-remote", json_integer(janus_rtcp_context_get_jitter(stream->audio_rtcp_ctx, TRUE)));
					json_object_set_new(info, "in-link-quality", json_integer(janus_rtcp_context_get_in_link_quality(stream->audio_rtcp_ctx)));
					json_object_set_new(info, "in-media-link-quality", json_integer(janus_rtcp_context_get_in_media_link_quality(stream->audio_rtcp_ctx)));
					json_object_set_new(info, "out-link-quality", json_integer(janus_rtcp_context_get_out_link_quality(stream->audio_rtcp_ctx)));
					json_object_set_new(info, "out-media-link-quality", json_integer(janus_rtcp_context_get_out_media_link_quality(stream->audio_rtcp_ctx)));
					if(stream->component) {
						json_object_set_new(info, "packets-received", json_integer(stream->component->in_stats.audio.packets));
						json_object_set_new(info, "packets-sent", json_integer(stream->component->out_stats.audio.packets));
						json_object_set_new(info, "bytes-received", json_integer(stream->component->in_stats.audio.bytes));
						json_object_set_new(info, "bytes-sent", json_integer(stream->component->out_stats.audio.bytes));
						json_object_set_new(info, "bytes-received-lastsec", json_integer(stream->component->in_stats.audio.bytes_lastsec));
						json_object_set_new(info, "bytes-sent-lastsec", json_integer(stream->component->out_stats.audio.bytes_lastsec));
						json_object_set_new(info, "nacks-received", json_integer(stream->component->in_stats.audio.nacks));
						json_object_set_new(info, "nacks-sent", json_integer(stream->component->out_stats.audio.nacks));
					}
					janus_events_notify_handlers(JANUS_EVENT_TYPE_MEDIA, session->session_id, handle->handle_id, handle->opaque_id, info);
				}
			}
			/* Do the same for video */
			if(janus_events_is_enabled() && janus_flags_is_set(&handle->webrtc_flags, JANUS_ICE_HANDLE_WEBRTC_HAS_VIDEO)) {
				int vindex=0;
				for(vindex=0; vindex<3; vindex++) {
					if(stream && stream->video_rtcp_ctx[vindex]) {
						json_t *info = json_object();
						if(vindex == 0)
							json_object_set_new(info, "media", json_string("video"));
						else if(vindex == 1)
							json_object_set_new(info, "media", json_string("video-sim1"));
						else
							json_object_set_new(info, "media", json_string("video-sim2"));
						json_object_set_new(info, "base", json_integer(stream->video_rtcp_ctx[vindex]->tb));
						if(vindex == 0)
							json_object_set_new(info, "rtt", json_integer(janus_rtcp_context_get_rtt(stream->video_rtcp_ctx[vindex])));
						json_object_set_new(info, "lost", json_integer(janus_rtcp_context_get_lost_all(stream->video_rtcp_ctx[vindex], FALSE)));
						json_object_set_new(info, "lost-by-remote", json_integer(janus_rtcp_context_get_lost_all(stream->video_rtcp_ctx[vindex], TRUE)));
						json_object_set_new(info, "jitter-local", json_integer(janus_rtcp_context_get_jitter(stream->video_rtcp_ctx[vindex], FALSE)));
						json_object_set_new(info, "jitter-remote", json_integer(janus_rtcp_context_get_jitter(stream->video_rtcp_ctx[vindex], TRUE)));
						json_object_set_new(info, "in-link-quality", json_integer(janus_rtcp_context_get_in_link_quality(stream->video_rtcp_ctx[vindex])));
						json_object_set_new(info, "in-media-link-quality", json_integer(janus_rtcp_context_get_in_media_link_quality(stream->video_rtcp_ctx[vindex])));
						json_object_set_new(info, "out-link-quality", json_integer(janus_rtcp_context_get_out_link_quality(stream->video_rtcp_ctx[vindex])));
						json_object_set_new(info, "out-media-link-quality", json_integer(janus_rtcp_context_get_out_media_link_quality(stream->video_rtcp_ctx[vindex])));
						if(stream->component) {
							json_object_set_new(info, "packets-received", json_integer(stream->component->in_stats.video[vindex].packets));
							json_object_set_new(info, "packets-sent", json_integer(stream->component->out_stats.video[vindex].packets));
							json_object_set_new(info, "bytes-received", json_integer(stream->component->in_stats.video[vindex].bytes));
							json_object_set_new(info, "bytes-sent", json_integer(stream->component->out_stats.video[vindex].bytes));
							json_object_set_new(info, "bytes-received-lastsec", json_integer(stream->component->in_stats.video[vindex].bytes_lastsec));
							json_object_set_new(info, "bytes-sent-lastsec", json_integer(stream->component->out_stats.video[vindex].bytes_lastsec));
							json_object_set_new(info, "nacks-received", json_integer(stream->component->in_stats.video[vindex].nacks));
							json_object_set_new(info, "nacks-sent", json_integer(stream->component->out_stats.video[vindex].nacks));
						}
						janus_events_notify_handlers(JANUS_EVENT_TYPE_MEDIA, session->session_id, handle->handle_id, handle->opaque_id, info);
					}
				}
			}
		}
		/* Should we clean up old NACK buffers? (we check each 1/4 of the max_nack_queue time) */
		if(max_nack_queue > 0 && (now-last_nack_cleanup >= (max_nack_queue*250))) {
			/* Check if we do for all streams */
			janus_cleanup_nack_buffer(now, handle->stream, TRUE, TRUE);
			last_nack_cleanup = now;
		}
		/* Check if we should also print a summary of SRTP-related errors */
		if(now-last_srtp_summary >= (2*G_USEC_PER_SEC)) {
			if(handle->srtp_errors_count > 0) {
				JANUS_LOG(LOG_ERR, "[%"SCNu64"] Got %d SRTP/SRTCP errors in the last few seconds (last error: %s)\n",
					handle->handle_id, handle->srtp_errors_count, janus_srtp_error_str(handle->last_srtp_error));
				handle->srtp_errors_count = 0;
				handle->last_srtp_error = 0;
			}
			last_srtp_summary = now;
		}

		/* Now let's get on with the packets */
		if(pkt == NULL) {
			continue;
		}
		if(pkt->data == NULL) {
			g_free(pkt);
			pkt = NULL;
			continue;
		}
		if(pkt->control) {
			/* RTCP */
			int video = (pkt->type == JANUS_ICE_PACKET_VIDEO);
			janus_ice_stream *stream = handle->stream;
			if(!stream) {
				g_free(pkt->data);
				pkt->data = NULL;
				g_free(pkt);
				pkt = NULL;
				continue;
			}
			janus_ice_component *component = stream->component;
			if(!component) {
				g_free(pkt->data);
				pkt->data = NULL;
				g_free(pkt);
				pkt = NULL;
				continue;
			}
			if(!stream->cdone) {
				if(!janus_flags_is_set(&handle->webrtc_flags, JANUS_ICE_HANDLE_WEBRTC_ALERT) && !stream->noerrorlog) {
					JANUS_LOG(LOG_ERR, "[%"SCNu64"]     %s candidates not gathered yet for stream??\n", handle->handle_id, video ? "video" : "audio");
					stream->noerrorlog = TRUE;	/* Don't flood with the same error all over again */
				}
				g_free(pkt->data);
				pkt->data = NULL;
				g_free(pkt);
				pkt = NULL;
				continue;
			}
			stream->noerrorlog = FALSE;
			if(!component->dtls || !component->dtls->srtp_valid || !component->dtls->srtp_out) {
				if(!janus_flags_is_set(&handle->webrtc_flags, JANUS_ICE_HANDLE_WEBRTC_ALERT) && !component->noerrorlog) {
					JANUS_LOG(LOG_WARN, "[%"SCNu64"]     %s stream (#%u) component has no valid SRTP session (yet?)\n", handle->handle_id, video ? "video" : "audio", stream->stream_id);
					component->noerrorlog = TRUE;	/* Don't flood with the same error all over again */
				}
				g_free(pkt->data);
				pkt->data = NULL;
				g_free(pkt);
				pkt = NULL;
				continue;
			}
			component->noerrorlog = FALSE;
			if(pkt->encrypted) {
				/* Already SRTCP */
				int sent = nice_agent_send(handle->agent, stream->stream_id, component->component_id, pkt->length, (const gchar *)pkt->data);
				if(sent < pkt->length) {
					JANUS_LOG(LOG_ERR, "[%"SCNu64"] ... only sent %d bytes? (was %d)\n", handle->handle_id, sent, pkt->length);
				}
			} else {
				/* Check if there's anything we need to do before sending */
				uint32_t bitrate = janus_rtcp_get_remb(pkt->data, pkt->length);
				if(bitrate > 0) {
					/* There's a REMB, prepend a RR as it won't work otherwise */
					int rrlen = 32;
					char *rtcpbuf = g_malloc0(rrlen+pkt->length);
					rtcp_rr *rr = (rtcp_rr *)rtcpbuf;
					rr->header.version = 2;
					rr->header.type = RTCP_RR;
					rr->header.rc = 0;
					rr->header.length = htons((rrlen/4)-1);
					janus_ice_stream *stream = handle->stream;
					if(stream && stream->video_rtcp_ctx[0] && stream->video_rtcp_ctx[0]->rtp_recvd) {
						rr->header.rc = 1;
						janus_rtcp_report_block(stream->video_rtcp_ctx[0], &rr->rb[0]);
					}
					/* Append REMB */
					memcpy(rtcpbuf+rrlen, pkt->data, pkt->length);
					/* If we're simulcasting, set the extra SSRCs (the first one will be set by janus_rtcp_fix_ssrc) */
					if(stream->video_ssrc_peer[1] && pkt->length >= 28) {
						rtcp_fb *rtcpfb = (rtcp_fb *)(rtcpbuf+rrlen);
						rtcp_remb *remb = (rtcp_remb *)rtcpfb->fci;
						remb->ssrc[1] = htonl(stream->video_ssrc_peer[1]);
						if(stream->video_ssrc_peer[2] && pkt->length >= 32) {
							remb->ssrc[2] = htonl(stream->video_ssrc_peer[2]);
						}
					}
					/* Free old packet and update */
					char *prev_data = pkt->data;
					pkt->data = rtcpbuf;
					pkt->length = rrlen+pkt->length;
					g_clear_pointer(&prev_data, g_free);
				}
				/* FIXME Copy in a buffer and fix SSRC */
				char sbuf[JANUS_BUFSIZE];
				memcpy(sbuf, pkt->data, pkt->length);
				/* Do we need to dump this packet for debugging? */
				if(g_atomic_int_get(&handle->dump_packets))
					janus_text2pcap_dump(handle->text2pcap, JANUS_TEXT2PCAP_RTCP, FALSE, sbuf, pkt->length,
						"[session=%"SCNu64"][handle=%"SCNu64"]", session->session_id, handle->handle_id);
				/* Encrypt SRTCP */
				int protected = pkt->length;
				int res = srtp_protect_rtcp(component->dtls->srtp_out, sbuf, &protected);
				if(res != srtp_err_status_ok) {
					/* We don't spam the logs for every SRTP error: just take note of this, and print a summary later */
					handle->srtp_errors_count++;
					handle->last_srtp_error = res;
					/* If we're debugging, though, print every occurrence */
					JANUS_LOG(LOG_DBG, "[%"SCNu64"] ... SRTCP protect error... %s (len=%d-->%d)...\n", handle->handle_id, janus_srtp_error_str(res), pkt->length, protected);
				} else {
					/* Shoot! */
					int sent = nice_agent_send(handle->agent, stream->stream_id, component->component_id, protected, sbuf);
					if(sent < protected) {
						JANUS_LOG(LOG_ERR, "[%"SCNu64"] ... only sent %d bytes? (was %d)\n", handle->handle_id, sent, protected);
					}
				}
			}
			g_free(pkt->data);
			g_free(pkt);
			continue;
		} else {
			/* RTP or data */
			if(pkt->type == JANUS_ICE_PACKET_AUDIO || pkt->type == JANUS_ICE_PACKET_VIDEO) {
				/* RTP */
				int video = (pkt->type == JANUS_ICE_PACKET_VIDEO);
				janus_ice_stream *stream = handle->stream;
				if(!stream) {
					g_free(pkt->data);
					pkt->data = NULL;
					g_free(pkt);
					pkt = NULL;
					continue;
				}
				if((!video && !stream->audio_send) || (video && !stream->video_send)) {
					g_free(pkt->data);
					pkt->data = NULL;
					g_free(pkt);
					pkt = NULL;
					continue;
				}
				janus_ice_component *component = stream->component;
				if(!component) {
					g_free(pkt->data);
					pkt->data = NULL;
					g_free(pkt);
					pkt = NULL;
					continue;
				}
				if(!stream->cdone) {
					if(!janus_flags_is_set(&handle->webrtc_flags, JANUS_ICE_HANDLE_WEBRTC_ALERT) && !stream->noerrorlog) {
						JANUS_LOG(LOG_ERR, "[%"SCNu64"]     %s candidates not gathered yet for stream??\n", handle->handle_id, video ? "video" : "audio");
						stream->noerrorlog = TRUE;	/* Don't flood with the same error all over again */
					}
					g_free(pkt->data);
					pkt->data = NULL;
					g_free(pkt);
					pkt = NULL;
					continue;
				}
				stream->noerrorlog = FALSE;
				if(!component->dtls || !component->dtls->srtp_valid || !component->dtls->srtp_out) {
					if(!janus_flags_is_set(&handle->webrtc_flags, JANUS_ICE_HANDLE_WEBRTC_ALERT) && !component->noerrorlog) {
						JANUS_LOG(LOG_WARN, "[%"SCNu64"]     %s stream component has no valid SRTP session (yet?)\n", handle->handle_id, video ? "video" : "audio");
						component->noerrorlog = TRUE;	/* Don't flood with the same error all over again */
					}
					g_free(pkt->data);
					pkt->data = NULL;
					g_free(pkt);
					pkt = NULL;
					continue;
				}
				component->noerrorlog = FALSE;
				if(pkt->encrypted) {
					/* Already RTP (probably a retransmission?) */
					janus_rtp_header *header = (janus_rtp_header *)pkt->data;
					JANUS_LOG(LOG_HUGE, "[%"SCNu64"] ... Retransmitting seq.nr %"SCNu16"\n\n", handle->handle_id, ntohs(header->seq_number));
					int sent = nice_agent_send(handle->agent, stream->stream_id, component->component_id, pkt->length, (const gchar *)pkt->data);
					if(sent < pkt->length) {
						JANUS_LOG(LOG_ERR, "[%"SCNu64"] ... only sent %d bytes? (was %d)\n", handle->handle_id, sent, pkt->length);
					}
				} else {
					/* FIXME Copy in a buffer and fix SSRC */
					char sbuf[JANUS_BUFSIZE];
					memcpy(sbuf, pkt->data, pkt->length);
					/* Overwrite SSRC */
					janus_rtp_header *header = (janus_rtp_header *)sbuf;
					if(!pkt->retransmission) {
						/* ... but only if this isn't a retransmission (for those we already set it before) */
						header->ssrc = htonl(video ? stream->video_ssrc : stream->audio_ssrc);
					}
					/* Keep track of payload types too */
					if(!video && stream->audio_payload_type < 0) {
						stream->audio_payload_type = header->type;
						if(stream->audio_codec == NULL) {
							const char *codec = janus_get_codec_from_pt(handle->local_sdp, stream->audio_payload_type);
							if(codec != NULL)
								stream->audio_codec = g_strdup(codec);
						}
					} else if(video && stream->video_payload_type < 0) {
						stream->video_payload_type = header->type;
						if(janus_flags_is_set(&handle->webrtc_flags, JANUS_ICE_HANDLE_WEBRTC_RFC4588_RTX) &&
								stream->rtx_payload_types && g_hash_table_size(stream->rtx_payload_types) > 0) {
							stream->video_rtx_payload_type = GPOINTER_TO_INT(g_hash_table_lookup(stream->rtx_payload_types, GINT_TO_POINTER(stream->video_payload_type)));
							JANUS_LOG(LOG_HUGE, "[%"SCNu64"] Retransmissions will have payload type %d\n",
								handle->handle_id, stream->video_rtx_payload_type);
						}
						if(stream->video_codec == NULL) {
							const char *codec = janus_get_codec_from_pt(handle->local_sdp, stream->video_payload_type);
							if(codec != NULL)
								stream->video_codec = g_strdup(codec);
						}
						if(stream->video_is_keyframe == NULL && stream->video_codec != NULL) {
							if(!strcasecmp(stream->video_codec, "vp8"))
								stream->video_is_keyframe = &janus_vp8_is_keyframe;
							else if(!strcasecmp(stream->video_codec, "vp9"))
								stream->video_is_keyframe = &janus_vp9_is_keyframe;
							else if(!strcasecmp(stream->video_codec, "h264"))
								stream->video_is_keyframe = &janus_h264_is_keyframe;
						}
					}
					/* Do we need to dump this packet for debugging? */
					if(g_atomic_int_get(&handle->dump_packets))
						janus_text2pcap_dump(handle->text2pcap, JANUS_TEXT2PCAP_RTP, FALSE, sbuf, pkt->length,
							"[session=%"SCNu64"][handle=%"SCNu64"]", session->session_id, handle->handle_id);
					/* If this is video, check if this is a keyframe: if so, we empty our retransmit buffer for incoming NACKs */
					if(video && stream->video_is_keyframe) {
						int plen = 0;
						char *payload = janus_rtp_payload(sbuf, pkt->length, &plen);
						if(stream->video_is_keyframe(payload, plen)) {
							JANUS_LOG(LOG_HUGE, "[%"SCNu64"] Keyframe sent, cleaning retransmit buffer\n", handle->handle_id);
							janus_cleanup_nack_buffer(0, stream, FALSE, TRUE);
						}
					}
					/* Encrypt SRTP */
					int protected = pkt->length;
					int res = srtp_protect(component->dtls->srtp_out, sbuf, &protected);
					if(res != srtp_err_status_ok) {
						/* We don't spam the logs for every SRTP error: just take note of this, and print a summary later */
						handle->srtp_errors_count++;
						handle->last_srtp_error = res;
						/* If we're debugging, though, print every occurrence */
						janus_rtp_header *header = (janus_rtp_header *)sbuf;
						guint32 timestamp = ntohl(header->timestamp);
						guint16 seq = ntohs(header->seq_number);
						JANUS_LOG(LOG_ERR, "[%"SCNu64"] ... SRTP protect error... %s (len=%d-->%d, ts=%"SCNu32", seq=%"SCNu16")...\n", handle->handle_id, janus_srtp_error_str(res), pkt->length, protected, timestamp, seq);
					} else {
						/* Shoot! */
						int sent = nice_agent_send(handle->agent, stream->stream_id, component->component_id, protected, sbuf);
						if(sent < protected) {
							JANUS_LOG(LOG_ERR, "[%"SCNu64"] ... only sent %d bytes? (was %d)\n", handle->handle_id, sent, protected);
						}
						/* Update stats */
						if(sent > 0) {
							/* Update the RTCP context as well */
							janus_rtp_header *header = (janus_rtp_header *)sbuf;
							guint32 timestamp = ntohl(header->timestamp);
							if(pkt->type == JANUS_ICE_PACKET_AUDIO) {
								component->out_stats.audio.packets++;
								component->out_stats.audio.bytes += pkt->length;
								/* Last second outgoing audio */
								gint64 now = janus_get_monotonic_time();
								if(component->out_stats.audio.updated == 0)
									component->out_stats.audio.updated = now;
								if(now > component->out_stats.audio.updated &&
										now - component->out_stats.audio.updated >= G_USEC_PER_SEC) {
									component->out_stats.audio.bytes_lastsec = component->out_stats.audio.bytes_lastsec_temp;
									component->out_stats.audio.bytes_lastsec_temp = 0;
									component->out_stats.audio.updated = now;
								}
								component->out_stats.audio.bytes_lastsec_temp += pkt->length;
								stream->audio_last_ts = timestamp;
								if(stream->audio_first_ntp_ts == 0) {
									struct timeval tv;
									gettimeofday(&tv, NULL);
									stream->audio_first_ntp_ts = (gint64)tv.tv_sec*G_USEC_PER_SEC + tv.tv_usec;
									stream->audio_first_rtp_ts = timestamp;
								}
								/* Let's check if this was G.711: in case we may need to change the timestamp base */
								rtcp_context *rtcp_ctx = stream->audio_rtcp_ctx;
								int pt = header->type;
								if((pt == 0 || pt == 8) && (rtcp_ctx->tb == 48000))
									rtcp_ctx->tb = 8000;
							} else if(pkt->type == JANUS_ICE_PACKET_VIDEO) {
								component->out_stats.video[0].packets++;
								component->out_stats.video[0].bytes += pkt->length;
								/* Last second outgoing video */
								gint64 now = janus_get_monotonic_time();
								if(component->out_stats.video[0].updated == 0)
									component->out_stats.video[0].updated = now;
								if(now > component->out_stats.video[0].updated &&
										now - component->out_stats.video[0].updated >= G_USEC_PER_SEC) {
									component->out_stats.video[0].bytes_lastsec = component->out_stats.video[0].bytes_lastsec_temp;
									component->out_stats.video[0].bytes_lastsec_temp = 0;
									component->out_stats.video[0].updated = now;
								}
								component->out_stats.video[0].bytes_lastsec_temp += pkt->length;
								stream->video_last_ts = timestamp;
								if(stream->video_first_ntp_ts[0] == 0) {
									struct timeval tv;
									gettimeofday(&tv, NULL);
									stream->video_first_ntp_ts[0] = (gint64)tv.tv_sec*G_USEC_PER_SEC + tv.tv_usec;
									stream->video_first_rtp_ts[0] = timestamp;
								}
							}
							/* Update sent packets counter */
							rtcp_context *rtcp_ctx = video ? stream->video_rtcp_ctx[0] : stream->audio_rtcp_ctx;
							g_atomic_int_inc(&rtcp_ctx->sent_packets_since_last_rr);
						}
						if(max_nack_queue > 0) {
							/* Save the packet for retransmissions that may be needed later */
							if((pkt->type == JANUS_ICE_PACKET_AUDIO && !component->do_audio_nacks) ||
									(pkt->type == JANUS_ICE_PACKET_VIDEO && !component->do_video_nacks)) {
								/* ... unless NACKs are disabled for this medium */
								g_free(pkt->data);
								pkt->data = NULL;
								g_free(pkt);
								pkt = NULL;
								continue;
							}
							janus_rtp_packet *p = g_malloc(sizeof(janus_rtp_packet));
							/* What to store and how depends on whether we're doing RFC4588 or not */
							if(pkt->type == JANUS_ICE_PACKET_AUDIO || !janus_flags_is_set(&handle->webrtc_flags, JANUS_ICE_HANDLE_WEBRTC_RFC4588_RTX)) {
								/* We're not: just store the SRTP packet we just encrypted */
								p->data = g_malloc(protected);
								memcpy(p->data, sbuf, protected);
								p->length = protected;
							} else {
								/* We are: make room for two more bytes to store the original sequence number */
								janus_rtp_header *header = (janus_rtp_header *)pkt->data;
								guint16 original_seq = header->seq_number;
								p->data = g_malloc(pkt->length+2);
								p->length = pkt->length+2;
								/* Check where the payload starts */
								int plen = 0;
								char *payload = janus_rtp_payload(pkt->data, pkt->length, &plen);
								size_t hsize = payload - pkt->data;
								/* Copy the header first */
								memcpy(p->data, pkt->data, hsize);
								/* Copy the original sequence number */
								memcpy(p->data+hsize, &original_seq, 2);
								/* Copy the payload */
								memcpy(p->data+hsize+2, payload, pkt->length - hsize);
							}
							p->created = janus_get_monotonic_time();
							p->last_retransmit = 0;
							janus_mutex_lock(&component->mutex);
							janus_rtp_header *header = (janus_rtp_header *)sbuf;
							guint16 seq = ntohs(header->seq_number);
							if(!video) {
								if(component->audio_retransmit_buffer == NULL) {
									component->audio_retransmit_buffer = g_queue_new();
									component->audio_retransmit_seqs = g_hash_table_new(NULL, NULL);
								}
								g_queue_push_tail(component->audio_retransmit_buffer, p);
								/* Insert in the table too, for quick lookup */
								g_hash_table_insert(component->audio_retransmit_seqs, GUINT_TO_POINTER(seq), p);
							} else {
								if(component->video_retransmit_buffer == NULL) {
									component->video_retransmit_buffer = g_queue_new();
									component->video_retransmit_seqs = g_hash_table_new(NULL, NULL);
								}
								g_queue_push_tail(component->video_retransmit_buffer, p);
								/* Insert in the table too, for quick lookup */
								g_hash_table_insert(component->video_retransmit_seqs, GUINT_TO_POINTER(seq), p);
							}
							janus_mutex_unlock(&component->mutex);
						}
					}
				}
			} else {
				/* Data */
				if(!janus_flags_is_set(&handle->webrtc_flags, JANUS_ICE_HANDLE_WEBRTC_DATA_CHANNELS)) {
					g_free(pkt->data);
					pkt->data = NULL;
					g_free(pkt);
					pkt = NULL;
					continue;
				}
#ifdef HAVE_SCTP
				janus_ice_stream *stream = handle->stream;
				if(!stream) {
					g_free(pkt->data);
					pkt->data = NULL;
					g_free(pkt);
					pkt = NULL;
					continue;
				}
				janus_ice_component *component = stream->component;
				if(!component) {
					g_free(pkt->data);
					pkt->data = NULL;
					g_free(pkt);
					pkt = NULL;
					continue;
				}
				if(!stream->cdone) {
					if(!janus_flags_is_set(&handle->webrtc_flags, JANUS_ICE_HANDLE_WEBRTC_ALERT) && !stream->noerrorlog) {
						JANUS_LOG(LOG_ERR, "[%"SCNu64"]     SCTP candidates not gathered yet for stream??\n", handle->handle_id);
						stream->noerrorlog = TRUE;	/* Don't flood with the same error all over again */
					}
					g_free(pkt->data);
					pkt->data = NULL;
					g_free(pkt);
					pkt = NULL;
					continue;
				}
				stream->noerrorlog = FALSE;
				if(!component->dtls) {
					if(!janus_flags_is_set(&handle->webrtc_flags, JANUS_ICE_HANDLE_WEBRTC_ALERT) && !component->noerrorlog) {
						JANUS_LOG(LOG_WARN, "[%"SCNu64"]     SCTP stream component has no valid DTLS session (yet?)\n", handle->handle_id);
						component->noerrorlog = TRUE;	/* Don't flood with the same error all over again */
					}
					g_free(pkt->data);
					pkt->data = NULL;
					g_free(pkt);
					pkt = NULL;
					continue;
				}
				component->noerrorlog = FALSE;
				janus_dtls_wrap_sctp_data(component->dtls, pkt->data, pkt->length);
#endif
			}
			g_free(pkt->data);
			pkt->data = NULL;
			g_free(pkt);
			pkt = NULL;
			continue;
		}
	}
	JANUS_LOG(LOG_VERB, "[%"SCNu64"] ICE send thread leaving...\n", handle->handle_id);
	g_thread_unref(g_thread_self());
	handle->send_thread = NULL;
	return NULL;
}

void janus_ice_relay_rtp(janus_ice_handle *handle, int video, char *buf, int len) {
	if(!handle || buf == NULL || len < 1)
		return;
	if((!video && !janus_flags_is_set(&handle->webrtc_flags, JANUS_ICE_HANDLE_WEBRTC_HAS_AUDIO))
			|| (video && !janus_flags_is_set(&handle->webrtc_flags, JANUS_ICE_HANDLE_WEBRTC_HAS_VIDEO)))
		return;
	/* Queue this packet */
	janus_ice_queued_packet *pkt = g_malloc(sizeof(janus_ice_queued_packet));
	pkt->data = g_malloc(len);
	memcpy(pkt->data, buf, len);
	pkt->length = len;
	pkt->type = video ? JANUS_ICE_PACKET_VIDEO : JANUS_ICE_PACKET_AUDIO;
	pkt->control = FALSE;
	pkt->encrypted = FALSE;
	pkt->retransmission = FALSE;
	if(handle->queued_packets != NULL)
		g_async_queue_push(handle->queued_packets, pkt);
}

void janus_ice_relay_rtcp_internal(janus_ice_handle *handle, int video, char *buf, int len, gboolean filter_rtcp) {
	if(!handle || buf == NULL || len < 1)
		return;
	/* We use this internal method to check whether we need to filter RTCP (e.g., to make
	 * sure we don't just forward any SR/RR from peers/plugins, but use our own) or it has
	 * already been done, and so this is actually a packet added by the ICE send thread */
	char *rtcp_buf = buf;
	int rtcp_len = len;
	if(filter_rtcp) {
		/* FIXME Strip RR/SR/SDES/NACKs/etc. */
		janus_ice_stream *stream = handle->stream;
		if(stream == NULL)
			return;
		rtcp_buf = janus_rtcp_filter(buf, len, &rtcp_len);
		if(rtcp_buf == NULL || rtcp_len < 1)
			return;
		/* Fix all SSRCs before enqueueing, as we need to use the ones for this media
		 * leg. Note that this is only needed for RTCP packets coming from plugins: the
		 * ones created by the core already have the right SSRCs in the right place */
		JANUS_LOG(LOG_HUGE, "[%"SCNu64"] Fixing SSRCs (local %u, peer %u)\n", handle->handle_id,
			video ? stream->video_ssrc : stream->audio_ssrc,
			video ? stream->video_ssrc_peer[0] : stream->audio_ssrc_peer);
		janus_rtcp_fix_ssrc(NULL, rtcp_buf, rtcp_len, 1,
			video ? stream->video_ssrc : stream->audio_ssrc,
			video ? stream->video_ssrc_peer[0] : stream->audio_ssrc_peer);
	}
	/* Queue this packet */
	janus_ice_queued_packet *pkt = g_malloc(sizeof(janus_ice_queued_packet));
	pkt->data = g_malloc(len);
	memcpy(pkt->data, rtcp_buf, rtcp_len);
	pkt->length = rtcp_len;
	pkt->type = video ? JANUS_ICE_PACKET_VIDEO : JANUS_ICE_PACKET_AUDIO;
	pkt->control = TRUE;
	pkt->encrypted = FALSE;
	pkt->retransmission = FALSE;
	if(handle->queued_packets != NULL)
		g_async_queue_push(handle->queued_packets, pkt);
	if(rtcp_buf != buf) {
		/* We filtered the original packet, deallocate it */
		g_free(rtcp_buf);
	}
}

void janus_ice_relay_rtcp(janus_ice_handle *handle, int video, char *buf, int len) {
	janus_ice_relay_rtcp_internal(handle, video, buf, len, TRUE);
}

#ifdef HAVE_SCTP
void janus_ice_relay_data(janus_ice_handle *handle, char *buf, int len) {
	if(!handle || buf == NULL || len < 1)
		return;
	/* Queue this packet */
	janus_ice_queued_packet *pkt = g_malloc(sizeof(janus_ice_queued_packet));
	pkt->data = g_malloc(len);
	memcpy(pkt->data, buf, len);
	pkt->length = len;
	pkt->type = JANUS_ICE_PACKET_DATA;
	pkt->control = FALSE;
	pkt->encrypted = FALSE;
	pkt->retransmission = FALSE;
	if(handle->queued_packets != NULL)
		g_async_queue_push(handle->queued_packets, pkt);
}
#endif

void janus_ice_dtls_handshake_done(janus_ice_handle *handle, janus_ice_component *component) {
	if(!handle || !component)
		return;
	JANUS_LOG(LOG_VERB, "[%"SCNu64"][%s] The DTLS handshake for the component %d in stream %d has been completed\n",
		handle->handle_id, handle->opaque_id, component->component_id, component->stream_id);
	/* Check if all components are ready */
	janus_mutex_lock(&handle->mutex);
	if(handle->stream) {
		if(handle->stream->component && (!handle->stream->component->dtls ||
				!handle->stream->component->dtls->srtp_valid)) {
			/* Still waiting for this component to become ready */
			janus_mutex_unlock(&handle->mutex);
			return;
		}
	}
	/* Clear the queue before we wake the send thread */
	janus_ice_queued_packet *pkt = NULL;
	while(g_async_queue_length(handle->queued_packets) > 0) {
		pkt = g_async_queue_try_pop(handle->queued_packets);
		if(pkt != NULL && pkt != &janus_ice_dtls_alert) {
			g_free(pkt->data);
			g_free(pkt);
		}
	}
	if(janus_flags_is_set(&handle->webrtc_flags, JANUS_ICE_HANDLE_WEBRTC_READY)) {
		/* Already notified */
		janus_mutex_unlock(&handle->mutex);
		return;
	}
	janus_flags_set(&handle->webrtc_flags, JANUS_ICE_HANDLE_WEBRTC_READY);
	janus_mutex_unlock(&handle->mutex);
	JANUS_LOG(LOG_INFO, "[%"SCNu64"][%s] The DTLS handshake has been completed\n", handle->handle_id, handle->opaque_id);
	/* Notify the plugin that the WebRTC PeerConnection is ready to be used */
	janus_plugin *plugin = (janus_plugin *)handle->app;
	if(plugin != NULL) {
		JANUS_LOG(LOG_INFO, "[%"SCNu64"][%s] Setting up media (%s)\n", handle->handle_id, handle->opaque_id, plugin->get_name());
		if(plugin && plugin->setup_media && janus_plugin_session_is_alive(handle->app_handle))
			plugin->setup_media(handle->app_handle);
	}
	/* Also prepare JSON event to notify user/application */
	janus_session *session = (janus_session *)handle->session;
	if(session == NULL)
		return;
	json_t *event = json_object();
	json_object_set_new(event, "janus", json_string("webrtcup"));
	json_object_set_new(event, "session_id", json_integer(session->session_id));
	json_object_set_new(event, "sender", json_integer(handle->handle_id));
	/* Send the event */
	JANUS_LOG(LOG_VERB, "[%"SCNu64"] Sending event to transport...\n", handle->handle_id);
	janus_session_notify_event(session, event);
	/* Notify event handlers as well */
	if(janus_events_is_enabled()) {
		json_t *info = json_object();
		json_object_set_new(info, "connection", json_string("webrtcup"));
		janus_events_notify_handlers(JANUS_EVENT_TYPE_WEBRTC, session->session_id, handle->handle_id, handle->opaque_id, info);
	}
}<|MERGE_RESOLUTION|>--- conflicted
+++ resolved
@@ -1676,25 +1676,14 @@
 #else
 	JANUS_LOG(LOG_VERB, "[%"SCNu64"] New selected pair for component %d in stream %d: %s <-> %s\n", handle ? handle->handle_id : 0, component_id, stream_id, local->foundation, remote->foundation);
 #endif
-<<<<<<< HEAD
-	janus_ice_stream *stream = g_hash_table_lookup(handle->streams, GUINT_TO_POINTER(stream_id));
-	if(!stream) {
-		JANUS_LOG(LOG_ERR, "[%"SCNu64"][%s]     No stream %d??\n", handle->handle_id, handle->opaque_id, stream_id);
-		return;
-	}
-	janus_ice_component *component = g_hash_table_lookup(stream->components, GUINT_TO_POINTER(component_id));
-	if(!component) {
-		JANUS_LOG(LOG_ERR, "[%"SCNu64"][%s]     No component %d in stream %d??\n", handle->handle_id, handle->opaque_id, component_id, stream_id);
-=======
 	janus_ice_stream *stream = handle->stream;
 	if(!stream || stream->stream_id != stream_id) {
-		JANUS_LOG(LOG_ERR, "[%"SCNu64"]     No stream %d??\n", handle->handle_id, stream_id);
+		JANUS_LOG(LOG_ERR, "[%"SCNu64"][%s]     No stream %d??\n", handle->handle_id, handle->opaque_id, stream_id);
 		return;
 	}
 	janus_ice_component *component = stream->component;
 	if(!component || component->component_id != component_id) {
-		JANUS_LOG(LOG_ERR, "[%"SCNu64"]     No component %d in stream %d??\n", handle->handle_id, component_id, stream_id);
->>>>>>> 7dcc9dcc
+		JANUS_LOG(LOG_ERR, "[%"SCNu64"][%s]     No component %d in stream %d??\n", handle->handle_id, handle->opaque_id, component_id, stream_id);
 		return;
 	}
 	char sp[200];
@@ -1762,16 +1751,7 @@
 	/* Now we can start the DTLS handshake (FIXME This was on the 'connected' state notification, before) */
 	JANUS_LOG(LOG_VERB, "[%"SCNu64"]   Component is ready enough, starting DTLS handshake...\n", handle->handle_id);
 	component->component_connected = janus_get_monotonic_time();
-<<<<<<< HEAD
-	/* Create DTLS-SRTP context, at last */
-	component->dtls = janus_dtls_srtp_create(component, stream->dtls_role);
-	if(!component->dtls) {
-		JANUS_LOG(LOG_ERR, "[%"SCNu64"][%s]     No component DTLS-SRTP session??\n", handle->handle_id, handle->opaque_id);
-		return;
-	}
-=======
 	/* Start the DTLS handshake, at last */
->>>>>>> 7dcc9dcc
 	janus_dtls_srtp_handshake(component->dtls);
 	/* Create retransmission timer */
 	component->dtlsrt_source = g_timeout_source_new(50);
@@ -1905,25 +1885,14 @@
 		/* New remote candidate for a component we don't need anymore (rtcp-mux) */
 		return;
 	}
-<<<<<<< HEAD
-	janus_ice_stream *stream = g_hash_table_lookup(handle->streams, GUINT_TO_POINTER(stream_id));
-	if(!stream) {
-		JANUS_LOG(LOG_ERR, "[%"SCNu64"][%s]    No stream %d??\n", handle->handle_id, handle->opaque_id, stream_id);
-		return;
-	}
-	janus_ice_component *component = g_hash_table_lookup(stream->components, GUINT_TO_POINTER(component_id));
-	if(!component) {
-		JANUS_LOG(LOG_ERR, "[%"SCNu64"][%s]    No component %d in stream %d??\n", handle->handle_id, handle->opaque_id, component_id, stream_id);
-=======
 	janus_ice_stream *stream = handle->stream;
 	if(!stream || stream->stream_id != stream_id) {
-		JANUS_LOG(LOG_ERR, "[%"SCNu64"]     No stream %d??\n", handle->handle_id, stream_id);
+		JANUS_LOG(LOG_ERR, "[%"SCNu64"][%s]    No stream %d??\n", handle->handle_id, handle->opaque_id, stream_id);
 		return;
 	}
 	janus_ice_component *component = stream->component;
 	if(!component || component->component_id != component_id) {
-		JANUS_LOG(LOG_ERR, "[%"SCNu64"]     No component %d in stream %d??\n", handle->handle_id, component_id, stream_id);
->>>>>>> 7dcc9dcc
+		JANUS_LOG(LOG_ERR, "[%"SCNu64"][%s]    No component %d in stream %d??\n", handle->handle_id, handle->opaque_id, component_id, stream_id);
 		return;
 	}
 #ifndef HAVE_LIBNICE_TCP
@@ -2060,11 +2029,7 @@
 	}
 	janus_session *session = (janus_session *)handle->session;
 	if(!component->dtls) {	/* Still waiting for the DTLS stack */
-<<<<<<< HEAD
-		JANUS_LOG(LOG_WARN, "[%"SCNu64"][%s] Still waiting for the DTLS stack for component %d in stream %d...\n", handle->handle_id, handle->opaque_id, component_id, stream_id);
-=======
-		JANUS_LOG(LOG_VERB, "[%"SCNu64"] Still waiting for the DTLS stack for component %d in stream %d...\n", handle->handle_id, component_id, stream_id);
->>>>>>> 7dcc9dcc
+		JANUS_LOG(LOG_VERB, "[%" SCNu64 "][%s] Still waiting for the DTLS stack for component %d in stream %d...\n", handle->handle_id, handle->opaque_id, component_id, stream_id);
 		return;
 	}
 	/* What is this? */
@@ -2319,23 +2284,13 @@
 							component->in_stats.audio.notified_lastsec = FALSE;
 							janus_ice_notify_media(handle, FALSE, TRUE);
 						}
-<<<<<<< HEAD
-						component->in_stats.audio_packets++;
-						if (100 == component->in_stats.audio_packets){
-							JANUS_LOG(LOG_INFO, "[%"SCNu64"][%s] Got 100th audio packet \n", handle->handle_id, handle->opaque_id);
-						}
-						component->in_stats.audio_bytes += buflen;
-						component->in_stats.audio_bytes_lastsec = g_list_append(component->in_stats.audio_bytes_lastsec, s);
-						if(g_list_length(component->in_stats.audio_bytes_lastsec) > 100) {
-							GList *first = g_list_first(component->in_stats.audio_bytes_lastsec);
-							s = (janus_ice_stats_item *)first->data;
-							first->data = NULL;
-							component->in_stats.audio_bytes_lastsec = g_list_delete_link(component->in_stats.audio_bytes_lastsec, first);
-							g_free(s);
-=======
 						/* Overall audio data */
 						component->in_stats.audio.packets++;
 						component->in_stats.audio.bytes += buflen;
+						if (100 == component->in_stats.audio.packets)
+						{
+							JANUS_LOG(LOG_INFO, "[%" SCNu64 "][%s] Got 100th audio packet \n", handle->handle_id, handle->opaque_id);
+						}
 						/* Last second audio data */
 						if(component->in_stats.audio.updated == 0)
 							component->in_stats.audio.updated = now;
@@ -2344,7 +2299,6 @@
 							component->in_stats.audio.bytes_lastsec = component->in_stats.audio.bytes_lastsec_temp;
 							component->in_stats.audio.bytes_lastsec_temp = 0;
 							component->in_stats.audio.updated = now;
->>>>>>> 7dcc9dcc
 						}
 						component->in_stats.audio.bytes_lastsec_temp += buflen;
 					} else {
@@ -2353,23 +2307,13 @@
 							component->in_stats.video[vindex].notified_lastsec = FALSE;
 							janus_ice_notify_media(handle, TRUE, TRUE);
 						}
-<<<<<<< HEAD
-						component->in_stats.video_packets++;
-						if (100 == component->in_stats.video_packets){
-							JANUS_LOG(LOG_INFO, "[%"SCNu64"][%s] Got 100th video packet \n", handle->handle_id, handle->opaque_id);
-						}
-						component->in_stats.video_bytes += buflen;
-						component->in_stats.video_bytes_lastsec = g_list_append(component->in_stats.video_bytes_lastsec, s);
-						if(g_list_length(component->in_stats.video_bytes_lastsec) > 100) {
-							GList *first = g_list_first(component->in_stats.video_bytes_lastsec);
-							s = (janus_ice_stats_item *)first->data;
-							first->data = NULL;
-							component->in_stats.video_bytes_lastsec = g_list_delete_link(component->in_stats.video_bytes_lastsec, first);
-							g_free(s);
-=======
 						/* Overall video data for this SSRC */
 						component->in_stats.video[vindex].packets++;
 						component->in_stats.video[vindex].bytes += buflen;
+						if (100 == component->in_stats.video[vindex].packets)
+						{
+							JANUS_LOG(LOG_INFO, "[%" SCNu64 "][%s] Got 100th video packet \n", handle->handle_id, handle->opaque_id);
+						}
 						/* Last second video data for this SSRC */
 						if(component->in_stats.video[vindex].updated == 0)
 							component->in_stats.video[vindex].updated = now;
@@ -2378,7 +2322,6 @@
 							component->in_stats.video[vindex].bytes_lastsec = component->in_stats.video[vindex].bytes_lastsec_temp;
 							component->in_stats.video[vindex].bytes_lastsec_temp = 0;
 							component->in_stats.video[vindex].updated = now;
->>>>>>> 7dcc9dcc
 						}
 						component->in_stats.video[vindex].bytes_lastsec_temp += buflen;
 					}
@@ -3277,7 +3220,7 @@
 	component->dtls = janus_dtls_srtp_create(component, stream->dtls_role);
 	if(!component->dtls) {
 		/* FIXME We should clear some resources... */
-		JANUS_LOG(LOG_ERR, "[%"SCNu64"] Error creating DTLS-SRTP stack...\n", handle->handle_id);
+		JANUS_LOG(LOG_ERR, "[%" SCNu64 "][%s]  No component DTLS-SRTP session??\n", handle->handle_id, handle->opaque_id);
 		janus_flags_clear(&handle->webrtc_flags, JANUS_ICE_HANDLE_WEBRTC_HAS_AGENT);
 		return -1;
 	}
@@ -3428,33 +3371,8 @@
 						!component->in_stats.audio.bytes_lastsec && !component->in_stats.audio.bytes_lastsec_temp &&
 							now-last >= (gint64)no_media_timer*G_USEC_PER_SEC) {
 					/* We missed more than no_second_timer seconds of audio! */
-<<<<<<< HEAD
-					component->in_stats.audio_notified_lastsec = TRUE;
-					JANUS_LOG(LOG_WARN, "[%"SCNu64"][%s] Didn't receive audio for more than %d seconds...\n", handle->handle_id, handle->opaque_id, no_media_timer);
-					janus_ice_notify_media(handle, FALSE, FALSE);
-				}
-				if(!component->in_stats.video_notified_lastsec && janus_flags_is_set(&handle->webrtc_flags, JANUS_ICE_HANDLE_WEBRTC_BUNDLE)) {
-					lastitem = g_list_last(component->in_stats.video_bytes_lastsec);
-					last = lastitem ? ((janus_ice_stats_item *)lastitem->data) : NULL;
-					if(last && now-last->when >= (gint64)no_media_timer*G_USEC_PER_SEC) {
-						/* We missed more than no_second_timer seconds of video! */
-						component->in_stats.video_notified_lastsec = TRUE;
-						JANUS_LOG(LOG_WARN, "[%"SCNu64"][%s] Didn't receive video for more than %d seconds...\n", handle->handle_id, handle->opaque_id, no_media_timer);
-						janus_ice_notify_media(handle, TRUE, FALSE);
-					}
-				}
-			}
-			if(handle->video_stream && handle->video_stream->rtp_component) {
-				janus_ice_component *component = handle->video_stream->rtp_component;
-				GList *lastitem = g_list_last(component->in_stats.video_bytes_lastsec);
-				janus_ice_stats_item *last = lastitem ? ((janus_ice_stats_item *)lastitem->data) : NULL;
-				if(!component->in_stats.video_notified_lastsec && last && now-last->when >= (gint64)no_media_timer*G_USEC_PER_SEC) {
-					/* We missed more than no_second_timer seconds of video! */
-					component->in_stats.video_notified_lastsec = TRUE;
-					JANUS_LOG(LOG_WARN, "[%"SCNu64"][%s] Didn't receive video for more than a second...\n", handle->handle_id,handle->opaque_id);
-=======
 					component->in_stats.audio.notified_lastsec = TRUE;
-					JANUS_LOG(LOG_WARN, "[%"SCNu64"] Didn't receive audio for more than %d seconds...\n", handle->handle_id, no_media_timer);
+					JANUS_LOG(LOG_WARN, "[%" SCNu64 "][%s] Didn't receive audio for more than %d seconds...\n", handle->handle_id, handle->opaque_id, no_media_timer);
 					janus_ice_notify_media(handle, FALSE, FALSE);
 				}
 				/* Video */
@@ -3464,8 +3382,7 @@
 							now-last >= (gint64)no_media_timer*G_USEC_PER_SEC) {
 					/* We missed more than no_second_timer seconds of video! */
 					component->in_stats.video[0].notified_lastsec = TRUE;
-					JANUS_LOG(LOG_WARN, "[%"SCNu64"] Didn't receive video for more than a second...\n", handle->handle_id);
->>>>>>> 7dcc9dcc
+					JANUS_LOG(LOG_WARN, "[%" SCNu64 "][%s] Didn't receive video for more than a second...\n", handle->handle_id, handle->opaque_id);
 					janus_ice_notify_media(handle, TRUE, FALSE);
 				}
 			}
